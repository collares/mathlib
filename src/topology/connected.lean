--- conflicted
+++ resolved
@@ -1287,45 +1287,15 @@
 
 /-- The preimage of a singleton in `connected_components` is the connected component
 of an element in the equivalence class. -/
-<<<<<<< HEAD
-lemma connected_components_preimage_singleton {t : α} :
-  connected_component t = quotient.mk ⁻¹' {⟦t⟧} :=
-begin
-  apply eq_of_subset_of_subset; intros a ha,
-  { have H : ⟦a⟧ = ⟦t⟧ := quotient.sound (connected_component_eq ha).symm,
-    rw [mem_preimage, H],
-    exact mem_singleton ⟦t⟧ },
-  rw [mem_preimage, mem_singleton_iff] at ha,
-  have ha' : connected_component a = connected_component t := quotient.exact ha,
-  rw ←ha',
-  exact mem_connected_component,
-end
-=======
 lemma connected_components_preimage_singleton {x : α} :
   coe ⁻¹' ({x} : set (connected_components α)) = connected_component x :=
 by { ext y, simp [connected_components.coe_eq_coe'] }
->>>>>>> aece00a2
 
 /-- The preimage of the image of a set under the quotient map to `connected_components α`
 is the union of the connected components of the elements in it. -/
 lemma connected_components_preimage_image (U : set α) :
-<<<<<<< HEAD
-  quotient.mk ⁻¹' (quotient.mk '' U) = ⋃ (x : α) (h : x ∈ U), connected_component x :=
-begin
-  apply eq_of_subset_of_subset,
-  { rintros a ⟨b, hb, hab⟩,
-    refine mem_Union.2 ⟨b, mem_Union.2 ⟨hb, _⟩⟩,
-    rw connected_component_rel_iff.1 hab,
-    exact mem_connected_component },
-  refine Union_subset (λ a, Union_subset (λ ha, _)),
-  rw [connected_components_preimage_singleton,
-    (surjective_quotient_mk _).preimage_subset_preimage_iff, singleton_subset_iff],
-  exact ⟨a, ha, refl _⟩,
-end
-=======
   coe ⁻¹' (coe '' U : set (connected_components α)) = ⋃ x ∈ U, connected_component x :=
 by simp only [connected_components_preimage_singleton, preimage_bUnion, image_eq_Union]
->>>>>>> aece00a2
 
 instance connected_components.totally_disconnected_space :
   totally_disconnected_space (connected_components α) :=
