/-
Copyright (c) 2019 Scott Morrison. All rights reserved.
Released under Apache 2.0 license as described in the file LICENSE.
Authors: Scott Morrison
-/
import topology.opens
import category_theory.category.preorder
import category_theory.eq_to_hom
import topology.category.Top.epi_mono

/-!
# The category of open sets in a topological space.

We define `to_Top : opens X ⥤ Top` and
`map (f : X ⟶ Y) : opens Y ⥤ opens X`, given by taking preimages of open sets.

Unfortunately `opens` isn't (usefully) a functor `Top ⥤ Cat`.
(One can in fact define such a functor,
but using it results in unresolvable `eq.rec` terms in goals.)

Really it's a 2-functor from (spaces, continuous functions, equalities)
to (categories, functors, natural isomorphisms).
We don't attempt to set up the full theory here, but do provide the natural isomorphisms
`map_id : map (𝟙 X) ≅ 𝟭 (opens X)` and
`map_comp : map (f ≫ g) ≅ map g ⋙ map f`.

Beyond that, there's a collection of simp lemmas for working with these constructions.
-/

open category_theory
open topological_space
open opposite

universe u

namespace topological_space.opens

variables {X Y Z : Top.{u}}

/-!
Since `opens X` has a partial order, it automatically receives a `category` instance.
Unfortunately, because we do not allow morphisms in `Prop`,
the morphisms `U ⟶ V` are not just proofs `U ≤ V`, but rather
`ulift (plift (U ≤ V))`.
-/

instance opens_hom_has_coe_to_fun {U V : opens X} : has_coe_to_fun (U ⟶ V) (λ f, U → V) :=
⟨λ f x, ⟨x, f.le x.2⟩⟩

/-!
We now construct as morphisms various inclusions of open sets.
-/
-- This is tedious, but necessary because we decided not to allow Prop as morphisms in a category...

/--
The inclusion `U ⊓ V ⟶ U` as a morphism in the category of open sets.
-/
def inf_le_left (U V : opens X) : U ⊓ V ⟶ U := inf_le_left.hom

/--
The inclusion `U ⊓ V ⟶ V` as a morphism in the category of open sets.
-/
def inf_le_right (U V : opens X) : U ⊓ V ⟶ V := inf_le_right.hom

/--
The inclusion `U i ⟶ supr U` as a morphism in the category of open sets.
-/
def le_supr {ι : Type*} (U : ι → opens X) (i : ι) : U i ⟶ supr U := (le_supr U i).hom

/--
The inclusion `⊥ ⟶ U` as a morphism in the category of open sets.
-/
def bot_le (U : opens X) : ⊥ ⟶ U := bot_le.hom

/--
The inclusion `U ⟶ ⊤` as a morphism in the category of open sets.
-/
def le_top (U : opens X) : U ⟶ ⊤ := le_top.hom

-- We do not mark this as a simp lemma because it breaks open `x`.
-- Nevertheless, it is useful in `sheaf_of_functions`.
lemma inf_le_left_apply (U V : opens X) (x) :
  (inf_le_left U V) x = ⟨x.1, (@_root_.inf_le_left _ _ U V : _ ≤ _) x.2⟩ :=
rfl

@[simp]
lemma inf_le_left_apply_mk (U V : opens X) (x) (m) :
  (inf_le_left U V) ⟨x, m⟩ = ⟨x, (@_root_.inf_le_left _ _ U V : _ ≤ _) m⟩ :=
rfl

@[simp]
lemma le_supr_apply_mk {ι : Type*} (U : ι → opens X) (i : ι) (x) (m) :
  (le_supr U i) ⟨x, m⟩ = ⟨x, (_root_.le_supr U i : _) m⟩ :=
rfl

/--
The functor from open sets in `X` to `Top`,
realising each open set as a topological space itself.
-/
def to_Top (X : Top.{u}) : opens X ⥤ Top :=
{ obj := λ U, ⟨U.val, infer_instance⟩,
  map := λ U V i, ⟨λ x, ⟨x.1, i.le x.2⟩,
    (embedding.continuous_iff embedding_subtype_coe).2 continuous_induced_dom⟩ }

@[simp]
lemma to_Top_map (X : Top.{u}) {U V : opens X} {f : U ⟶ V} {x} {h} :
  ((to_Top X).map f) ⟨x, h⟩ = ⟨x, f.le h⟩ :=
rfl

/--
The inclusion map from an open subset to the whole space, as a morphism in `Top`.
-/
@[simps]
def inclusion {X : Top.{u}} (U : opens X) : (to_Top X).obj U ⟶ X :=
{ to_fun := _,
  continuous_to_fun := continuous_subtype_coe }

lemma open_embedding {X : Top.{u}} (U : opens X) : open_embedding (inclusion U) :=
is_open.open_embedding_subtype_coe U.2

/--
The inclusion of the top open subset (i.e. the whole space) is an isomorphism.
-/
def inclusion_top_iso (X : Top.{u}) : (to_Top X).obj ⊤ ≅ X :=
{ hom := inclusion ⊤,
  inv := ⟨λ x, ⟨x, trivial⟩, continuous_def.2 $ λ U ⟨S, hS, hSU⟩, hSU ▸ hS⟩ }

/-- `opens.map f` gives the functor from open sets in Y to open set in X,
    given by taking preimages under f. -/
def map (f : X ⟶ Y) : opens Y ⥤ opens X :=
{ obj := λ U, ⟨ f ⁻¹' U.val, U.property.preimage f.continuous ⟩,
  map := λ U V i, ⟨ ⟨ λ x h, i.le h ⟩ ⟩ }.

@[simp] lemma map_obj (f : X ⟶ Y) (U) (p) :
  (map f).obj ⟨U, p⟩ = ⟨f ⁻¹' U, p.preimage f.continuous⟩ := rfl

@[simp] lemma map_id_obj (U : opens X) : (map (𝟙 X)).obj U = U :=
let ⟨_,_⟩ := U in rfl

@[simp] lemma map_id_obj' (U) (p) : (map (𝟙 X)).obj ⟨U, p⟩ = ⟨U, p⟩ :=
rfl

@[simp] lemma map_id_obj_unop (U : (opens X)ᵒᵖ) : (map (𝟙 X)).obj (unop U) = unop U :=
let ⟨_,_⟩ := U.unop in rfl
@[simp] lemma op_map_id_obj (U : (opens X)ᵒᵖ) : (map (𝟙 X)).op.obj U = U :=
by simp

/--
The inclusion `U ⟶ (map f).obj ⊤` as a morphism in the category of open sets.
-/
def le_map_top (f : X ⟶ Y) (U : opens X) : U ⟶ (map f).obj ⊤ :=
le_top U

@[simp] lemma map_comp_obj (f : X ⟶ Y) (g : Y ⟶ Z) (U) :
  (map (f ≫ g)).obj U = (map f).obj ((map g).obj U) :=
rfl

@[simp] lemma map_comp_obj' (f : X ⟶ Y) (g : Y ⟶ Z) (U) (p) :
  (map (f ≫ g)).obj ⟨U, p⟩ = (map f).obj ((map g).obj ⟨U, p⟩) :=
rfl

@[simp] lemma map_comp_map (f : X ⟶ Y) (g : Y ⟶ Z) {U V} (i : U ⟶ V) :
  (map (f ≫ g)).map i = (map f).map ((map g).map i) :=
rfl

@[simp] lemma map_comp_obj_unop (f : X ⟶ Y) (g : Y ⟶ Z) (U) :
  (map (f ≫ g)).obj (unop U) = (map f).obj ((map g).obj (unop U)) :=
rfl

@[simp] lemma op_map_comp_obj (f : X ⟶ Y) (g : Y ⟶ Z) (U) :
  (map (f ≫ g)).op.obj U = (map f).op.obj ((map g).op.obj U) :=
rfl

lemma map_supr (f : X ⟶ Y) {ι : Type*} (U : ι → opens Y) :
  (map f).obj (supr U) = supr ((map f).obj ∘ U) :=
begin
  apply subtype.eq, rw [supr_def, supr_def, map_obj],
  dsimp, rw set.preimage_Union, refl,
end

section
variable (X)

/--
The functor `opens X ⥤ opens X` given by taking preimages under the identity function
is naturally isomorphic to the identity functor.
-/
@[simps]
def map_id : map (𝟙 X) ≅ 𝟭 (opens X) :=
{ hom := { app := λ U, eq_to_hom (map_id_obj U) },
  inv := { app := λ U, eq_to_hom (map_id_obj U).symm } }

lemma map_id_eq : map (𝟙 X) = 𝟭 (opens X) :=
by { unfold map, congr, ext, refl, ext }

end

/--
The natural isomorphism between taking preimages under `f ≫ g`, and the composite
of taking preimages under `g`, then preimages under `f`.
-/
@[simps]
def map_comp (f : X ⟶ Y) (g : Y ⟶ Z) : map (f ≫ g) ≅ map g ⋙ map f :=
{ hom := { app := λ U, eq_to_hom (map_comp_obj f g U) },
  inv := { app := λ U, eq_to_hom (map_comp_obj f g U).symm } }

lemma map_comp_eq (f : X ⟶ Y) (g : Y ⟶ Z) : map (f ≫ g) = map g ⋙ map f :=
rfl

/--
If two continuous maps `f g : X ⟶ Y` are equal,
then the functors `opens Y ⥤ opens X` they induce are isomorphic.
-/
-- We could make `f g` implicit here, but it's nice to be able to see when
-- they are the identity (often!)
def map_iso (f g : X ⟶ Y) (h : f = g) : map f ≅ map g :=
nat_iso.of_components (λ U, eq_to_iso (congr_fun (congr_arg functor.obj (congr_arg map h)) U) )
  (by obviously)

lemma map_eq (f g : X ⟶ Y) (h : f = g) : map f = map g :=
by { unfold map, congr, ext, rw h, rw h, assumption' }

@[simp] lemma map_iso_refl (f : X ⟶ Y) (h) : map_iso f f h = iso.refl (map _) := rfl

@[simp] lemma map_iso_hom_app (f g : X ⟶ Y) (h : f = g) (U : opens Y) :
  (map_iso f g h).hom.app U = eq_to_hom (congr_fun (congr_arg functor.obj (congr_arg map h)) U) :=
rfl

@[simp] lemma map_iso_inv_app (f g : X ⟶ Y) (h : f = g) (U : opens Y) :
  (map_iso f g h).inv.app U =
     eq_to_hom (congr_fun (congr_arg functor.obj (congr_arg map h.symm)) U) :=
rfl

/-- A homeomorphism of spaces gives an equivalence of categories of open sets. -/
@[simps] def map_map_iso {X Y : Top.{u}} (H : X ≅ Y) : opens Y ≌ opens X :=
{ functor := map H.hom,
  inverse := map H.inv,
<<<<<<< HEAD
  unit_iso := nat_iso.of_components (λ U, eq_to_iso (by simp[map, set.preimage_preimage]))
    (by { intros _ _ _, simp }),
  counit_iso := nat_iso.of_components (λ U, eq_to_iso (by simp[map, set.preimage_preimage]))
=======
  unit_iso := nat_iso.of_components (λ U, eq_to_iso (by simp [map, set.preimage_preimage]))
    (by { intros _ _ _, simp }),
  counit_iso := nat_iso.of_components (λ U, eq_to_iso (by simp [map, set.preimage_preimage]))
>>>>>>> 1376f53d
    (by { intros _ _ _, simp }) }

end topological_space.opens

/--
An open map `f : X ⟶ Y` induces a functor `opens X ⥤ opens Y`.
-/
@[simps]
def is_open_map.functor {X Y : Top} {f : X ⟶ Y} (hf : is_open_map f) :
  opens X ⥤ opens Y :=
{ obj := λ U, ⟨f '' U, hf U U.2⟩,
  map := λ U V h, ⟨⟨set.image_subset _ h.down.down⟩⟩ }

/--
An open map `f : X ⟶ Y` induces an adjunction between `opens X` and `opens Y`.
-/
def is_open_map.adjunction {X Y : Top} {f : X ⟶ Y} (hf : is_open_map f) :
  adjunction hf.functor (topological_space.opens.map f) :=
adjunction.mk_of_unit_counit
{ unit := { app := λ U, hom_of_le $ λ x hxU, ⟨x, hxU, rfl⟩ },
  counit := { app := λ V, hom_of_le $ λ y ⟨x, hfxV, hxy⟩, hxy ▸ hfxV } }

instance is_open_map.functor_full_of_mono {X Y : Top} {f : X ⟶ Y} (hf : is_open_map f)
  [H : mono f] : full hf.functor :=
{ preimage := λ U V i, hom_of_le (λ x hx, by
  { obtain ⟨y, hy, eq⟩ := i.le ⟨x, hx, rfl⟩, exact (Top.mono_iff_injective f).mp H eq ▸ hy }) }

instance is_open_map.functor_faithful {X Y : Top} {f : X ⟶ Y} (hf : is_open_map f) :
  faithful hf.functor := {}

namespace topological_space.opens
open topological_space

lemma inclusion_top_functor (X : Top) :
  (@opens.open_embedding X ⊤).is_open_map.functor =
  map (inclusion_top_iso X).inv :=
begin
  apply functor.hext, intro, abstract obj_eq { ext,
  exact ⟨ λ ⟨⟨_,_⟩,h,rfl⟩, h, λ h, ⟨⟨x,trivial⟩,h,rfl⟩ ⟩ },
  intros, apply subsingleton.helim, congr' 1,
  iterate 2 {apply inclusion_top_functor.obj_eq},
end

end topological_space.opens<|MERGE_RESOLUTION|>--- conflicted
+++ resolved
@@ -235,15 +235,9 @@
 @[simps] def map_map_iso {X Y : Top.{u}} (H : X ≅ Y) : opens Y ≌ opens X :=
 { functor := map H.hom,
   inverse := map H.inv,
-<<<<<<< HEAD
-  unit_iso := nat_iso.of_components (λ U, eq_to_iso (by simp[map, set.preimage_preimage]))
-    (by { intros _ _ _, simp }),
-  counit_iso := nat_iso.of_components (λ U, eq_to_iso (by simp[map, set.preimage_preimage]))
-=======
   unit_iso := nat_iso.of_components (λ U, eq_to_iso (by simp [map, set.preimage_preimage]))
     (by { intros _ _ _, simp }),
   counit_iso := nat_iso.of_components (λ U, eq_to_iso (by simp [map, set.preimage_preimage]))
->>>>>>> 1376f53d
     (by { intros _ _ _, simp }) }
 
 end topological_space.opens
