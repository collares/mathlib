--- conflicted
+++ resolved
@@ -5,10 +5,7 @@
 -/
 import topology.local_homeomorph
 import topology.algebra.ordered.basic
-<<<<<<< HEAD
 import topology.continuous_function.continuous_section
-=======
->>>>>>> 9c5926bc
 import data.bundle
 
 /-!
@@ -724,7 +721,6 @@
 
 end topological_fiber_bundle
 
-<<<<<<< HEAD
 /-! ### Sections of topological fiber bundles -/
 
 namespace right_inv
@@ -772,19 +768,13 @@
 
 end right_inv
 
-=======
->>>>>>> 9c5926bc
 /-! ### Constructing topological fiber bundles -/
 
 namespace bundle
 
 variable (E : B → Type*)
 
-<<<<<<< HEAD
-attribute [mfld_simps] proj
-=======
 attribute [mfld_simps] proj total_space_mk coe_fst coe_snd_map_apply coe_snd_map_smul
->>>>>>> 9c5926bc
 
 instance [I : topological_space F] : ∀ x : B, topological_space (trivial B F x) := λ x, I
 
