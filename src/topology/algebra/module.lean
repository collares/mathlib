--- conflicted
+++ resolved
@@ -832,12 +832,8 @@
 variables [topological_add_group M₂] [has_continuous_smul R M₂]
 
 instance : algebra R (M₂ →L[R] M₂) :=
-<<<<<<< HEAD
-algebra.of_module smul_comp (λ _ _ _, comp_smul _ _ _)
-=======
 (ring_hom.of $ λ c, c • (1 : M₂ →L[R] M₂)).to_algebra' $
   λ _ _, ext $ λ _, (map_smul _ _ _).symm
->>>>>>> 52a6ca3f
 
 end comm_ring
 
