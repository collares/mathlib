/-
Copyright (c) 2017 Johannes Hölzl. All rights reserved.
Released under Apache 2.0 license as described in the file LICENSE.
Authors: Mario Carneiro, Floris van Doorn
-/
import order.bounded
import set_theory.ordinal
import tactic.by_contra

/-!
# Ordinal arithmetic

Ordinals have an addition (corresponding to disjoint union) that turns them into an additive
monoid, and a multiplication (corresponding to the lexicographic order on the product) that turns
them into a monoid. One can also define correspondingly a subtraction, a division, a successor
function, a power function and a logarithm function.

We also define limit ordinals and prove the basic induction principle on ordinals separating
successor ordinals and limit ordinals, in `limit_rec_on`.

## Main definitions and results

* `o₁ + o₂` is the order on the disjoint union of `o₁` and `o₂` obtained by declaring that
  every element of `o₁` is smaller than every element of `o₂`.
* `o₁ - o₂` is the unique ordinal `o` such that `o₂ + o = o₁`, when `o₂ ≤ o₁`.
* `o₁ * o₂` is the lexicographic order on `o₂ × o₁`.
* `o₁ / o₂` is the ordinal `o` such that `o₁ = o₂ * o + o'` with `o' < o₂`. We also define the
  divisibility predicate, and a modulo operation.
* `succ o = o + 1` is the successor of `o`.
* `pred o` if the predecessor of `o`. If `o` is not a successor, we set `pred o = o`.

We also define the power function and the logarithm function on ordinals, and discuss the properties
of casts of natural numbers of and of `omega` with respect to these operations.

Some properties of the operations are also used to discuss general tools on ordinals:

* `is_limit o`: an ordinal is a limit ordinal if it is neither `0` nor a successor.
* `limit_rec_on` is the main induction principle of ordinals: if one can prove a property by
  induction at successor ordinals and at limit ordinals, then it holds for all ordinals.

* `is_normal`: a function `f : ordinal → ordinal` satisfies `is_normal` if it is strictly increasing
  and order-continuous, i.e., the image `f o` of a limit ordinal `o` is the sup of `f a` for
  `a < o`.
* `nfp f a`: the next fixed point of a function `f` on ordinals, above `a`. It behaves well
  for normal functions.

* `CNF b o` is the Cantor normal form of the ordinal `o` in base `b`.

* `sup`: the supremum of an indexed family of ordinals in `Type u`, as an ordinal in `Type u`.
* `bsup`: the supremum of a set of ordinals indexed by ordinals less than a given ordinal `o`.
-/

noncomputable theory

open function cardinal set equiv
open_locale classical cardinal

universes u v w
variables {α : Type*} {β : Type*} {γ : Type*}
  {r : α → α → Prop} {s : β → β → Prop} {t : γ → γ → Prop}

namespace ordinal

/-! ### Further properties of addition on ordinals -/

@[simp] theorem lift_add (a b) : lift (a + b) = lift a + lift b :=
quotient.induction_on₂ a b $ λ ⟨α, r, _⟩ ⟨β, s, _⟩,
quotient.sound ⟨(rel_iso.preimage equiv.ulift _).trans
 (rel_iso.sum_lex_congr (rel_iso.preimage equiv.ulift _)
   (rel_iso.preimage equiv.ulift _)).symm⟩

@[simp] theorem lift_succ (a) : lift (succ a) = succ (lift a) :=
by unfold succ; simp only [lift_add, lift_one]

theorem add_le_add_iff_left (a) {b c : ordinal} : a + b ≤ a + c ↔ b ≤ c :=
⟨induction_on a $ λ α r hr, induction_on b $ λ β₁ s₁ hs₁, induction_on c $ λ β₂ s₂ hs₂ ⟨f⟩, ⟨
  have fl : ∀ a, f (sum.inl a) = sum.inl a := λ a,
    by simpa only [initial_seg.trans_apply, initial_seg.le_add_apply]
      using @initial_seg.eq _ _ _ _ (@sum.lex.is_well_order _ _ _ _ hr hs₂)
        ((initial_seg.le_add r s₁).trans f) (initial_seg.le_add r s₂) a,
  have ∀ b, {b' // f (sum.inr b) = sum.inr b'}, begin
    intro b, cases e : f (sum.inr b),
    { rw ← fl at e, have := f.inj' e, contradiction },
    { exact ⟨_, rfl⟩ }
  end,
  let g (b) := (this b).1 in
  have fr : ∀ b, f (sum.inr b) = sum.inr (g b), from λ b, (this b).2,
  ⟨⟨⟨g, λ x y h, by injection f.inj'
    (by rw [fr, fr, h] : f (sum.inr x) = f (sum.inr y))⟩,
    λ a b, by simpa only [sum.lex_inr_inr, fr, rel_embedding.coe_fn_to_embedding,
        initial_seg.coe_fn_to_rel_embedding, function.embedding.coe_fn_mk]
      using @rel_embedding.map_rel_iff _ _ _ _ f.to_rel_embedding (sum.inr a) (sum.inr b)⟩,
    λ a b H, begin
      rcases f.init' (by rw fr; exact sum.lex_inr_inr.2 H) with ⟨a'|a', h⟩,
      { rw fl at h, cases h },
      { rw fr at h, exact ⟨a', sum.inr.inj h⟩ }
    end⟩⟩,
λ h, add_le_add_left h _⟩

theorem add_succ (o₁ o₂ : ordinal) : o₁ + succ o₂ = succ (o₁ + o₂) :=
(add_assoc _ _ _).symm

@[simp] theorem succ_zero : succ 0 = 1 := zero_add _

theorem one_le_iff_pos {o : ordinal} : 1 ≤ o ↔ 0 < o :=
by rw [← succ_zero, succ_le]

theorem one_le_iff_ne_zero {o : ordinal} : 1 ≤ o ↔ o ≠ 0 :=
by rw [one_le_iff_pos, ordinal.pos_iff_ne_zero]

theorem one_lt_of_two_le {b : ordinal} (hb : 2 ≤ b) : 1 < b :=
by rwa ←succ_le

theorem succ_pos (o : ordinal) : 0 < succ o :=
lt_of_le_of_lt (ordinal.zero_le _) (lt_succ_self _)

theorem succ_ne_zero (o : ordinal) : succ o ≠ 0 :=
ne_of_gt $ succ_pos o

@[simp] theorem card_succ (o : ordinal) : card (succ o) = card o + 1 :=
by simp only [succ, card_add, card_one]

theorem nat_cast_succ (n : ℕ) : (succ n : ordinal) = n.succ := rfl

theorem add_left_cancel (a) {b c : ordinal} : a + b = a + c ↔ b = c :=
by simp only [le_antisymm_iff, add_le_add_iff_left]

theorem lt_succ {a b : ordinal} : a < succ b ↔ a ≤ b :=
by rw [← not_le, succ_le, not_lt]

theorem lt_one_iff_zero {a : ordinal} : a < 1 ↔ a = 0 :=
by rw [←succ_zero, lt_succ, ordinal.le_zero]

<<<<<<< HEAD
theorem le_one_iff_lt_two {o : ordinal} : o ≤ 1 ↔ o < 2 :=
begin
  have : (2 : ordinal) = succ 1 := rfl,
  rw [this, lt_succ]
end

=======
>>>>>>> a03c6ee5
theorem add_lt_add_iff_left (a) {b c : ordinal} : a + b < a + c ↔ b < c :=
by rw [← not_le, ← not_le, add_le_add_iff_left]

theorem lt_of_add_lt_add_right {a b c : ordinal} : a + b < c + b → a < c :=
lt_imp_lt_of_le_imp_le (λ h, add_le_add_right h _)

@[simp] theorem succ_lt_succ {a b : ordinal} : succ a < succ b ↔ a < b :=
by rw [lt_succ, succ_le]

@[simp] theorem succ_le_succ {a b : ordinal} : succ a ≤ succ b ↔ a ≤ b :=
le_iff_le_iff_lt_iff_lt.2 succ_lt_succ

theorem succ_inj {a b : ordinal} : succ a = succ b ↔ a = b :=
by simp only [le_antisymm_iff, succ_le_succ]

theorem add_le_add_iff_right {a b : ordinal} (n : ℕ) : a + n ≤ b + n ↔ a ≤ b :=
by induction n with n ih; [rw [nat.cast_zero, add_zero, add_zero],
  rw [← nat_cast_succ, add_succ, add_succ, succ_le_succ, ih]]

theorem add_right_cancel {a b : ordinal} (n : ℕ) : a + n = b + n ↔ a = b :=
by simp only [le_antisymm_iff, add_le_add_iff_right]

/-! ### The zero ordinal -/

@[simp] theorem card_eq_zero {o} : card o = 0 ↔ o = 0 :=
⟨induction_on o $ λ α r _ h, begin
  refine le_antisymm (le_of_not_lt $
    λ hn, mk_ne_zero_iff.2 _ h) (ordinal.zero_le _),
  rw [← succ_le, succ_zero] at hn, cases hn with f,
  exact ⟨f punit.star⟩
end, λ e, by simp only [e, card_zero]⟩

@[simp] theorem type_eq_zero_of_empty [is_well_order α r] [is_empty α] : type r = 0 :=
card_eq_zero.symm.mpr (mk_eq_zero _)

@[simp] theorem type_eq_zero_iff_is_empty [is_well_order α r] : type r = 0 ↔ is_empty α :=
(@card_eq_zero (type r)).symm.trans mk_eq_zero_iff

theorem type_ne_zero_iff_nonempty [is_well_order α r] : type r ≠ 0 ↔ nonempty α :=
(not_congr (@card_eq_zero (type r))).symm.trans mk_ne_zero_iff

protected lemma one_ne_zero : (1 : ordinal) ≠ 0 :=
type_ne_zero_iff_nonempty.2 ⟨punit.star⟩

instance : nontrivial ordinal.{u} :=
⟨⟨1, 0, ordinal.one_ne_zero⟩⟩

theorem zero_lt_one : (0 : ordinal) < 1 :=
lt_iff_le_and_ne.2 ⟨ordinal.zero_le _, ne.symm $ ordinal.one_ne_zero⟩

theorem zero_lt_of_two_le {b : ordinal} (hb : 2 ≤ b) : 0 < b :=
zero_lt_one.trans (one_lt_of_two_le hb)

/-! ### The predecessor of an ordinal -/

/-- The ordinal predecessor of `o` is `o'` if `o = succ o'`,
  and `o` otherwise. -/
def pred (o : ordinal.{u}) : ordinal.{u} :=
if h : ∃ a, o = succ a then classical.some h else o

@[simp] theorem pred_succ (o) : pred (succ o) = o :=
by have h : ∃ a, succ o = succ a := ⟨_, rfl⟩;
   simpa only [pred, dif_pos h] using (succ_inj.1 $ classical.some_spec h).symm

theorem pred_le_self (o) : pred o ≤ o :=
if h : ∃ a, o = succ a then let ⟨a, e⟩ := h in
by rw [e, pred_succ]; exact le_of_lt (lt_succ_self _)
else by rw [pred, dif_neg h]

theorem pred_eq_iff_not_succ {o} : pred o = o ↔ ¬ ∃ a, o = succ a :=
⟨λ e ⟨a, e'⟩, by rw [e', pred_succ] at e; exact ne_of_lt (lt_succ_self _) e,
 λ h, dif_neg h⟩

theorem pred_lt_iff_is_succ {o} : pred o < o ↔ ∃ a, o = succ a :=
iff.trans (by simp only [le_antisymm_iff, pred_le_self, true_and, not_le])
  (iff_not_comm.1 pred_eq_iff_not_succ).symm

theorem succ_pred_iff_is_succ {o} : succ (pred o) = o ↔ ∃ a, o = succ a :=
⟨λ e, ⟨_, e.symm⟩, λ ⟨a, e⟩, by simp only [e, pred_succ]⟩

theorem succ_lt_of_not_succ {o} (h : ¬ ∃ a, o = succ a) {b} : succ b < o ↔ b < o :=
⟨lt_trans (lt_succ_self _), λ l,
  lt_of_le_of_ne (succ_le.2 l) (λ e, h ⟨_, e.symm⟩)⟩

theorem lt_pred {a b} : a < pred b ↔ succ a < b :=
if h : ∃ a, b = succ a then let ⟨c, e⟩ := h in
by rw [e, pred_succ, succ_lt_succ]
else by simp only [pred, dif_neg h, succ_lt_of_not_succ h]

theorem pred_le {a b} : pred a ≤ b ↔ a ≤ succ b :=
le_iff_le_iff_lt_iff_lt.2 lt_pred

@[simp] theorem lift_is_succ {o} : (∃ a, lift o = succ a) ↔ (∃ a, o = succ a) :=
⟨λ ⟨a, h⟩,
  let ⟨b, e⟩ := lift_down $ show a ≤ lift o, from le_of_lt $
    h.symm ▸ lt_succ_self _ in
  ⟨b, lift_inj.1 $ by rw [h, ← e, lift_succ]⟩,
 λ ⟨a, h⟩, ⟨lift a, by simp only [h, lift_succ]⟩⟩

@[simp] theorem lift_pred (o) : lift (pred o) = pred (lift o) :=
if h : ∃ a, o = succ a then
by cases h with a e; simp only [e, pred_succ, lift_succ]
else by rw [pred_eq_iff_not_succ.2 h,
            pred_eq_iff_not_succ.2 (mt lift_is_succ.1 h)]

/-! ### Limit ordinals -/

/-- A limit ordinal is an ordinal which is not zero and not a successor. -/
def is_limit (o : ordinal) : Prop := o ≠ 0 ∧ ∀ a < o, succ a < o

theorem not_zero_is_limit : ¬ is_limit 0
| ⟨h, _⟩ := h rfl

theorem not_succ_is_limit (o) : ¬ is_limit (succ o)
| ⟨_, h⟩ := lt_irrefl _ (h _ (lt_succ_self _))

theorem not_succ_of_is_limit {o} (h : is_limit o) : ¬ ∃ a, o = succ a
| ⟨a, e⟩ := not_succ_is_limit a (e ▸ h)

theorem succ_lt_of_is_limit {o} (h : is_limit o) {a} : succ a < o ↔ a < o :=
⟨lt_trans (lt_succ_self _), h.2 _⟩

theorem le_succ_of_is_limit {o} (h : is_limit o) {a} : o ≤ succ a ↔ o ≤ a :=
le_iff_le_iff_lt_iff_lt.2 $ succ_lt_of_is_limit h

theorem limit_le {o} (h : is_limit o) {a} : o ≤ a ↔ ∀ x < o, x ≤ a :=
⟨λ h x l, le_trans (le_of_lt l) h,
 λ H, (le_succ_of_is_limit h).1 $ le_of_not_lt $ λ hn,
  not_lt_of_le (H _ hn) (lt_succ_self _)⟩

theorem lt_limit {o} (h : is_limit o) {a} : a < o ↔ ∃ x < o, a < x :=
by simpa only [not_ball, not_le] using not_congr (@limit_le _ h a)

@[simp] theorem lift_is_limit (o) : is_limit (lift o) ↔ is_limit o :=
and_congr (not_congr $ by simpa only [lift_zero] using @lift_inj o 0)
⟨λ H a h, lift_lt.1 $ by simpa only [lift_succ] using H _ (lift_lt.2 h),
 λ H a h, let ⟨a', e⟩ := lift_down (le_of_lt h) in
   by rw [← e, ← lift_succ, lift_lt];
      rw [← e, lift_lt] at h; exact H a' h⟩

theorem is_limit.pos {o : ordinal} (h : is_limit o) : 0 < o :=
lt_of_le_of_ne (ordinal.zero_le _) h.1.symm

theorem is_limit.one_lt {o : ordinal} (h : is_limit o) : 1 < o :=
by simpa only [succ_zero] using h.2 _ h.pos

theorem is_limit.nat_lt {o : ordinal} (h : is_limit o) : ∀ n : ℕ, (n : ordinal) < o
| 0     := h.pos
| (n+1) := h.2 _ (is_limit.nat_lt n)

theorem zero_or_succ_or_limit (o : ordinal) :
  o = 0 ∨ (∃ a, o = succ a) ∨ is_limit o :=
if o0 : o = 0 then or.inl o0 else
if h : ∃ a, o = succ a then or.inr (or.inl h) else
or.inr $ or.inr ⟨o0, λ a, (succ_lt_of_not_succ h).2⟩

/-- Main induction principle of ordinals: if one can prove a property by
  induction at successor ordinals and at limit ordinals, then it holds for all ordinals. -/
@[elab_as_eliminator] def limit_rec_on {C : ordinal → Sort*}
  (o : ordinal) (H₁ : C 0) (H₂ : ∀ o, C o → C (succ o))
  (H₃ : ∀ o, is_limit o → (∀ o' < o, C o') → C o) : C o :=
wf.fix (λ o IH,
  if o0 : o = 0 then by rw o0; exact H₁ else
  if h : ∃ a, o = succ a then
    by rw ← succ_pred_iff_is_succ.2 h; exact
    H₂ _ (IH _ $ pred_lt_iff_is_succ.2 h)
  else H₃ _ ⟨o0, λ a, (succ_lt_of_not_succ h).2⟩ IH) o

@[simp] theorem limit_rec_on_zero {C} (H₁ H₂ H₃) : @limit_rec_on C 0 H₁ H₂ H₃ = H₁ :=
by rw [limit_rec_on, well_founded.fix_eq, dif_pos rfl]; refl

@[simp] theorem limit_rec_on_succ {C} (o H₁ H₂ H₃) :
  @limit_rec_on C (succ o) H₁ H₂ H₃ = H₂ o (@limit_rec_on C o H₁ H₂ H₃) :=
begin
  have h : ∃ a, succ o = succ a := ⟨_, rfl⟩,
  rw [limit_rec_on, well_founded.fix_eq,
      dif_neg (succ_ne_zero o), dif_pos h],
  generalize : limit_rec_on._proof_2 (succ o) h = h₂,
  generalize : limit_rec_on._proof_3 (succ o) h = h₃,
  revert h₂ h₃, generalize e : pred (succ o) = o', intros,
  rw pred_succ at e, subst o', refl
end

@[simp] theorem limit_rec_on_limit {C} (o H₁ H₂ H₃ h) :
  @limit_rec_on C o H₁ H₂ H₃ = H₃ o h (λ x h, @limit_rec_on C x H₁ H₂ H₃) :=
by rw [limit_rec_on, well_founded.fix_eq,
       dif_neg h.1, dif_neg (not_succ_of_is_limit h)]; refl

lemma has_succ_of_is_limit {α} {r : α → α → Prop} [wo : is_well_order α r]
  (h : (type r).is_limit) (x : α) : ∃y, r x y :=
begin
  use enum r (typein r x).succ (h.2 _ (typein_lt_type r x)),
  convert (enum_lt (typein_lt_type r x) _).mpr (lt_succ_self _), rw [enum_typein]
end

lemma type_subrel_lt (o : ordinal.{u}) :
  type (subrel (<) {o' : ordinal | o' < o}) = ordinal.lift.{u+1} o :=
begin
  refine quotient.induction_on o _,
  rintro ⟨α, r, wo⟩, resetI, apply quotient.sound,
  constructor, symmetry, refine (rel_iso.preimage equiv.ulift r).trans (typein_iso r)
end

lemma mk_initial_seg (o : ordinal.{u}) :
  #{o' : ordinal | o' < o} = cardinal.lift.{u+1} o.card :=
by rw [lift_card, ←type_subrel_lt, card_type]

/-! ### Normal ordinal functions -/

/-- A normal ordinal function is a strictly increasing function which is
  order-continuous, i.e., the image `f o` of a limit ordinal `o` is the sup of `f a` for
  `a < o`.  -/
def is_normal (f : ordinal → ordinal) : Prop :=
(∀ o, f o < f (succ o)) ∧ ∀ o, is_limit o → ∀ a, f o ≤ a ↔ ∀ b < o, f b ≤ a

theorem is_normal.limit_le {f} (H : is_normal f) : ∀ {o}, is_limit o →
  ∀ {a}, f o ≤ a ↔ ∀ b < o, f b ≤ a := H.2

theorem is_normal.limit_lt {f} (H : is_normal f) {o} (h : is_limit o) {a} :
  a < f o ↔ ∃ b < o, a < f b :=
not_iff_not.1 $ by simpa only [exists_prop, not_exists, not_and, not_lt] using H.2 _ h a

theorem is_normal.strict_mono {f} (H : is_normal f) : strict_mono f :=
λ a b, limit_rec_on b (not.elim (not_lt_of_le $ ordinal.zero_le _))
  (λ b IH h, (lt_or_eq_of_le (lt_succ.1 h)).elim
    (λ h, lt_trans (IH h) (H.1 _))
    (λ e, e ▸ H.1 _))
  (λ b l IH h, lt_of_lt_of_le (H.1 a)
    ((H.2 _ l _).1 (le_refl _) _ (l.2 _ h)))

theorem is_normal.lt_iff {f} (H : is_normal f) {a b} : f a < f b ↔ a < b :=
strict_mono.lt_iff_lt $ H.strict_mono

theorem is_normal.le_iff {f} (H : is_normal f) {a b} : f a ≤ f b ↔ a ≤ b :=
le_iff_le_iff_lt_iff_lt.2 H.lt_iff

theorem is_normal.inj {f} (H : is_normal f) {a b} : f a = f b ↔ a = b :=
by simp only [le_antisymm_iff, H.le_iff]

theorem is_normal.le_self {f} (H : is_normal f) (a) : a ≤ f a :=
well_founded.self_le_of_strict_mono wf H.strict_mono a

theorem is_normal.le_set {f} (H : is_normal f) (p : ordinal → Prop)
  (p0 : ∃ x, p x) (S)
  (H₂ : ∀ o, S ≤ o ↔ ∀ a, p a → a ≤ o) {o} :
  f S ≤ o ↔ ∀ a, p a → f a ≤ o :=
⟨λ h a pa, le_trans (H.le_iff.2 ((H₂ _).1 (le_refl _) _ pa)) h,
λ h, begin
  revert H₂, apply limit_rec_on S,
  { intro H₂,
     cases p0 with x px,
     have := ordinal.le_zero.1 ((H₂ _).1 (ordinal.zero_le _) _ px),
     rw this at px, exact h _ px },
  { intros S _ H₂,
    rcases not_ball.1 (mt (H₂ S).2 $ not_le_of_lt $ lt_succ_self _) with ⟨a, h₁, h₂⟩,
    exact le_trans (H.le_iff.2 $ succ_le.2 $ not_le.1 h₂) (h _ h₁) },
  { intros S L _ H₂, apply (H.2 _ L _).2, intros a h',
    rcases not_ball.1 (mt (H₂ a).2 (not_le.2 h')) with ⟨b, h₁, h₂⟩,
    exact le_trans (H.le_iff.2 $ le_of_lt $ not_le.1 h₂) (h _ h₁) }
end⟩

theorem is_normal.le_set' {f} (H : is_normal f) (p : α → Prop) (g : α → ordinal)
  (p0 : ∃ x, p x) (S)
  (H₂ : ∀ o, S ≤ o ↔ ∀ a, p a → g a ≤ o) {o} :
  f S ≤ o ↔ ∀ a, p a → f (g a) ≤ o :=
(H.le_set (λ x, ∃ y, p y ∧ x = g y)
  (let ⟨x, px⟩ := p0 in ⟨_, _, px, rfl⟩) _
  (λ o, (H₂ o).trans ⟨λ H a ⟨y, h1, h2⟩, h2.symm ▸ H y h1,
    λ H a h1, H (g a) ⟨a, h1, rfl⟩⟩)).trans
⟨λ H a h, H (g a) ⟨a, h, rfl⟩, λ H a ⟨y, h1, h2⟩, h2.symm ▸ H y h1⟩

theorem is_normal.refl : is_normal id :=
⟨λ x, lt_succ_self _, λ o l a, limit_le l⟩

theorem is_normal.trans {f g} (H₁ : is_normal f) (H₂ : is_normal g) :
  is_normal (λ x, f (g x)) :=
⟨λ x, H₁.lt_iff.2 (H₂.1 _),
 λ o l a, H₁.le_set' (< o) g ⟨_, l.pos⟩ _ (λ c, H₂.2 _ l _)⟩

theorem is_normal.is_limit {f} (H : is_normal f) {o} (l : is_limit o) :
  is_limit (f o) :=
⟨ne_of_gt $ lt_of_le_of_lt (ordinal.zero_le _) $ H.lt_iff.2 l.pos,
λ a h, let ⟨b, h₁, h₂⟩ := (H.limit_lt l).1 h in
  lt_of_le_of_lt (succ_le.2 h₂) (H.lt_iff.2 h₁)⟩

theorem is_normal.self_le_iff_eq {f} (H : is_normal f) {a} : f a ≤ a ↔ f a = a :=
⟨λ h, le_antisymm h (H.le_self a), le_of_eq⟩

theorem add_le_of_limit {a b c : ordinal.{u}}
  (h : is_limit b) : a + b ≤ c ↔ ∀ b' < b, a + b' ≤ c :=
⟨λ h b' l, le_trans (add_le_add_left (le_of_lt l) _) h,
λ H, le_of_not_lt $
induction_on a (λ α r _, induction_on b $ λ β s _ h H l, begin
  resetI,
  suffices : ∀ x : β, sum.lex r s (sum.inr x) (enum _ _ l),
  { cases enum _ _ l with x x,
    { cases this (enum s 0 h.pos) },
    { exact irrefl _ (this _) } },
  intros x,
  rw [← typein_lt_typein (sum.lex r s), typein_enum],
  have := H _ (h.2 _ (typein_lt_type s x)),
  rw [add_succ, succ_le] at this,
  refine lt_of_le_of_lt (type_le'.2
    ⟨rel_embedding.of_monotone (λ a, _) (λ a b, _)⟩) this,
  { rcases a with ⟨a | b, h⟩,
    { exact sum.inl a },
    { exact sum.inr ⟨b, by cases h; assumption⟩ } },
  { rcases a with ⟨a | a, h₁⟩; rcases b with ⟨b | b, h₂⟩; cases h₁; cases h₂;
      rintro ⟨⟩; constructor; assumption }
end) h H⟩

theorem add_is_normal (a : ordinal) : is_normal ((+) a) :=
⟨λ b, (add_lt_add_iff_left a).2 (lt_succ_self _),
 λ b l c, add_le_of_limit l⟩

theorem add_is_limit (a) {b} : is_limit b → is_limit (a + b) :=
(add_is_normal a).is_limit

/-! ### Subtraction on ordinals-/

/-- `a - b` is the unique ordinal satisfying
  `b + (a - b) = a` when `b ≤ a`. -/
def sub (a b : ordinal.{u}) : ordinal.{u} :=
omin {o | a ≤ b+o} ⟨a, le_add_left _ _⟩

instance : has_sub ordinal := ⟨sub⟩

theorem le_add_sub (a b : ordinal) : a ≤ b + (a - b) :=
omin_mem {o | a ≤ b+o} _

theorem sub_le {a b c : ordinal} : a - b ≤ c ↔ a ≤ b + c :=
⟨λ h, le_trans (le_add_sub a b) (add_le_add_left h _),
 λ h, omin_le h⟩

theorem lt_sub {a b c : ordinal} : a < b - c ↔ c + a < b :=
lt_iff_lt_of_le_iff_le sub_le

theorem add_sub_cancel (a b : ordinal) : a + b - a = b :=
le_antisymm (sub_le.2 $ le_refl _)
  ((add_le_add_iff_left a).1 $ le_add_sub _ _)

theorem sub_eq_of_add_eq {a b c : ordinal} (h : a + b = c) : c - a = b :=
h ▸ add_sub_cancel _ _

theorem sub_le_self (a b : ordinal) : a - b ≤ a :=
sub_le.2 $ le_add_left _ _

protected theorem add_sub_cancel_of_le {a b : ordinal} (h : b ≤ a) : b + (a - b) = a :=
le_antisymm begin
  rcases zero_or_succ_or_limit (a-b) with e|⟨c,e⟩|l,
  { simp only [e, add_zero, h] },
  { rw [e, add_succ, succ_le, ← lt_sub, e], apply lt_succ_self },
  { exact (add_le_of_limit l).2 (λ c l, le_of_lt (lt_sub.1 l)) }
end (le_add_sub _ _)

@[simp] theorem sub_zero (a : ordinal) : a - 0 = a :=
by simpa only [zero_add] using add_sub_cancel 0 a

@[simp] theorem zero_sub (a : ordinal) : 0 - a = 0 :=
by rw ← ordinal.le_zero; apply sub_le_self

@[simp] theorem sub_self (a : ordinal) : a - a = 0 :=
by simpa only [add_zero] using add_sub_cancel a 0

protected theorem sub_eq_zero_iff_le {a b : ordinal} : a - b = 0 ↔ a ≤ b :=
⟨λ h, by simpa only [h, add_zero] using le_add_sub a b,
 λ h, by rwa [← ordinal.le_zero, sub_le, add_zero]⟩

theorem sub_sub (a b c : ordinal) : a - b - c = a - (b + c) :=
eq_of_forall_ge_iff $ λ d, by rw [sub_le, sub_le, sub_le, add_assoc]

theorem add_sub_add_cancel (a b c : ordinal) : a + b - (a + c) = b - c :=
by rw [← sub_sub, add_sub_cancel]

theorem sub_is_limit {a b} (l : is_limit a) (h : b < a) : is_limit (a - b) :=
⟨ne_of_gt $ lt_sub.2 $ by rwa add_zero,
 λ c h, by rw [lt_sub, add_succ]; exact l.2 _ (lt_sub.1 h)⟩

@[simp] theorem one_add_omega : 1 + omega.{u} = omega :=
begin
  refine le_antisymm _ (le_add_left _ _),
  rw [omega, one_eq_lift_type_unit, ← lift_add, lift_le, type_add],
  have : is_well_order unit empty_relation := by apply_instance,
  refine ⟨rel_embedding.collapse (rel_embedding.of_monotone _ _)⟩,
  { apply sum.rec, exact λ _, 0, exact nat.succ },
  { intros a b, cases a; cases b; intro H; cases H with _ _ H _ _ H;
    [cases H, exact nat.succ_pos _, exact nat.succ_lt_succ H] }
end

@[simp, priority 990]
theorem one_add_of_omega_le {o} (h : omega ≤ o) : 1 + o = o :=
by rw [← ordinal.add_sub_cancel_of_le h, ← add_assoc, one_add_omega]

/-! ### Multiplication of ordinals-/

/-- The multiplication of ordinals `o₁` and `o₂` is the (well founded) lexicographic order on
`o₂ × o₁`. -/
instance : monoid ordinal.{u} :=
{ mul := λ a b, quotient.lift_on₂ a b
      (λ ⟨α, r, wo⟩ ⟨β, s, wo'⟩, ⟦⟨β × α, prod.lex s r, by exactI prod.lex.is_well_order⟩⟧
        : Well_order → Well_order → ordinal) $
    λ ⟨α₁, r₁, o₁⟩ ⟨α₂, r₂, o₂⟩ ⟨β₁, s₁, p₁⟩ ⟨β₂, s₂, p₂⟩ ⟨f⟩ ⟨g⟩,
    quot.sound ⟨rel_iso.prod_lex_congr g f⟩,
  one := 1,
  mul_assoc := λ a b c, quotient.induction_on₃ a b c $ λ ⟨α, r, _⟩ ⟨β, s, _⟩ ⟨γ, t, _⟩,
    eq.symm $ quotient.sound ⟨⟨prod_assoc _ _ _, λ a b, begin
      rcases a with ⟨⟨a₁, a₂⟩, a₃⟩,
      rcases b with ⟨⟨b₁, b₂⟩, b₃⟩,
      simp [prod.lex_def, and_or_distrib_left, or_assoc, and_assoc]
    end⟩⟩,
  mul_one := λ a, induction_on a $ λ α r _, quotient.sound
    ⟨⟨punit_prod _, λ a b, by rcases a with ⟨⟨⟨⟩⟩, a⟩; rcases b with ⟨⟨⟨⟩⟩, b⟩;
    simp only [prod.lex_def, empty_relation, false_or];
    simp only [eq_self_iff_true, true_and]; refl⟩⟩,
  one_mul := λ a, induction_on a $ λ α r _, quotient.sound
    ⟨⟨prod_punit _, λ a b, by rcases a with ⟨a, ⟨⟨⟩⟩⟩; rcases b with ⟨b, ⟨⟨⟩⟩⟩;
    simp only [prod.lex_def, empty_relation, and_false, or_false]; refl⟩⟩ }

@[simp] theorem type_mul {α β : Type u} (r : α → α → Prop) (s : β → β → Prop)
  [is_well_order α r] [is_well_order β s] : type r * type s = type (prod.lex s r) := rfl

@[simp] theorem lift_mul (a b) : lift (a * b) = lift a * lift b :=
quotient.induction_on₂ a b $ λ ⟨α, r, _⟩ ⟨β, s, _⟩,
quotient.sound ⟨(rel_iso.preimage equiv.ulift _).trans
 (rel_iso.prod_lex_congr (rel_iso.preimage equiv.ulift _)
   (rel_iso.preimage equiv.ulift _)).symm⟩

@[simp] theorem card_mul (a b) : card (a * b) = card a * card b :=
quotient.induction_on₂ a b $ λ ⟨α, r, _⟩ ⟨β, s, _⟩,
mul_comm (mk β) (mk α)

@[simp] theorem mul_zero (a : ordinal) : a * 0 = 0 :=
induction_on a $ λ α _ _, by exactI type_eq_zero_of_empty

@[simp] theorem zero_mul (a : ordinal) : 0 * a = 0 :=
induction_on a $ λ α _ _, by exactI type_eq_zero_of_empty

theorem mul_add (a b c : ordinal) : a * (b + c) = a * b + a * c :=
quotient.induction_on₃ a b c $ λ ⟨α, r, _⟩ ⟨β, s, _⟩ ⟨γ, t, _⟩,
quotient.sound ⟨⟨sum_prod_distrib _ _ _, begin
  rintro ⟨a₁|a₁, a₂⟩ ⟨b₁|b₁, b₂⟩; simp only [prod.lex_def,
    sum.lex_inl_inl, sum.lex.sep, sum.lex_inr_inl, sum.lex_inr_inr,
    sum_prod_distrib_apply_left, sum_prod_distrib_apply_right];
  simp only [sum.inl.inj_iff, true_or, false_and, false_or]
end⟩⟩

@[simp] theorem mul_add_one (a b : ordinal) : a * (b + 1) = a * b + a :=
by simp only [mul_add, mul_one]

@[simp] theorem mul_one_add (a b : ordinal) : a * (1 + b) = a + a * b :=
by simp only [mul_add, mul_one]

@[simp] theorem mul_succ (a b : ordinal) : a * succ b = a * b + a := mul_add_one _ _

theorem mul_two (a : ordinal) : a * 2 = a + a :=
begin
  change a * (succ 1) = a + a,
  rw [mul_succ, mul_one]
end

theorem mul_le_mul_left {a b} (c : ordinal) : a ≤ b → c * a ≤ c * b :=
quotient.induction_on₃ a b c $ λ ⟨α, r, _⟩ ⟨β, s, _⟩ ⟨γ, t, _⟩ ⟨f⟩, begin
  resetI,
  refine type_le'.2 ⟨rel_embedding.of_monotone
    (λ a, (f a.1, a.2))
    (λ a b h, _)⟩, clear_,
  cases h with a₁ b₁ a₂ b₂ h' a b₁ b₂ h',
  { exact prod.lex.left _ _ (f.to_rel_embedding.map_rel_iff.2 h') },
  { exact prod.lex.right _ h' }
end

theorem mul_le_mul_right {a b} (c : ordinal) : a ≤ b → a * c ≤ b * c :=
quotient.induction_on₃ a b c $ λ ⟨α, r, _⟩ ⟨β, s, _⟩ ⟨γ, t, _⟩ ⟨f⟩, begin
  resetI,
  refine type_le'.2 ⟨rel_embedding.of_monotone
    (λ a, (a.1, f a.2))
    (λ a b h, _)⟩,
  cases h with a₁ b₁ a₂ b₂ h' a b₁ b₂ h',
  { exact prod.lex.left _ _ h' },
  { exact prod.lex.right _ (f.to_rel_embedding.map_rel_iff.2 h') }
end

theorem le_mul_left {a b : ordinal} (hb : 1 ≤ b) : a ≤ a * b :=
begin
  nth_rewrite 0 ←mul_one a,
  exact mul_le_mul_left a hb
end

theorem le_mul_right {a b : ordinal} (hb : 1 ≤ b) : a ≤ b * a :=
begin
  nth_rewrite 0 ←one_mul a,
  exact mul_le_mul_right a hb
end

theorem mul_le_mul {a b c d : ordinal} (h₁ : a ≤ c) (h₂ : b ≤ d) : a * b ≤ c * d :=
le_trans (mul_le_mul_left _ h₂) (mul_le_mul_right _ h₁)

private lemma mul_le_of_limit_aux {α β r s} [is_well_order α r] [is_well_order β s]
  {c} (h : is_limit (type s)) (H : ∀ b' < type s, type r * b' ≤ c)
  (l : c < type r * type s) : false :=
begin
  suffices : ∀ a b, prod.lex s r (b, a) (enum _ _ l),
  { cases enum _ _ l with b a, exact irrefl _ (this _ _) },
  intros a b,
  rw [← typein_lt_typein (prod.lex s r), typein_enum],
  have := H _ (h.2 _ (typein_lt_type s b)),
  rw [mul_succ] at this,
  have := lt_of_lt_of_le ((add_lt_add_iff_left _).2
    (typein_lt_type _ a)) this,
  refine lt_of_le_of_lt _ this,
  refine (type_le'.2 _),
  constructor,
  refine rel_embedding.of_monotone (λ a, _) (λ a b, _),
  { rcases a with ⟨⟨b', a'⟩, h⟩,
    by_cases e : b = b',
    { refine sum.inr ⟨a', _⟩,
      subst e, cases h with _ _ _ _ h _ _ _ h,
      { exact (irrefl _ h).elim },
      { exact h } },
    { refine sum.inl (⟨b', _⟩, a'),
      cases h with _ _ _ _ h _ _ _ h,
      { exact h }, { exact (e rfl).elim } } },
  { rcases a with ⟨⟨b₁, a₁⟩, h₁⟩,
    rcases b with ⟨⟨b₂, a₂⟩, h₂⟩,
    intro h, by_cases e₁ : b = b₁; by_cases e₂ : b = b₂,
    { substs b₁ b₂,
      simpa only [subrel_val, prod.lex_def, @irrefl _ s _ b, true_and, false_or, eq_self_iff_true,
        dif_pos, sum.lex_inr_inr] using h },
    { subst b₁,
      simp only [subrel_val, prod.lex_def, e₂, prod.lex_def, dif_pos, subrel_val, eq_self_iff_true,
        or_false, dif_neg, not_false_iff, sum.lex_inr_inl, false_and] at h ⊢,
      cases h₂; [exact asymm h h₂_h, exact e₂ rfl] },
    { simp only [e₂, dif_pos, eq_self_iff_true, dif_neg e₁, not_false_iff, sum.lex.sep] },
    { simpa only [dif_neg e₁, dif_neg e₂, prod.lex_def, subrel_val, subtype.mk_eq_mk,
        sum.lex_inl_inl] using h } }
end

theorem mul_le_of_limit {a b c : ordinal.{u}}
  (h : is_limit b) : a * b ≤ c ↔ ∀ b' < b, a * b' ≤ c :=
⟨λ h b' l, le_trans (mul_le_mul_left _ (le_of_lt l)) h,
λ H, le_of_not_lt $ induction_on a (λ α r _, induction_on b $ λ β s _,
  by exactI mul_le_of_limit_aux) h H⟩

theorem mul_is_normal {a : ordinal} (h : 0 < a) : is_normal ((*) a) :=
⟨λ b, by rw mul_succ; simpa only [add_zero] using (add_lt_add_iff_left (a*b)).2 h,
 λ b l c, mul_le_of_limit l⟩

theorem lt_mul_of_limit {a b c : ordinal.{u}}
  (h : is_limit c) : a < b * c ↔ ∃ c' < c, a < b * c' :=
by simpa only [not_ball, not_le] using not_congr (@mul_le_of_limit b c a h)

theorem mul_lt_mul_iff_left {a b c : ordinal} (a0 : 0 < a) : a * b < a * c ↔ b < c :=
(mul_is_normal a0).lt_iff

theorem mul_le_mul_iff_left {a b c : ordinal} (a0 : 0 < a) : a * b ≤ a * c ↔ b ≤ c :=
(mul_is_normal a0).le_iff

theorem mul_lt_mul_of_pos_left {a b c : ordinal}
  (h : a < b) (c0 : 0 < c) : c * a < c * b :=
(mul_lt_mul_iff_left c0).2 h

theorem mul_pos {a b : ordinal} (h₁ : 0 < a) (h₂ : 0 < b) : 0 < a * b :=
by simpa only [mul_zero] using mul_lt_mul_of_pos_left h₂ h₁

theorem mul_ne_zero {a b : ordinal} : a ≠ 0 → b ≠ 0 → a * b ≠ 0 :=
by simpa only [ordinal.pos_iff_ne_zero] using mul_pos

theorem le_of_mul_le_mul_left {a b c : ordinal}
  (h : c * a ≤ c * b) (h0 : 0 < c) : a ≤ b :=
le_imp_le_of_lt_imp_lt (λ h', mul_lt_mul_of_pos_left h' h0) h

theorem mul_right_inj {a b c : ordinal} (a0 : 0 < a) : a * b = a * c ↔ b = c :=
(mul_is_normal a0).inj

theorem mul_is_limit {a b : ordinal}
  (a0 : 0 < a) : is_limit b → is_limit (a * b) :=
(mul_is_normal a0).is_limit

theorem mul_is_limit_left {a b : ordinal}
  (l : is_limit a) (b0 : 0 < b) : is_limit (a * b) :=
begin
  rcases zero_or_succ_or_limit b with rfl|⟨b,rfl⟩|lb,
  { exact (lt_irrefl _).elim b0 },
  { rw mul_succ, exact add_is_limit _ l },
  { exact mul_is_limit l.pos lb }
end

/-! ### Division on ordinals -/

protected lemma div_aux (a b : ordinal.{u}) (h : b ≠ 0) : set.nonempty {o | a < b * succ o} :=
⟨a, succ_le.1 $
  by simpa only [succ_zero, one_mul]
    using mul_le_mul_right (succ a) (succ_le.2 (ordinal.pos_iff_ne_zero.2 h))⟩

/-- `a / b` is the unique ordinal `o` satisfying
  `a = b * o + o'` with `o' < b`. -/
protected def div (a b : ordinal.{u}) : ordinal.{u} :=
if h : b = 0 then 0 else omin {o | a < b * succ o} (ordinal.div_aux a b h)

instance : has_div ordinal := ⟨ordinal.div⟩

@[simp] theorem div_zero (a : ordinal) : a / 0 = 0 := dif_pos rfl

lemma div_def (a) {b : ordinal} (h : b ≠ 0) :
  a / b = omin {o | a < b * succ o} (ordinal.div_aux a b h) := dif_neg h

theorem lt_mul_succ_div (a) {b : ordinal} (h : b ≠ 0) : a < b * succ (a / b) :=
by rw div_def a h; exact omin_mem {o | a < b * succ o} _

theorem lt_mul_div_add (a) {b : ordinal} (h : b ≠ 0) : a < b * (a / b) + b :=
by simpa only [mul_succ] using lt_mul_succ_div a h

theorem div_le {a b c : ordinal} (b0 : b ≠ 0) : a / b ≤ c ↔ a < b * succ c :=
⟨λ h, lt_of_lt_of_le (lt_mul_succ_div a b0) (mul_le_mul_left _ $ succ_le_succ.2 h),
 λ h, by rw div_def a b0; exact omin_le h⟩

theorem lt_div {a b c : ordinal} (c0 : c ≠ 0) : a < b / c ↔ c * succ a ≤ b :=
by rw [← not_le, div_le c0, not_lt]

theorem le_div {a b c : ordinal} (c0 : c ≠ 0) :
  a ≤ b / c ↔ c * a ≤ b :=
begin
  apply limit_rec_on a,
  { simp only [mul_zero, ordinal.zero_le] },
  { intros, rw [succ_le, lt_div c0] },
  { simp only [mul_le_of_limit, limit_le, iff_self, forall_true_iff] {contextual := tt} }
end

theorem div_lt {a b c : ordinal} (b0 : b ≠ 0) :
  a / b < c ↔ a < b * c :=
lt_iff_lt_of_le_iff_le $ le_div b0

theorem div_le_of_le_mul {a b c : ordinal} (h : a ≤ b * c) : a / b ≤ c :=
if b0 : b = 0 then by simp only [b0, div_zero, ordinal.zero_le] else
(div_le b0).2 $ lt_of_le_of_lt h $
mul_lt_mul_of_pos_left (lt_succ_self _) (ordinal.pos_iff_ne_zero.2 b0)

theorem mul_lt_of_lt_div {a b c : ordinal} : a < b / c → c * a < b :=
lt_imp_lt_of_le_imp_le div_le_of_le_mul

@[simp] theorem zero_div (a : ordinal) : 0 / a = 0 :=
ordinal.le_zero.1 $ div_le_of_le_mul $ ordinal.zero_le _

theorem mul_div_le (a b : ordinal) : b * (a / b) ≤ a :=
if b0 : b = 0 then by simp only [b0, zero_mul, ordinal.zero_le] else (le_div b0).1 (le_refl _)

theorem mul_add_div (a) {b : ordinal} (b0 : b ≠ 0) (c) : (b * a + c) / b = a + c / b :=
begin
  apply le_antisymm,
  { apply (div_le b0).2,
    rw [mul_succ, mul_add, add_assoc, add_lt_add_iff_left],
    apply lt_mul_div_add _ b0 },
  { rw [le_div b0, mul_add, add_le_add_iff_left],
    apply mul_div_le }
end

theorem div_eq_zero_of_lt {a b : ordinal} (h : a < b) : a / b = 0 :=
begin
  rw [← ordinal.le_zero, div_le $ ordinal.pos_iff_ne_zero.1 $ lt_of_le_of_lt (ordinal.zero_le _) h],
  simpa only [succ_zero, mul_one] using h
end

@[simp] theorem mul_div_cancel (a) {b : ordinal} (b0 : b ≠ 0) : b * a / b = a :=
by simpa only [add_zero, zero_div] using mul_add_div a b0 0

@[simp] theorem div_one (a : ordinal) : a / 1 = a :=
by simpa only [one_mul] using mul_div_cancel a ordinal.one_ne_zero

@[simp] theorem div_self {a : ordinal} (h : a ≠ 0) : a / a = 1 :=
by simpa only [mul_one] using mul_div_cancel 1 h

theorem mul_sub (a b c : ordinal) : a * (b - c) = a * b - a * c :=
if a0 : a = 0 then by simp only [a0, zero_mul, sub_self] else
eq_of_forall_ge_iff $ λ d,
by rw [sub_le, ← le_div a0, sub_le, ← le_div a0, mul_add_div _ a0]

theorem is_limit_add_iff {a b} : is_limit (a + b) ↔ is_limit b ∨ (b = 0 ∧ is_limit a) :=
begin
  split; intro h,
  { by_cases h' : b = 0,
    { rw [h', add_zero] at h, right, exact ⟨h', h⟩ },
      left, rw [←add_sub_cancel a b], apply sub_is_limit h,
      suffices : a + 0 < a + b, simpa only [add_zero],
      rwa [add_lt_add_iff_left, ordinal.pos_iff_ne_zero] },
  rcases h with h|⟨rfl, h⟩, exact add_is_limit a h, simpa only [add_zero]
end

theorem dvd_add_iff : ∀ {a b c : ordinal}, a ∣ b → (a ∣ b + c ↔ a ∣ c)
| a _ c ⟨b, rfl⟩ :=
 ⟨λ ⟨d, e⟩, ⟨d - b, by rw [mul_sub, ← e, add_sub_cancel]⟩,
  λ ⟨d, e⟩, by { rw [e, ← mul_add], apply dvd_mul_right }⟩

theorem dvd_add {a b c : ordinal} (h₁ : a ∣ b) : a ∣ c → a ∣ b + c :=
(dvd_add_iff h₁).2

theorem dvd_zero (a : ordinal) : a ∣ 0 := ⟨_, (mul_zero _).symm⟩

theorem zero_dvd {a : ordinal} : 0 ∣ a ↔ a = 0 :=
⟨λ ⟨h, e⟩, by simp only [e, zero_mul], λ e, e.symm ▸ dvd_zero _⟩

theorem one_dvd (a : ordinal) : 1 ∣ a := ⟨a, (one_mul _).symm⟩

theorem div_mul_cancel : ∀ {a b : ordinal}, a ≠ 0 → a ∣ b → a * (b / a) = b
| a _ a0 ⟨b, rfl⟩ := by rw [mul_div_cancel _ a0]

theorem le_of_dvd : ∀ {a b : ordinal}, b ≠ 0 → a ∣ b → a ≤ b
| a _ b0 ⟨b, rfl⟩ := by simpa only [mul_one] using mul_le_mul_left a
  (one_le_iff_ne_zero.2 (λ h : b = 0, by simpa only [h, mul_zero] using b0))

theorem dvd_antisymm {a b : ordinal} (h₁ : a ∣ b) (h₂ : b ∣ a) : a = b :=
if a0 : a = 0 then by subst a; exact (zero_dvd.1 h₁).symm else
if b0 : b = 0 then by subst b; exact zero_dvd.1 h₂ else
le_antisymm (le_of_dvd b0 h₁) (le_of_dvd a0 h₂)

/-- `a % b` is the unique ordinal `o'` satisfying
  `a = b * o + o'` with `o' < b`. -/
instance : has_mod ordinal := ⟨λ a b, a - b * (a / b)⟩

theorem mod_def (a b : ordinal) : a % b = a - b * (a / b) := rfl

@[simp] theorem mod_zero (a : ordinal) : a % 0 = a :=
by simp only [mod_def, div_zero, zero_mul, sub_zero]

theorem mod_eq_of_lt {a b : ordinal} (h : a < b) : a % b = a :=
by simp only [mod_def, div_eq_zero_of_lt h, mul_zero, sub_zero]

@[simp] theorem zero_mod (b : ordinal) : 0 % b = 0 :=
by simp only [mod_def, zero_div, mul_zero, sub_self]

theorem div_add_mod (a b : ordinal) : b * (a / b) + a % b = a :=
ordinal.add_sub_cancel_of_le $ mul_div_le _ _

theorem mod_lt (a) {b : ordinal} (h : b ≠ 0) : a % b < b :=
(add_lt_add_iff_left (b * (a / b))).1 $
by rw div_add_mod; exact lt_mul_div_add a h

@[simp] theorem mod_self (a : ordinal) : a % a = 0 :=
if a0 : a = 0 then by simp only [a0, zero_mod] else
by simp only [mod_def, div_self a0, mul_one, sub_self]

@[simp] theorem mod_one (a : ordinal) : a % 1 = 0 :=
by simp only [mod_def, div_one, one_mul, sub_self]

/-! ### Supremum of a family of ordinals -/

/-- The supremum of a family of ordinals -/
def sup {ι} (f : ι → ordinal) : ordinal :=
omin {c | ∀ i, f i ≤ c}
  ⟨(sup (cardinal.succ ∘ card ∘ f)).ord, λ i, le_of_lt $
    cardinal.lt_ord.2 (lt_of_lt_of_le (cardinal.lt_succ_self _) (le_sup _ _))⟩

theorem le_sup {ι} (f : ι → ordinal) : ∀ i, f i ≤ sup f :=
omin_mem {c | ∀ i, f i ≤ c} _

theorem sup_le {ι} {f : ι → ordinal} {a} : sup f ≤ a ↔ ∀ i, f i ≤ a :=
⟨λ h i, le_trans (le_sup _ _) h, λ h, omin_le h⟩

theorem lt_sup {ι} {f : ι → ordinal} {a} : a < sup f ↔ ∃ i, a < f i :=
by simpa only [not_forall, not_le] using not_congr (@sup_le _ f a)

theorem lt_sup_of_ne_sup {ι} {f : ι → ordinal} : (∀ i, f i ≠ sup f) ↔ ∀ i, f i < sup f :=
⟨λ hf _, lt_of_le_of_ne (le_sup _ _) (hf _), λ hf _, ne_of_lt (hf _)⟩

theorem sup_not_succ_of_ne_sup {ι} {f : ι → ordinal} (hf : ∀ i, f i ≠ sup f) {a}
  (hao : a < sup f) : succ a < sup f :=
begin
  by_contra' hoa,
  exact hao.not_le (sup_le.2 (λ i, lt_succ.1 ((lt_of_le_of_ne (le_sup _ _) (hf i)).trans_le hoa)))
end

theorem sup_eq_zero_iff {ι} {f : ι → ordinal} : sup f = 0 ↔ ∀ i, f i = 0 :=
begin
  refine ⟨λ h i, _, λ h, le_antisymm
    (sup_le.2 (λ i, ordinal.le_zero.2 (h i))) (ordinal.zero_le _)⟩,
  rw [←ordinal.le_zero, ←h],
  exact le_sup f i
end

theorem is_normal.sup {f} (H : is_normal f)
  {ι} {g : ι → ordinal} (h : nonempty ι) : f (sup g) = sup (f ∘ g) :=
eq_of_forall_ge_iff $ λ a,
by rw [sup_le, comp, H.le_set' (λ_:ι, true) g (let ⟨i⟩ := h in ⟨i, ⟨⟩⟩)];
  intros; simp only [sup_le, true_implies_iff]

theorem sup_ord {ι} (f : ι → cardinal) : sup (λ i, (f i).ord) = (cardinal.sup f).ord :=
eq_of_forall_ge_iff $ λ a, by simp only [sup_le, cardinal.ord_le, cardinal.sup_le]

lemma unbounded_range_of_sup_ge {α β : Type u} (r : α → α → Prop) [is_well_order α r] (f : β → α)
  (h : type r ≤ sup.{u u} (typein r ∘ f)) : unbounded r (range f) :=
begin
  apply (not_bounded_iff _).mp, rintro ⟨x, hx⟩, apply not_lt_of_ge h,
  refine lt_of_le_of_lt _ (typein_lt_type r x), rw [sup_le], intro y,
  apply le_of_lt, rw typein_lt_typein, apply hx, apply mem_range_self
end

/-- The supremum of a family of ordinals indexed by the set
  of ordinals less than some `o : ordinal.{u}`.
  (This is not a special case of `sup` over the subtype,
  because `{a // a < o} : Type (u+1)` and `sup` only works over
  families in `Type u`.) -/
def bsup (o : ordinal.{u}) : (Π a < o, ordinal.{max u v}) → ordinal.{max u v} :=
match o, o.out, o.out_eq with
| _, ⟨α, r, _⟩, rfl, f := by exactI sup (λ a, f (typein r a) (typein_lt_type _ _))
end

theorem bsup_le {o f a} : bsup.{u v} o f ≤ a ↔ ∀ i h, f i h ≤ a :=
match o, o.out, o.out_eq, f :
 ∀ o w (e : ⟦w⟧ = o) (f : Π (a : ordinal.{u}), a < o → ordinal.{(max u v)}),
   bsup._match_1 o w e f ≤ a ↔ ∀ i h, f i h ≤ a with
| _, ⟨α, r, _⟩, rfl, f := by rw [bsup._match_1, sup_le]; exactI
  ⟨λ H i h, by simpa only [typein_enum] using H (enum r i h), λ H b, H _ _⟩
end

theorem le_bsup {o} (f : Π a < o, ordinal) (i h) : f i h ≤ bsup o f :=
bsup_le.1 (le_refl _) _ _

theorem lt_bsup {o} (f : Π a < o, ordinal) {a} : a < bsup o f ↔ ∃ i hi, a < f i hi :=
by simpa only [not_forall, not_le] using not_congr (@bsup_le _ f a)

theorem bsup_type (r : α → α → Prop) [is_well_order α r] (f) :
  bsup (type r) f = sup (λ a, f (typein r a) (typein_lt_type _ _)) :=
eq_of_forall_ge_iff $ λ o,
by rw [bsup_le, sup_le]; exact
  ⟨λ H b, H _ _, λ H i h, by simpa only [typein_enum] using H (enum r i h)⟩

theorem sup_eq_bsup {ι} (f : ι → ordinal) :
  sup f = bsup (type well_ordering_rel) (λ a ha, f (enum well_ordering_rel a ha)) :=
by simp [bsup_type]

theorem bsup_eq_sup {o} (f : Π a < o, ordinal) : bsup o f = sup (λ i, f _ (typein_lt_self i)) :=
begin
  apply le_antisymm,
  { rw bsup_le,
    intros a hao,
    rw ←type_out o at hao,
    cases typein_surj _ hao with i hi,
    simp_rw ←hi,
    exact le_sup _ _ },
  rw sup_le,
  exact λ i, le_bsup _ _ _
end

theorem is_normal.bsup {f} (H : is_normal f) {o} :
  ∀ (g : Π a < o, ordinal) (h : o ≠ 0), f (bsup o g) = bsup o (λ a h, f (g a h)) :=
induction_on o $ λ α r _ g h,
by resetI; rw [bsup_type,
     H.sup (type_ne_zero_iff_nonempty.1 h), bsup_type]

theorem lt_bsup_of_ne_bsup {o : ordinal} {f : Π a < o, ordinal} :
  (∀ i h, f i h ≠ o.bsup f) ↔ ∀ i h, f i h < o.bsup f :=
⟨λ hf _ _, lt_of_le_of_ne (le_bsup _ _ _) (hf _ _), λ hf _ _, ne_of_lt (hf _ _)⟩

theorem bsup_not_succ_of_ne_bsup {o} {f : Π a < o, ordinal}
  (hf : ∀ {i : ordinal} (h : i < o), f i h ≠ o.bsup f) (a) :
  a < bsup o f → succ a < bsup o f :=
by { rw bsup_eq_sup at *, exact sup_not_succ_of_ne_sup (λ i, hf _) }

theorem bsup_eq_zero_iff {o} {f : Π a < o, ordinal} : bsup o f = 0 ↔ ∀ i hi, f i hi = 0 :=
begin
  refine ⟨λ h i hi, _, λ h, le_antisymm
    (bsup_le.2 (λ i hi, ordinal.le_zero.2 (h i hi))) (ordinal.zero_le _)⟩,
  rw [←ordinal.le_zero, ←h],
  exact le_bsup f i hi,
end

theorem lt_bsup_of_limit {o : ordinal} {f : Π a < o, ordinal}
  (hf : ∀ {a a'} (ha : a < o) (ha' : a' < o), a < a' → f a ha < f a' ha')
  (ho : o.is_limit) (i h) : f i h < bsup o f :=
lt_of_lt_of_le (hf _ _ $ lt_succ_self i) (le_bsup f i.succ $ ho.2 _ h)

theorem bsup_id {o} (ho : is_limit o) : bsup.{u u} o (λ x _, x) = o :=
le_antisymm (bsup_le.2 (λ i hi, hi.le))
  (not_lt.1 (λ h, (lt_bsup_of_limit.{u u} (λ _ _ _ _, id) ho _ h).false))

theorem is_normal.bsup_eq {f} (H : is_normal f) {o : ordinal} (h : is_limit o) :
  bsup.{u} o (λ x _, f x) = f o :=
by { rw [←is_normal.bsup.{u u} H (λ x _, x) h.1, bsup_id h] }

/-- The least strict upper bound of a family of ordinals. -/
def lsub {ι} (f : ι → ordinal) : ordinal :=
sup (λ i, (f i).succ)

theorem lsub_le_iff_lt {ι} {f : ι → ordinal} {a} : lsub f ≤ a ↔ ∀ i, f i < a :=
by { convert sup_le, simp [succ_le] }

theorem lt_lsub {ι} (f : ι → ordinal) (i) : f i < lsub f :=
succ_le.1 (le_sup _ i)

theorem sup_le_lsub {ι} (f : ι → ordinal) : sup f ≤ lsub f :=
sup_le.2 (λ i, le_of_lt (lt_lsub f i))

theorem lsub_le_sup_succ {ι} (f : ι → ordinal) : lsub f ≤ succ (sup f) :=
lsub_le_iff_lt.2 (λ i, lt_succ.2 (le_sup f i))

theorem sup_succ_le_lsub {ι} (f : ι → ordinal) : (sup f).succ ≤ lsub f ↔ ∃ i, f i = sup f :=
begin
  refine ⟨λ h, _, _⟩,
  { by_contra' hf,
    exact ne_of_lt (succ_le.1 h) (le_antisymm (sup_le_lsub f)
      (lsub_le_iff_lt.2 (lt_sup_of_ne_sup.1 hf))) },
  rintro ⟨_, hf⟩,
  rw [succ_le, ←hf],
  exact lt_lsub _ _
end

theorem sup_succ_eq_lsub {ι} (f : ι → ordinal) : (sup f).succ = lsub f ↔ ∃ i, f i = sup f :=
begin
  rw iff.intro le_of_eq (λ h, le_antisymm h (lsub_le_sup_succ f)),
  exact sup_succ_le_lsub f
end

theorem sup_eq_lsub {ι} (f : ι → ordinal) : sup f = lsub f ↔ ∀ a < lsub f, succ a < lsub f :=
begin
  refine ⟨λ h, _, λ hf, le_antisymm (sup_le_lsub f) _⟩,
  { rw ←h,
    exact λ a, sup_not_succ_of_ne_sup (λ i, ne_of_lt (lsub_le_iff_lt.1 (le_of_eq h.symm) i)) },
  rw lsub_le_iff_lt,
  intros i,
  by_contra' hle,
  have heq := (sup_succ_eq_lsub f).2 ⟨i, le_antisymm (le_sup _ _) hle⟩,
  have := hf (sup f) ( by { rw ←heq, exact lt_succ_self _ } ),
  rw heq at this,
  exact lt_irrefl _ this
end

theorem lsub_eq_zero_iff {ι} {f : ι → ordinal} : lsub f = 0 ↔ is_empty ι :=
begin
  refine ⟨λ h, ⟨λ i, _⟩, λ h, _⟩,
  { have := lt_lsub f i,
    rw h at this,
    exact @not_lt_bot _ _ _ (f i) this },
  rw [←ordinal.le_zero, lsub_le_iff_lt],
  exact h.elim
end

/-- The bounded least strict upper bound of a family of ordinals. -/
def blsub (o : ordinal.{u}) (f : Π a < o, ordinal.{max u v}) : ordinal.{max u v} :=
o.bsup (λ a ha, (f a ha).succ)

theorem lsub_eq_blsub {ι} (f : ι → ordinal) :
  lsub f = blsub (type well_ordering_rel) (λ a ha, f (enum well_ordering_rel a ha)) :=
sup_eq_bsup _

theorem blsub_eq_lsub {o} (f : Π a < o, ordinal) :
  blsub o f = lsub (λ i, f _ (typein_lt_self i)) :=
bsup_eq_sup _

theorem blsub_le_iff_lt {o f a} : blsub o f ≤ a ↔ ∀ i h, f i h < a :=
by { convert bsup_le, apply propext, simp [succ_le] }

theorem lt_blsub {o} (f : Π a < o, ordinal) (i h) : f i h < blsub o f :=
blsub_le_iff_lt.1 (le_refl _) _ _

theorem bsup_le_blsub {o} (f : Π a < o, ordinal) : bsup o f ≤ blsub o f :=
bsup_le.2 (λ i h, le_of_lt (lt_blsub f i h))

theorem blsub_le_bsup_succ {o} (f : Π a < o, ordinal) : blsub o f ≤ (bsup o f).succ :=
blsub_le_iff_lt.2 (λ i h, lt_succ.2 (le_bsup f i h))

theorem bsup_succ_le_blsub {o} (f : Π a < o, ordinal) :
  (bsup o f).succ ≤ blsub o f ↔ ∃ i hi, f i hi = bsup o f :=
begin
  refine ⟨λ h, _, _⟩,
  { by_contra' hf,
    exact ne_of_lt (succ_le.1 h) (le_antisymm (bsup_le_blsub f)
      (blsub_le_iff_lt.2 (lt_bsup_of_ne_bsup.1 hf))) },
  rintro ⟨_, _, hf⟩,
  rw [succ_le, ←hf],
  exact lt_blsub _ _ _
end

theorem bsup_succ_eq_blsub {o} (f : Π a < o, ordinal) :
  (bsup o f).succ = blsub o f ↔ ∃ i hi, f i hi = bsup o f :=
begin
  rw iff.intro le_of_eq (λ h, le_antisymm h (blsub_le_bsup_succ f)),
  exact bsup_succ_le_blsub f
end

theorem bsup_eq_blsub {o} (f : Π a < o, ordinal) :
  bsup o f = blsub o f ↔ ∀ a < blsub o f, succ a < blsub o f :=
by { rw [bsup_eq_sup, blsub_eq_lsub], exact sup_eq_lsub _ }

theorem blsub_eq_zero_iff {o} {f : Π a < o, ordinal} : blsub o f = 0 ↔ o = 0 :=
by { rw [blsub_eq_lsub, lsub_eq_zero_iff], exact out_empty_iff_eq_zero }

theorem blsub_type (r : α → α → Prop) [is_well_order α r] (f) :
  blsub (type r) f = lsub (λ a, f (typein r a) (typein_lt_type _ _)) :=
eq_of_forall_ge_iff $ λ o,
by rw [blsub_le_iff_lt, lsub_le_iff_lt]; exact
  ⟨λ H b, H _ _, λ H i h, by simpa only [typein_enum] using H (enum r i h)⟩

theorem blsub_id {o} : blsub.{u u} o (λ x _, x) = o :=
begin
  apply le_antisymm,
  { rw blsub_le_iff_lt,
    exact λ _, id },
  by_contra' h,
  exact lt_irrefl _ (lt_blsub.{u u} (λ x _, x) _ h)
end

/-! ### Enumerating unbounded sets of ordinals with ordinals -/

section
variables {S : set ordinal.{u}} (hS : unbounded (<) S)

-- A characterization of unboundedness that's more convenient to our purposes.
private lemma unbounded_aux (hS : unbounded (<) S) (a) : ∃ b, b ∈ S ∧ a ≤ b :=
by { rcases hS a with ⟨b, hb, hb'⟩, exact ⟨b, hb, le_of_not_gt hb'⟩ }

/-- Enumerator function for an unbounded set of ordinals. -/
def enum_ord : ordinal.{u} → ordinal.{u} :=
wf.fix (λ o f, omin _ (unbounded_aux hS (blsub.{u u} o f)))

/-- The hypothesis that asserts that the `omin` from `enum_ord_def'` exists. -/
lemma enum_ord_def'_H {hS : unbounded (<) S} {o} :
  ∃ x, x ∈ S ∧ blsub.{u u} o (λ c _, enum_ord hS c) ≤ x :=
unbounded_aux hS _

/-- The equation that characterizes `enum_ord` definitionally. This isn't the nicest expression to
work with, so consider using `enum_ord_def` instead. -/
theorem enum_ord_def' (o) :
  enum_ord hS o = omin (λ b, b ∈ S ∧ blsub.{u u} o (λ c _, enum_ord hS c) ≤ b) enum_ord_def'_H :=
wf.fix_eq _ _

private theorem enum_ord_mem_aux (o) :
  S (enum_ord hS o) ∧ blsub.{u u} o (λ c _, enum_ord hS c) ≤ (enum_ord hS o) :=
by { rw enum_ord_def', exact omin_mem (λ _, _ ∧ _) _ }

theorem enum_ord_mem (o) : enum_ord hS o ∈ S := (enum_ord_mem_aux hS o).left

theorem blsub_le_enum_ord (o) : blsub.{u u} o (λ c _, enum_ord hS c) ≤ enum_ord hS o :=
(enum_ord_mem_aux hS o).right

theorem enum_ord.strict_mono {hS : unbounded (<) S} : strict_mono (enum_ord hS) :=
λ _ _ h, lt_of_lt_of_le (lt_blsub.{u u} _ _ h) (blsub_le_enum_ord hS _)

/-- The hypothesis that asserts that the `omin` from `enum_ord_def` exists. -/
lemma enum_ord_def_H {hS : unbounded (<) S} {o} :
  ∃ x, (λ b, b ∈ S ∧ ∀ c, c < o → enum_ord hS c < b) x :=
(⟨_, enum_ord_mem hS o, λ _ b, enum_ord.strict_mono b⟩)

/-- A more workable definition for `enum_ord`. -/
theorem enum_ord_def (o) :
  enum_ord hS o = omin (λ b, b ∈ S ∧ ∀ c, c < o → enum_ord hS c < b) enum_ord_def_H :=
begin
  rw enum_ord_def',
  have : (λ b, b ∈ S ∧ blsub.{u u} o (λ c _, enum_ord hS c) ≤ b) =
    (λ b, b ∈ S ∧ ∀ c, c < o → _ < b) :=
  funext (λ _, propext ⟨λ ⟨hl, hr⟩, ⟨hl, λ _ h, lt_of_lt_of_le (lt_blsub.{u u} _ _ h) hr⟩,
    λ ⟨hl, hr⟩, ⟨hl, blsub_le_iff_lt.2 hr⟩⟩),
  simp_rw this,
  refl
end

theorem enum_ord.surjective {hS : unbounded (<) S} : ∀ s ∈ S, ∃ a, enum_ord hS a = s :=
begin
  by_contra' H,
  cases omin_mem _ H with hal har,
  apply har (omin (λ b, omin _ H ≤ enum_ord hS b)
    ⟨_, well_founded.self_le_of_strict_mono wf enum_ord.strict_mono _⟩),
  rw enum_ord_def,
  refine le_antisymm (omin_le ⟨hal, λ b hb, _⟩) _,
  { by_contra' h,
    exact not_lt_of_le (@omin_le _ _ b h) hb },
  rw le_omin,
  rintros b ⟨hb, hbr⟩,
  by_contra' hba,
  refine @not_lt_omin _ H _ ⟨hb, (λ d hdb, ne_of_lt (hbr d _) hdb)⟩ hba,
  by_contra' hcd,
  apply not_le_of_lt hba,
  rw ←hdb,
  refine le_trans _ (enum_ord.strict_mono.monotone hcd),
  exact omin_mem (λ _, omin _ H ≤ _) _
end

/-- An order isomorphism between an unbounded set of ordinals and the ordinals. -/
def enum_ord.order_iso : ordinal.{u} ≃o S :=
strict_mono.order_iso_of_surjective (λ o, ⟨_, enum_ord_mem hS o⟩) enum_ord.strict_mono
begin
  convert @enum_ord.surjective _ hS,
  refine propext ⟨λ h s hs, _, λ h a, _⟩,
  { cases h ⟨s, hs⟩ with a ha,
    exact ⟨a, subtype.mk.inj ha⟩ },
  cases h a a.prop with s hs,
  exact ⟨s, subtype.eq hs⟩
end

theorem enum_ord_range : range (enum_ord hS) = S :=
by { rw range_eq_iff, exact ⟨enum_ord_mem hS, enum_ord.surjective⟩ }

/-- A characterization of `enum_ord`: it is the unique strict monotonic function with range `S`. -/
theorem eq_enum_ord (f : ordinal.{u} → ordinal.{u}) :
  strict_mono f ∧ range f = S ↔ f = enum_ord hS :=
begin
  split, swap,
  { rintro ⟨h⟩,
    exact ⟨enum_ord.strict_mono, enum_ord_range hS⟩ },
  rw range_eq_iff,
  rintro ⟨h, hl, hr⟩,
  refine funext (λ a, _),
  apply wf.induction a,
  refine λ b H, le_antisymm _ _,
  { cases hr _ (enum_ord_mem hS b) with d hd,
    rw ←hd,
    apply h.monotone,
    by_contra' hbd,
    have := enum_ord.strict_mono hbd,
    rw ←(H d hbd) at this,
    exact ne_of_lt this hd },
  rw enum_ord_def,
  refine omin_le ⟨hl b, λ c hc, _⟩,
  rw ←(H c hc),
  exact h hc
end

end

/-! ### Ordinal exponential -/

/-- The ordinal exponential, defined by transfinite recursion. -/
def power (a b : ordinal) : ordinal :=
if a = 0 then 1 - b else
limit_rec_on b 1 (λ _ IH, IH * a) (λ b _, bsup.{u u} b)

instance : has_pow ordinal ordinal := ⟨power⟩
local infixr ^ := @pow ordinal ordinal ordinal.has_pow

theorem zero_power' (a : ordinal) : 0 ^ a = 1 - a :=
by simp only [pow, power, if_pos rfl]

@[simp] theorem zero_power {a : ordinal} (a0 : a ≠ 0) : 0 ^ a = 0 :=
by rwa [zero_power', ordinal.sub_eq_zero_iff_le, one_le_iff_ne_zero]

@[simp] theorem power_zero (a : ordinal) : a ^ 0 = 1 :=
by by_cases a = 0; [simp only [pow, power, if_pos h, sub_zero],
simp only [pow, power, if_neg h, limit_rec_on_zero]]

@[simp] theorem power_succ (a b : ordinal) : a ^ succ b = a ^ b * a :=
if h : a = 0 then by subst a; simp only [zero_power (succ_ne_zero _), mul_zero]
else by simp only [pow, power, limit_rec_on_succ, if_neg h]

theorem power_limit {a b : ordinal} (a0 : a ≠ 0) (h : is_limit b) :
  a ^ b = bsup.{u u} b (λ c _, a ^ c) :=
by simp only [pow, power, if_neg a0]; rw limit_rec_on_limit _ _ _ _ h; refl

theorem power_le_of_limit {a b c : ordinal} (a0 : a ≠ 0) (h : is_limit b) :
  a ^ b ≤ c ↔ ∀ b' < b, a ^ b' ≤ c :=
by rw [power_limit a0 h, bsup_le]

theorem lt_power_of_limit {a b c : ordinal} (b0 : b ≠ 0) (h : is_limit c) :
  a < b ^ c ↔ ∃ c' < c, a < b ^ c' :=
by rw [← not_iff_not, not_exists]; simp only [not_lt, power_le_of_limit b0 h, exists_prop, not_and]

@[simp] theorem power_one (a : ordinal) : a ^ 1 = a :=
by rw [← succ_zero, power_succ]; simp only [power_zero, one_mul]

@[simp] theorem one_power (a : ordinal) : 1 ^ a = 1 :=
begin
  apply limit_rec_on a,
  { simp only [power_zero] },
  { intros _ ih, simp only [power_succ, ih, mul_one] },
  refine λ b l IH, eq_of_forall_ge_iff (λ c, _),
  rw [power_le_of_limit ordinal.one_ne_zero l],
  exact ⟨λ H, by simpa only [power_zero] using H 0 l.pos,
         λ H b' h, by rwa IH _ h⟩,
end

theorem power_pos {a : ordinal} (b)
  (a0 : 0 < a) : 0 < a ^ b :=
begin
  have h0 : 0 < a ^ 0, {simp only [power_zero, zero_lt_one]},
  apply limit_rec_on b,
  { exact h0 },
  { intros b IH, rw [power_succ],
    exact mul_pos IH a0 },
  { exact λ b l _, (lt_power_of_limit (ordinal.pos_iff_ne_zero.1 a0) l).2
      ⟨0, l.pos, h0⟩ },
end

theorem power_ne_zero {a : ordinal} (b)
  (a0 : a ≠ 0) : a ^ b ≠ 0 :=
ordinal.pos_iff_ne_zero.1 $ power_pos b $ ordinal.pos_iff_ne_zero.2 a0

theorem power_is_normal {a : ordinal} (h : 1 < a) : is_normal ((^) a) :=
have a0 : 0 < a, from lt_trans zero_lt_one h,
⟨λ b, by simpa only [mul_one, power_succ] using
  (mul_lt_mul_iff_left (power_pos b a0)).2 h,
 λ b l c, power_le_of_limit (ne_of_gt a0) l⟩

theorem power_lt_power_iff_right {a b c : ordinal}
  (a1 : 1 < a) : a ^ b < a ^ c ↔ b < c :=
(power_is_normal a1).lt_iff

theorem power_le_power_iff_right {a b c : ordinal}
  (a1 : 1 < a) : a ^ b ≤ a ^ c ↔ b ≤ c :=
(power_is_normal a1).le_iff

theorem power_right_inj {a b c : ordinal}
  (a1 : 1 < a) : a ^ b = a ^ c ↔ b = c :=
(power_is_normal a1).inj

theorem power_is_limit {a b : ordinal}
  (a1 : 1 < a) : is_limit b → is_limit (a ^ b) :=
(power_is_normal a1).is_limit

theorem power_is_limit_left {a b : ordinal}
  (l : is_limit a) (hb : b ≠ 0) : is_limit (a ^ b) :=
begin
  rcases zero_or_succ_or_limit b with e|⟨b,rfl⟩|l',
  { exact absurd e hb },
  { rw power_succ,
    exact mul_is_limit (power_pos _ l.pos) l },
  { exact power_is_limit l.one_lt l' }
end

theorem power_le_power_right {a b c : ordinal}
  (h₁ : 0 < a) (h₂ : b ≤ c) : a ^ b ≤ a ^ c :=
begin
  cases lt_or_eq_of_le (one_le_iff_pos.2 h₁) with h₁ h₁,
  { exact (power_le_power_iff_right h₁).2 h₂ },
  { subst a, simp only [one_power] }
end

theorem power_le_power_left {a b : ordinal} (c)
  (ab : a ≤ b) : a ^ c ≤ b ^ c :=
begin
  by_cases a0 : a = 0,
  { subst a, by_cases c0 : c = 0,
    { subst c, simp only [power_zero] },
    { simp only [zero_power c0, ordinal.zero_le] } },
  { apply limit_rec_on c,
    { simp only [power_zero] },
    { intros c IH, simpa only [power_succ] using mul_le_mul IH ab },
    { exact λ c l IH, (power_le_of_limit a0 l).2
        (λ b' h, le_trans (IH _ h) (power_le_power_right
          (lt_of_lt_of_le (ordinal.pos_iff_ne_zero.2 a0) ab) (le_of_lt h))) } }
end

theorem le_power_self_left (a : ordinal) {b : ordinal} (b1 : 1 ≤ b) : a ≤ a ^ b :=
begin
  nth_rewrite 0 ←power_one a,
  cases le_or_gt a 1 with a1 a1, {
    cases lt_or_eq_of_le a1 with a0 a1,
    { rw lt_one_iff_zero at a0,
      rw [a0, zero_power ordinal.one_ne_zero],
      exact ordinal.zero_le _ },
    rw [a1, one_power, one_power] },
  rwa power_le_power_iff_right a1
end

theorem le_power_self_right {a : ordinal} (b) (a1 : 1 < a) : b ≤ a ^ b :=
(power_is_normal a1).le_self _

theorem power_lt_power_left_of_succ {a b c : ordinal}
  (ab : a < b) : a ^ succ c < b ^ succ c :=
by rw [power_succ, power_succ]; exact
lt_of_le_of_lt
  (mul_le_mul_right _ $ power_le_power_left _ $ le_of_lt ab)
  (mul_lt_mul_of_pos_left ab (power_pos _ (lt_of_le_of_lt (ordinal.zero_le _) ab)))

theorem power_add (a b c : ordinal) : a ^ (b + c) = a ^ b * a ^ c :=
begin
  by_cases a0 : a = 0,
  { subst a,
    by_cases c0 : c = 0, {simp only [c0, add_zero, power_zero, mul_one]},
    have : b+c ≠ 0 := ne_of_gt (lt_of_lt_of_le
      (ordinal.pos_iff_ne_zero.2 c0) (le_add_left _ _)),
    simp only [zero_power c0, zero_power this, mul_zero] },
  cases eq_or_lt_of_le (one_le_iff_ne_zero.2 a0) with a1 a1,
  { subst a1, simp only [one_power, mul_one] },
  apply limit_rec_on c,
  { simp only [add_zero, power_zero, mul_one] },
  { intros c IH,
    rw [add_succ, power_succ, IH, power_succ, mul_assoc] },
  { intros c l IH,
    refine eq_of_forall_ge_iff (λ d, (((power_is_normal a1).trans
      (add_is_normal b)).limit_le l).trans _),
    simp only [IH] {contextual := tt},
    exact (((mul_is_normal $ power_pos b (ordinal.pos_iff_ne_zero.2 a0)).trans
      (power_is_normal a1)).limit_le l).symm }
end

theorem power_one_add (a b : ordinal) : a ^ (1 + b) = a * a ^ b :=
by rw [power_add, power_one]

theorem power_dvd_power (a) {b c : ordinal}
  (h : b ≤ c) : a ^ b ∣ a ^ c :=
by { rw [← ordinal.add_sub_cancel_of_le h, power_add], apply dvd_mul_right }

theorem power_dvd_power_iff {a b c : ordinal}
  (a1 : 1 < a) : a ^ b ∣ a ^ c ↔ b ≤ c :=
⟨λ h, le_of_not_lt $ λ hn,
  not_le_of_lt ((power_lt_power_iff_right a1).2 hn) $
   le_of_dvd (power_ne_zero _ $ one_le_iff_ne_zero.1 $ le_of_lt a1) h,
power_dvd_power _⟩

theorem power_mul (a b c : ordinal) : a ^ (b * c) = (a ^ b) ^ c :=
begin
  by_cases b0 : b = 0, {simp only [b0, zero_mul, power_zero, one_power]},
  by_cases a0 : a = 0,
  { subst a,
    by_cases c0 : c = 0, {simp only [c0, mul_zero, power_zero]},
    simp only [zero_power b0, zero_power c0, zero_power (mul_ne_zero b0 c0)] },
  cases eq_or_lt_of_le (one_le_iff_ne_zero.2 a0) with a1 a1,
  { subst a1, simp only [one_power] },
  apply limit_rec_on c,
  { simp only [mul_zero, power_zero] },
  { intros c IH,
    rw [mul_succ, power_add, IH, power_succ] },
  { intros c l IH,
    refine eq_of_forall_ge_iff (λ d, (((power_is_normal a1).trans
      (mul_is_normal (ordinal.pos_iff_ne_zero.2 b0))).limit_le l).trans _),
    simp only [IH] {contextual := tt},
    exact (power_le_of_limit (power_ne_zero _ a0) l).symm }
end

/-! ### Ordinal logarithm -/

/-- The ordinal logarithm is the solution `u` to the equation
  `x = b ^ u * v + w` where `v < b` and `w < b`. -/
def log (b : ordinal) (x : ordinal) : ordinal :=
if h : 1 < b then pred $
  omin {o | x < b^o} ⟨succ x, succ_le.1 (le_power_self_right _ h)⟩
else 0

@[simp] theorem log_not_one_lt {b : ordinal} (b1 : ¬ 1 < b) (x : ordinal) : log b x = 0 :=
by simp only [log, dif_neg b1]

theorem log_def {b : ordinal} (b1 : 1 < b) (x : ordinal) : log b x =
  pred (omin {o | x < b^o} (log._proof_1 b x b1)) :=
by simp only [log, dif_pos b1]

@[simp] theorem log_zero (b : ordinal) : log b 0 = 0 :=
if b1 : 1 < b then
  by rw [log_def b1, ← ordinal.le_zero, pred_le];
     apply omin_le; change 0<b^succ 0;
     rw [succ_zero, power_one];
     exact lt_trans zero_lt_one b1
else by simp only [log_not_one_lt b1]

theorem succ_log_def {b x : ordinal} (b1 : 1 < b) (x0 : 0 < x) : succ (log b x) =
  omin {o | x < b^o} (log._proof_1 b x b1) :=
begin
  let t := omin {o | x < b^o} (log._proof_1 b x b1),
  have : x < b ^ t := omin_mem {o | x < b^o} _,
  rcases zero_or_succ_or_limit t with h|h|h,
  { refine (not_lt_of_le (one_le_iff_pos.2 x0) _).elim,
    simpa only [h, power_zero] },
  { rw [show log b x = pred t, from log_def b1 x,
        succ_pred_iff_is_succ.2 h] },
  { rcases (lt_power_of_limit (ne_of_gt $ lt_trans zero_lt_one b1) h).1 this with ⟨a, h₁, h₂⟩,
    exact (not_le_of_lt h₁).elim (le_omin.1 (le_refl t) a h₂) }
end

theorem lt_power_succ_log {b : ordinal} (b1 : 1 < b) (x : ordinal) :
  x < b ^ succ (log b x) :=
begin
  cases lt_or_eq_of_le (ordinal.zero_le x) with x0 x0,
  { rw [succ_log_def b1 x0], exact omin_mem {o | x < b^o} _ },
  { subst x, apply power_pos _ (lt_trans zero_lt_one b1) }
end

theorem power_log_le (b) {x : ordinal} (x0 : 0 < x) :
  b ^ log b x ≤ x :=
begin
  by_cases b0 : b = 0,
  { rw [b0, zero_power'],
    refine le_trans (sub_le_self _ _) (one_le_iff_pos.2 x0) },
  cases lt_or_eq_of_le (one_le_iff_ne_zero.2 b0) with b1 b1,
  { refine le_of_not_lt (λ h, not_le_of_lt (lt_succ_self (log b x)) _),
    have := @omin_le {o | x < b^o} _ _ h,
    rwa ← succ_log_def b1 x0 at this },
  { rw [← b1, one_power], exact one_le_iff_pos.2 x0 }
end

theorem le_log {b x c : ordinal} (b1 : 1 < b) (x0 : 0 < x) :
  c ≤ log b x ↔ b ^ c ≤ x :=
⟨λ h, le_trans ((power_le_power_iff_right b1).2 h) (power_log_le b x0),
 λ h, le_of_not_lt $ λ hn,
   not_le_of_lt (lt_power_succ_log b1 x) $
   le_trans ((power_le_power_iff_right b1).2 (succ_le.2 hn)) h⟩

theorem log_lt {b x c : ordinal} (b1 : 1 < b) (x0 : 0 < x) :
  log b x < c ↔ x < b ^ c :=
lt_iff_lt_of_le_iff_le (le_log b1 x0)

theorem log_le_log (b) {x y : ordinal} (xy : x ≤ y) :
  log b x ≤ log b y :=
if x0 : x = 0 then by simp only [x0, log_zero, ordinal.zero_le] else
have x0 : 0 < x, from ordinal.pos_iff_ne_zero.2 x0,
if b1 : 1 < b then
  (le_log b1 (lt_of_lt_of_le x0 xy)).2 $ le_trans (power_log_le _ x0) xy
else by simp only [log_not_one_lt b1, ordinal.zero_le]

theorem log_le_self (b x : ordinal) : log b x ≤ x :=
if x0 : x = 0 then by simp only [x0, log_zero, ordinal.zero_le] else
if b1 : 1 < b then
  le_trans (le_power_self_right _ b1) (power_log_le b (ordinal.pos_iff_ne_zero.2 x0))
else by simp only [log_not_one_lt b1, ordinal.zero_le]

theorem log_one (b : ordinal) : log b 1 = 0 :=
begin
  by_cases hb : 1 < b,
  { rw log_def hb,
    suffices : omin {o | 1 < b^o} (log._proof_1 b 1 hb) = 1,
    { rw [this, ←succ_zero, pred_succ] },
    apply le_antisymm,
    { apply omin_le,
      change 1 < b ^ 1,
      rwa power_one },
    rw le_omin,
    intros a ha,
    by_contra' ha',
    rw lt_one_iff_zero at ha',
    rw ha' at ha,
    change 1 < b ^ 0 at ha,
    exact ne_of_lt ha (power_zero b).symm },
  exact log_not_one_lt hb 1
end

<<<<<<< HEAD
theorem one_lt_of_two_le {b : ordinal} (hb : 2 ≤ b) : 1 < b :=
by rwa ←succ_le

theorem zero_lt_of_two_le {b : ordinal} (hb : 2 ≤ b) : 0 < b :=
zero_lt_one.trans (one_lt_of_two_le hb)

=======
>>>>>>> a03c6ee5
lemma power_mul_add_pos {b v : ordinal} (u w : ordinal) (hb : 2 ≤ b) (hv : 1 ≤ v) :
  0 < b ^ u * v + w :=
(power_pos u (zero_lt_of_two_le hb)).trans_le ((le_mul_left hv).trans (le_add_right _ _))

lemma power_mul_add_lt_power_mul_succ {b u v w : ordinal} (hw : w < b ^ u) :
  b ^ u * v + w < b ^ u * v.succ :=
by rwa [mul_succ, add_lt_add_iff_left]

lemma power_mul_add_lt_power_succ {b u v w : ordinal} (hb : 2 ≤ b) (hv : 1 ≤ v) (hvb : v < b)
  (hw : w < b ^ u) : b ^ u * v + w < b ^ u.succ :=
begin
  apply lt_of_lt_of_le (power_mul_add_lt_power_mul_succ hw),
  rw ←succ_le at hvb,
  rw power_succ,
  exact (mul_le_mul_left (b ^ u) hvb)
end

theorem log_power_mul_add {b u v w : ordinal} (hb : 2 ≤ b) (hv : 1 ≤ v) (hvb : v < b)
  (hw : w < b ^ u) : log b (b ^ u * v + w) = u :=
begin
  have hpos := power_mul_add_pos u w hb hv,
  by_contra' hne,
  cases lt_or_gt_of_ne hne with h h,
  { rw log_lt (one_lt_of_two_le hb) hpos at h,
    exact not_le_of_lt h (le_trans (le_mul_left hv) (le_add_right _ _)) },
  change _ < _ at h,
  rw [←succ_le, le_log (one_lt_of_two_le hb) hpos] at h,
  exact (not_lt_of_le h) (power_mul_add_lt_power_succ hb hv hvb hw)
end

theorem log_power (b x : ordinal) (hb : 2 ≤ b) : log b (b ^ x) = x :=
begin
  cases eq_or_ne x 0 with hx hx,
  { rw [hx, power_zero],
    exact log_one b },
  have : b ^ x = b ^ x * 1 + 0 := by rw [add_zero, mul_one],
  rw this,
  exact log_power_mul_add hb (le_refl 1) (one_lt_of_two_le hb) (power_pos x (zero_lt_of_two_le hb))
end

/-! ### The Cantor normal form -/

theorem CNF_aux {b o : ordinal} (b0 : b ≠ 0) (o0 : o ≠ 0) :
  o % b ^ log b o < o :=
lt_of_lt_of_le
  (mod_lt _ $ power_ne_zero _ b0)
  (power_log_le _ $ ordinal.pos_iff_ne_zero.2 o0)

/-- Proving properties of ordinals by induction over their Cantor normal form. -/
@[elab_as_eliminator] noncomputable def CNF_rec {b : ordinal} (b0 : b ≠ 0)
  {C : ordinal → Sort*}
  (H0 : C 0)
  (H : ∀ o, o ≠ 0 → o % b ^ log b o < o → C (o % b ^ log b o) → C o)
  : ∀ o, C o
| o :=
  if o0 : o = 0 then by rw o0; exact H0 else
  have _, from CNF_aux b0 o0,
  H o o0 this (CNF_rec (o % b ^ log b o))
using_well_founded {dec_tac := `[assumption]}

@[simp] theorem CNF_rec_zero {b} (b0) {C H0 H} : @CNF_rec b b0 C H0 H 0 = H0 :=
by rw [CNF_rec, dif_pos rfl]; refl

@[simp] theorem CNF_rec_ne_zero {b} (b0) {C H0 H o} (o0) :
  @CNF_rec b b0 C H0 H o = H o o0 (CNF_aux b0 o0) (@CNF_rec b b0 C H0 H _) :=
by rw [CNF_rec, dif_neg o0]

/-- The Cantor normal form of an ordinal is the list of coefficients
  in the base-`b` expansion of `o`.

    CNF b (b ^ u₁ * v₁ + b ^ u₂ * v₂) = [(u₁, v₁), (u₂, v₂)] -/
def CNF (b := omega) (o : ordinal) : list (ordinal × ordinal) :=
if b0 : b = 0 then [] else
CNF_rec b0 [] (λ o o0 h IH, (log b o, o / b ^ log b o) :: IH) o

@[simp] theorem zero_CNF (o) : CNF 0 o = [] :=
dif_pos rfl

@[simp] theorem CNF_zero (b) : CNF b 0 = [] :=
if b0 : b = 0 then dif_pos b0 else
(dif_neg b0).trans $ CNF_rec_zero _

theorem CNF_ne_zero {b o : ordinal} (b0 : b ≠ 0) (o0 : o ≠ 0) :
  CNF b o = (log b o, o / b ^ log b o) :: CNF b (o % b ^ log b o) :=
by unfold CNF; rw [dif_neg b0, dif_neg b0, CNF_rec_ne_zero b0 o0]

theorem one_CNF {o : ordinal} (o0 : o ≠ 0) :
  CNF 1 o = [(0, o)] :=
by rw [CNF_ne_zero ordinal.one_ne_zero o0, log_not_one_lt (lt_irrefl _), power_zero, mod_one,
       CNF_zero, div_one]

theorem CNF_foldr {b : ordinal} (b0 : b ≠ 0) (o) :
  (CNF b o).foldr (λ p r, b ^ p.1 * p.2 + r) 0 = o :=
CNF_rec b0 (by rw CNF_zero; refl)
  (λ o o0 h IH, by rw [CNF_ne_zero b0 o0, list.foldr_cons, IH, div_add_mod]) o

theorem CNF_pairwise_aux (b := omega) (o) :
  (∀ p ∈ CNF b o, prod.fst p ≤ log b o) ∧
  (CNF b o).pairwise (λ p q, q.1 < p.1) :=
begin
  by_cases b0 : b = 0,
  { simp only [b0, zero_CNF, list.pairwise.nil, and_true], exact λ _, false.elim },
  cases lt_or_eq_of_le (one_le_iff_ne_zero.2 b0) with b1 b1,
  { refine CNF_rec b0 _ _ o,
    { simp only [CNF_zero, list.pairwise.nil, and_true], exact λ _, false.elim },
    intros o o0 H IH, cases IH with IH₁ IH₂,
    simp only [CNF_ne_zero b0 o0, list.forall_mem_cons, list.pairwise_cons, IH₂, and_true],
    refine ⟨⟨le_refl _, λ p m, _⟩, λ p m, _⟩,
    { exact le_trans (IH₁ p m) (log_le_log _ $ le_of_lt H) },
    { refine lt_of_le_of_lt (IH₁ p m) ((log_lt b1 _).2 _),
      { rw ordinal.pos_iff_ne_zero, intro e,
        rw e at m, simpa only [CNF_zero] using m },
      { exact mod_lt _ (power_ne_zero _ b0) } } },
  { by_cases o0 : o = 0,
    { simp only [o0, CNF_zero, list.pairwise.nil, and_true], exact λ _, false.elim },
    rw [← b1, one_CNF o0],
    simp only [list.mem_singleton, log_not_one_lt (lt_irrefl _), forall_eq, le_refl, true_and,
      list.pairwise_singleton] }
end

theorem CNF_pairwise (b := omega) (o) :
  (CNF b o).pairwise (λ p q, prod.fst q < p.1) :=
(CNF_pairwise_aux _ _).2

theorem CNF_fst_le_log (b := omega) (o) :
  ∀ p ∈ CNF b o, prod.fst p ≤ log b o :=
(CNF_pairwise_aux _ _).1

theorem CNF_fst_le (b := omega) (o) (p ∈ CNF b o) : prod.fst p ≤ o :=
le_trans (CNF_fst_le_log _ _ p H) (log_le_self _ _)

theorem CNF_snd_lt {b : ordinal} (b1 : 1 < b) (o) :
  ∀ p ∈ CNF b o, prod.snd p < b :=
begin
  have b0 := ne_of_gt (lt_trans zero_lt_one b1),
  refine CNF_rec b0 (λ _, by rw [CNF_zero]; exact false.elim) _ o,
  intros o o0 H IH,
  simp only [CNF_ne_zero b0 o0, list.mem_cons_iff, forall_eq_or_imp, iff_true_intro IH, and_true],
  rw [div_lt (power_ne_zero _ b0), ← power_succ],
  exact lt_power_succ_log b1 _,
end

theorem CNF_sorted (b := omega) (o) :
  ((CNF b o).map prod.fst).sorted (>) :=
by rw [list.sorted, list.pairwise_map]; exact CNF_pairwise b o

/-! ### Casting naturals into ordinals, compatibility with operations -/

@[simp] theorem nat_cast_mul {m n : ℕ} : ((m * n : ℕ) : ordinal) = m * n :=
by induction n with n IH; [simp only [nat.cast_zero, nat.mul_zero, mul_zero],
  rw [nat.mul_succ, nat.cast_add, IH, nat.cast_succ, mul_add_one]]

@[simp] theorem nat_cast_power {m n : ℕ} : ((pow m n : ℕ) : ordinal) = m ^ n :=
by induction n with n IH; [simp only [pow_zero, nat.cast_zero, power_zero, nat.cast_one],
  rw [pow_succ', nat_cast_mul, IH, nat.cast_succ, ← succ_eq_add_one, power_succ]]

@[simp] theorem nat_cast_le {m n : ℕ} : (m : ordinal) ≤ n ↔ m ≤ n :=
by rw [← cardinal.ord_nat, ← cardinal.ord_nat,
       cardinal.ord_le_ord, cardinal.nat_cast_le]

@[simp] theorem nat_cast_lt {m n : ℕ} : (m : ordinal) < n ↔ m < n :=
by simp only [lt_iff_le_not_le, nat_cast_le]

@[simp] theorem nat_cast_inj {m n : ℕ} : (m : ordinal) = n ↔ m = n :=
by simp only [le_antisymm_iff, nat_cast_le]

@[simp] theorem nat_cast_eq_zero {n : ℕ} : (n : ordinal) = 0 ↔ n = 0 :=
@nat_cast_inj n 0

theorem nat_cast_ne_zero {n : ℕ} : (n : ordinal) ≠ 0 ↔ n ≠ 0 :=
not_congr nat_cast_eq_zero

@[simp] theorem nat_cast_pos {n : ℕ} : (0 : ordinal) < n ↔ 0 < n :=
@nat_cast_lt 0 n

@[simp] theorem nat_cast_sub {m n : ℕ} : ((m - n : ℕ) : ordinal) = m - n :=
(_root_.le_total m n).elim
  (λ h, by rw [tsub_eq_zero_iff_le.2 h, ordinal.sub_eq_zero_iff_le.2 (nat_cast_le.2 h)]; refl)
  (λ h, (add_left_cancel n).1 $ by rw [← nat.cast_add,
     add_tsub_cancel_of_le h, ordinal.add_sub_cancel_of_le (nat_cast_le.2 h)])

@[simp] theorem nat_cast_div {m n : ℕ} : ((m / n : ℕ) : ordinal) = m / n :=
if n0 : n = 0 then by simp only [n0, nat.div_zero, nat.cast_zero, div_zero] else
have n0':_, from nat_cast_ne_zero.2 n0,
le_antisymm
  (by rw [le_div n0', ← nat_cast_mul, nat_cast_le, mul_comm];
      apply nat.div_mul_le_self)
  (by rw [div_le n0', succ, ← nat.cast_succ, ← nat_cast_mul,
          nat_cast_lt, mul_comm, ← nat.div_lt_iff_lt_mul _ _ (nat.pos_of_ne_zero n0)];
      apply nat.lt_succ_self)

@[simp] theorem nat_cast_mod {m n : ℕ} : ((m % n : ℕ) : ordinal) = m % n :=
by rw [← add_left_cancel (n*(m/n)), div_add_mod, ← nat_cast_div, ← nat_cast_mul, ← nat.cast_add,
       nat.div_add_mod]

@[simp] theorem nat_le_card {o} {n : ℕ} : (n : cardinal) ≤ card o ↔ (n : ordinal) ≤ o :=
⟨λ h, by rwa [← cardinal.ord_le, cardinal.ord_nat] at h,
 λ h, card_nat n ▸ card_le_card h⟩

@[simp] theorem nat_lt_card {o} {n : ℕ} : (n : cardinal) < card o ↔ (n : ordinal) < o :=
by rw [← succ_le, ← cardinal.succ_le, ← cardinal.nat_succ, nat_le_card]; refl

@[simp] theorem card_lt_nat {o} {n : ℕ} : card o < n ↔ o < n :=
lt_iff_lt_of_le_iff_le nat_le_card

@[simp] theorem card_le_nat {o} {n : ℕ} : card o ≤ n ↔ o ≤ n :=
le_iff_le_iff_lt_iff_lt.2 nat_lt_card

@[simp] theorem card_eq_nat {o} {n : ℕ} : card o = n ↔ o = n :=
by simp only [le_antisymm_iff, card_le_nat, nat_le_card]

@[simp] theorem type_fin (n : ℕ) : @type (fin n) (<) _ = n :=
by rw [← card_eq_nat, card_type, mk_fin]

@[simp] theorem lift_nat_cast (n : ℕ) : lift n = n :=
by induction n with n ih; [simp only [nat.cast_zero, lift_zero],
  simp only [nat.cast_succ, lift_add, ih, lift_one]]

theorem lift_type_fin (n : ℕ) : lift (@type (fin n) (<) _) = n :=
by simp only [type_fin, lift_nat_cast]

theorem type_fintype (r : α → α → Prop) [is_well_order α r] [fintype α] : type r = fintype.card α :=
by rw [← card_eq_nat, card_type, mk_fintype]

end ordinal

/-! ### Properties of `omega` -/

namespace cardinal
open ordinal

@[simp] theorem ord_omega : ord.{u} omega = ordinal.omega :=
le_antisymm (ord_le.2 $ le_refl _) $
le_of_forall_lt $ λ o h, begin
  rcases ordinal.lt_lift_iff.1 h with ⟨o, rfl, h'⟩,
  rw [lt_ord, ← lift_card, ← lift_omega.{0 u},
      lift_lt, ← typein_enum (<) h'],
  exact lt_omega_iff_fintype.2 ⟨set.fintype_lt_nat _⟩
end

@[simp] theorem add_one_of_omega_le {c} (h : omega ≤ c) : c + 1 = c :=
by rw [add_comm, ← card_ord c, ← card_one,
       ← card_add, one_add_of_omega_le];
   rwa [← ord_omega, ord_le_ord]

end cardinal

namespace ordinal

theorem lt_omega {o : ordinal.{u}} : o < omega ↔ ∃ n : ℕ, o = n :=
by rw [← cardinal.ord_omega, cardinal.lt_ord, lt_omega]; simp only [card_eq_nat]

theorem nat_lt_omega (n : ℕ) : (n : ordinal) < omega :=
lt_omega.2 ⟨_, rfl⟩

theorem omega_pos : 0 < omega := nat_lt_omega 0

theorem omega_ne_zero : omega ≠ 0 := ne_of_gt omega_pos

theorem one_lt_omega : 1 < omega := by simpa only [nat.cast_one] using nat_lt_omega 1

theorem one_le_omega : 1 ≤ omega := le_of_lt one_lt_omega

theorem omega_is_limit : is_limit omega :=
⟨omega_ne_zero, λ o h,
  let ⟨n, e⟩ := lt_omega.1 h in
  by rw [e]; exact nat_lt_omega (n+1)⟩

theorem omega_le {o : ordinal.{u}} : omega ≤ o ↔ ∀ n : ℕ, (n : ordinal) ≤ o :=
⟨λ h n, le_trans (le_of_lt (nat_lt_omega _)) h,
 λ H, le_of_forall_lt $ λ a h,
   let ⟨n, e⟩ := lt_omega.1 h in
   by rw [e, ← succ_le]; exact H (n+1)⟩

theorem nat_lt_limit {o} (h : is_limit o) : ∀ n : ℕ, (n : ordinal) < o
| 0     := lt_of_le_of_ne (ordinal.zero_le o) h.1.symm
| (n+1) := h.2 _ (nat_lt_limit n)

theorem omega_le_of_is_limit {o} (h : is_limit o) : omega ≤ o :=
omega_le.2 $ λ n, le_of_lt $ nat_lt_limit h n

theorem add_omega {a : ordinal} (h : a < omega) : a + omega = omega :=
begin
  rcases lt_omega.1 h with ⟨n, rfl⟩,
  clear h, induction n with n IH,
  { rw [nat.cast_zero, zero_add] },
  { rw [nat.cast_succ, add_assoc, one_add_of_omega_le (le_refl _), IH] }
end

theorem add_lt_omega {a b : ordinal} (ha : a < omega) (hb : b < omega) : a + b < omega :=
match a, b, lt_omega.1 ha, lt_omega.1 hb with
| _, _, ⟨m, rfl⟩, ⟨n, rfl⟩ := by rw [← nat.cast_add]; apply nat_lt_omega
end

theorem mul_lt_omega {a b : ordinal} (ha : a < omega) (hb : b < omega) : a * b < omega :=
match a, b, lt_omega.1 ha, lt_omega.1 hb with
| _, _, ⟨m, rfl⟩, ⟨n, rfl⟩ := by rw [← nat_cast_mul]; apply nat_lt_omega
end

theorem is_limit_iff_omega_dvd {a : ordinal} : is_limit a ↔ a ≠ 0 ∧ omega ∣ a :=
begin
  refine ⟨λ l, ⟨l.1, ⟨a / omega, le_antisymm _ (mul_div_le _ _)⟩⟩, λ h, _⟩,
  { refine (limit_le l).2 (λ x hx, le_of_lt _),
    rw [← div_lt omega_ne_zero, ← succ_le, le_div omega_ne_zero,
        mul_succ, add_le_of_limit omega_is_limit],
    intros b hb,
    rcases lt_omega.1 hb with ⟨n, rfl⟩,
    exact le_trans (add_le_add_right (mul_div_le _ _) _)
      (le_of_lt $ lt_sub.1 $ nat_lt_limit (sub_is_limit l hx) _) },
  { rcases h with ⟨a0, b, rfl⟩,
    refine mul_is_limit_left omega_is_limit
      (ordinal.pos_iff_ne_zero.2 $ mt _ a0),
    intro e, simp only [e, mul_zero] }
end

local infixr ^ := @pow ordinal ordinal ordinal.has_pow

theorem power_lt_omega {a b : ordinal} (ha : a < omega) (hb : b < omega) : a ^ b < omega :=
match a, b, lt_omega.1 ha, lt_omega.1 hb with
| _, _, ⟨m, rfl⟩, ⟨n, rfl⟩ := by rw [← nat_cast_power]; apply nat_lt_omega
end

theorem add_omega_power {a b : ordinal} (h : a < omega ^ b) : a + omega ^ b = omega ^ b :=
begin
  refine le_antisymm _ (le_add_left _ _),
  revert h, apply limit_rec_on b,
  { intro h, rw [power_zero, ← succ_zero, lt_succ, ordinal.le_zero] at h,
    rw [h, zero_add] },
  { intros b _ h, rw [power_succ] at h,
    rcases (lt_mul_of_limit omega_is_limit).1 h with ⟨x, xo, ax⟩,
    refine le_trans (add_le_add_right (le_of_lt ax) _) _,
    rw [power_succ, ← mul_add, add_omega xo] },
  { intros b l IH h, rcases (lt_power_of_limit omega_ne_zero l).1 h with ⟨x, xb, ax⟩,
    refine (((add_is_normal a).trans (power_is_normal one_lt_omega))
      .limit_le l).2 (λ y yb, _),
    let z := max x y,
    have := IH z (max_lt xb yb)
      (lt_of_lt_of_le ax $ power_le_power_right omega_pos (le_max_left _ _)),
    exact le_trans (add_le_add_left (power_le_power_right omega_pos (le_max_right _ _)) _)
      (le_trans this (power_le_power_right omega_pos $ le_of_lt $ max_lt xb yb)) }
end

theorem add_lt_omega_power {c a b : ordinal} (h₁ : a < omega ^ c) (h₂ : b < omega ^ c) :
  a + b < omega ^ c :=
by rwa [← add_omega_power h₁, add_lt_add_iff_left]

theorem add_absorp {a b c : ordinal} (h₁ : a < omega ^ b) (h₂ : omega ^ b ≤ c) : a + c = c :=
by rw [← ordinal.add_sub_cancel_of_le h₂, ← add_assoc, add_omega_power h₁]

theorem add_absorp_iff {o : ordinal} (o0 : 0 < o) : (∀ a < o, a + o = o) ↔ ∃ a, o = omega ^ a :=
⟨λ H, ⟨log omega o, begin
  refine ((lt_or_eq_of_le (power_log_le _ o0))
    .resolve_left $ λ h, _).symm,
  have := H _ h,
  have := lt_power_succ_log one_lt_omega o,
  rw [power_succ, lt_mul_of_limit omega_is_limit] at this,
  rcases this with ⟨a, ao, h'⟩,
  rcases lt_omega.1 ao with ⟨n, rfl⟩, clear ao,
  revert h', apply not_lt_of_le,
  suffices e : omega ^ log omega o * ↑n + o = o,
  { simpa only [e] using le_add_right (omega ^ log omega o * ↑n) o },
  induction n with n IH, {simp only [nat.cast_zero, mul_zero, zero_add]},
  simp only [nat.cast_succ, mul_add_one, add_assoc, this, IH]
end⟩,
λ ⟨b, e⟩, e.symm ▸ λ a, add_omega_power⟩

theorem add_mul_limit_aux {a b c : ordinal} (ba : b + a = a)
  (l : is_limit c)
  (IH : ∀ c' < c, (a + b) * succ c' = a * succ c' + b) :
  (a + b) * c = a * c :=
le_antisymm
  ((mul_le_of_limit l).2 $ λ c' h, begin
    apply le_trans (mul_le_mul_left _ (le_of_lt $ lt_succ_self _)),
    rw IH _ h,
    apply le_trans (add_le_add_left _ _),
    { rw ← mul_succ, exact mul_le_mul_left _ (succ_le.2 $ l.2 _ h) },
    { rw ← ba, exact le_add_right _ _ }
  end)
  (mul_le_mul_right _ (le_add_right _ _))

theorem add_mul_succ {a b : ordinal} (c) (ba : b + a = a) :
  (a + b) * succ c = a * succ c + b :=
begin
  apply limit_rec_on c,
  { simp only [succ_zero, mul_one] },
  { intros c IH,
    rw [mul_succ, IH, ← add_assoc, add_assoc _ b, ba, ← mul_succ] },
  { intros c l IH,
    have := add_mul_limit_aux ba l IH,
    rw [mul_succ, add_mul_limit_aux ba l IH, mul_succ, add_assoc] }
end

theorem add_mul_limit {a b c : ordinal} (ba : b + a = a)
  (l : is_limit c) : (a + b) * c = a * c :=
add_mul_limit_aux ba l (λ c' _, add_mul_succ c' ba)

theorem mul_omega {a : ordinal} (a0 : 0 < a) (ha : a < omega) : a * omega = omega :=
le_antisymm
  ((mul_le_of_limit omega_is_limit).2 $ λ b hb, le_of_lt (mul_lt_omega ha hb))
  (by simpa only [one_mul] using mul_le_mul_right omega (one_le_iff_pos.2 a0))

theorem mul_lt_omega_power {a b c : ordinal}
  (c0 : 0 < c) (ha : a < omega ^ c) (hb : b < omega) : a * b < omega ^ c :=
begin
  rcases zero_or_succ_or_limit c with rfl|⟨c,rfl⟩|l,
  { exact (lt_irrefl _).elim c0 },
  { rw power_succ at ha,
    rcases ((mul_is_normal $ power_pos _ omega_pos).limit_lt
      omega_is_limit).1 ha with ⟨n, hn, an⟩,
    refine lt_of_le_of_lt (mul_le_mul_right _ (le_of_lt an)) _,
    rw [power_succ, mul_assoc, mul_lt_mul_iff_left (power_pos _ omega_pos)],
    exact mul_lt_omega hn hb },
  { rcases ((power_is_normal one_lt_omega).limit_lt l).1 ha with ⟨x, hx, ax⟩,
    refine lt_of_le_of_lt (mul_le_mul (le_of_lt ax) (le_of_lt hb)) _,
    rw [← power_succ, power_lt_power_iff_right one_lt_omega],
    exact l.2 _ hx }
end

theorem mul_omega_dvd {a : ordinal}
  (a0 : 0 < a) (ha : a < omega) : ∀ {b}, omega ∣ b → a * b = b
| _ ⟨b, rfl⟩ := by rw [← mul_assoc, mul_omega a0 ha]

theorem mul_omega_power_power {a b : ordinal} (a0 : 0 < a) (h : a < omega ^ omega ^ b) :
  a * omega ^ omega ^ b = omega ^ omega ^ b :=
begin
  by_cases b0 : b = 0, {rw [b0, power_zero, power_one] at h ⊢, exact mul_omega a0 h},
  refine le_antisymm _
    (by simpa only [one_mul] using mul_le_mul_right (omega^omega^b) (one_le_iff_pos.2 a0)),
  rcases (lt_power_of_limit omega_ne_zero (power_is_limit_left omega_is_limit b0)).1 h
    with ⟨x, xb, ax⟩,
  refine le_trans (mul_le_mul_right _ (le_of_lt ax)) _,
  rw [← power_add, add_omega_power xb]
end

theorem power_omega {a : ordinal} (a1 : 1 < a) (h : a < omega) : a ^ omega = omega :=
le_antisymm
  ((power_le_of_limit (one_le_iff_ne_zero.1 $ le_of_lt a1) omega_is_limit).2
    (λ b hb, le_of_lt (power_lt_omega h hb)))
  (le_power_self_right _ a1)

theorem omega_eq_sup_nat' (k : ℕ) : omega.{u} = sup (λ n : ℕ, n + k) :=
begin
  apply le_antisymm,
  { rw omega_le,
    exact λ n, le_trans (le_add_right n k) (le_sup _ _) },
  rw sup_le,
  intro n,
  rw ←(nat.cast_add n k),
  apply le_of_lt (nat_lt_omega _)
end

theorem omega_eq_sup_nat : omega.{u} = sup (λ n : ℕ, n) :=
by simp [omega_eq_sup_nat' 0]

theorem normal_omega' {f : ordinal.{u} → ordinal.{u}} (k : ℕ) (hf : is_normal f) :
  f omega.{u} = sup (λ n : ℕ, f (n + k)) :=
by rw [omega_eq_sup_nat' k, is_normal.sup.{0 u u} hf ⟨0⟩]

theorem normal_omega {f : ordinal.{u} → ordinal.{u}} (hf : is_normal f) :
  f omega.{u} = sup (λ n : ℕ, f n) :=
by rw [omega_eq_sup_nat, is_normal.sup.{0 u u} hf ⟨0⟩]

theorem add_omega_eq_sup_add_nat (o : ordinal.{u}) : o + omega.{u} = sup (λ n : ℕ, o + n) :=
normal_omega (add_is_normal o)

lemma lt_add_omega {a o : ordinal.{u}} (h : a < o + omega.{u}) : ∃ n : ℕ, a < o + n :=
by rwa [add_omega_eq_sup_add_nat o, lt_sup] at h

theorem mul_omega_eq_sup_mul_nat (o : ordinal.{u}) : o * omega.{u} = sup (λ n : ℕ, o * n) :=
begin
  cases eq_or_ne o 0 with ho ho,
  { rw [ho, zero_mul],
    apply eq.symm,
    rw sup_eq_zero_iff,
    exact λ n, zero_mul _ },
  exact normal_omega (mul_is_normal (ordinal.pos_iff_ne_zero.2 ho))
end

lemma lt_mul_omega {a o : ordinal.{u}} (h : a < o * omega.{u}) : ∃ n : ℕ, a < o * n :=
by rwa [mul_omega_eq_sup_mul_nat o, lt_sup] at h

theorem power_omega_eq_sup_power_nat (o : ordinal.{u}) :
  o ^ omega.{u} = sup (λ n : ℕ, o ^ (n + 1)) :=
begin
  cases lt_or_ge 1 o with ho ho,
  { have := normal_omega'.{u} 1 (power_is_normal ho), simpa },
  cases lt_or_eq_of_le ho with ho ho,
  { rw lt_one_iff_zero at ho,
    rw [ho, zero_power omega_ne_zero],
    apply eq.symm,
    rw sup_eq_zero_iff,
    intro n,
    apply zero_power,
    rw ←succ_eq_add_one,
    exact succ_ne_zero _ },
  rw [ho, one_power],
  apply le_antisymm,
  { convert le_sup _ 0,
    exact (one_power _).symm },
  rw sup_le,
  intro n,
  rw one_power
end

lemma lt_power_omega {a o : ordinal.{u}} (h : a < o ^ omega.{u}) : ∃ n : ℕ, a < o ^ n :=
begin
  rw [power_omega_eq_sup_power_nat o, lt_sup] at h,
  cases h with n hn,
  exact ⟨n + 1, hn⟩
end

/-! ### Fixed points of normal functions -/

/-- The next fixed point function, the least fixed point of the normal function `f` above `a`. -/
def nfp (f : ordinal → ordinal) (a : ordinal) :=
sup (λ n : ℕ, f^[n] a)

theorem iterate_le_nfp (f a n) : f^[n] a ≤ nfp f a :=
le_sup _ n

theorem le_nfp_self (f a) : a ≤ nfp f a :=
iterate_le_nfp f a 0

theorem is_normal.lt_nfp {f} (H : is_normal f) {a b} : f b < nfp f a ↔ b < nfp f a :=
lt_sup.trans $ iff.trans
  (by exact
   ⟨λ ⟨n, h⟩, ⟨n, lt_of_le_of_lt (H.le_self _) h⟩,
    λ ⟨n, h⟩, ⟨n+1, by rw iterate_succ'; exact H.lt_iff.2 h⟩⟩)
  lt_sup.symm

theorem is_normal.nfp_le {f} (H : is_normal f) {a b} :
  nfp f a ≤ f b ↔ nfp f a ≤ b :=
le_iff_le_iff_lt_iff_lt.2 H.lt_nfp

/-- `nfp f a` is the next fixed point after `a`. -/
theorem is_normal.nfp_le_fp {f} (H : is_normal f) {a b}
  (ab : a ≤ b) (h : f b ≤ b) : nfp f a ≤ b :=
sup_le.2 $ λ i, begin
  induction i with i IH generalizing a, {exact ab},
  exact IH (le_trans (H.le_iff.2 ab) h),
end

theorem is_normal.nfp_fp {f} (H : is_normal f) (a) : f (nfp f a) = nfp f a :=
begin
  refine le_antisymm _ (H.le_self _),
  cases le_or_lt (f a) a with aa aa,
  { rwa le_antisymm (H.nfp_le_fp (le_refl _) aa) (le_nfp_self _ _) },
  rcases zero_or_succ_or_limit (nfp f a) with e|⟨b, e⟩|l,
  { refine @le_trans _ _ _ (f a) _ (H.le_iff.2 _) (iterate_le_nfp f a 1),
    simp only [e, ordinal.zero_le] },
  { have : f b < nfp f a := H.lt_nfp.2 (by simp only [e, lt_succ_self]),
    rw [e, lt_succ] at this,
    have ab : a ≤ b,
    { rw [← lt_succ, ← e],
      exact lt_of_lt_of_le aa (iterate_le_nfp f a 1) },
    refine le_trans (H.le_iff.2 (H.nfp_le_fp ab this))
      (le_trans this (le_of_lt _)),
    simp only [e, lt_succ_self] },
  { exact (H.2 _ l _).2 (λ b h, le_of_lt (H.lt_nfp.2 h)) }
end

theorem is_normal.le_nfp {f} (H : is_normal f) {a b} : f b ≤ nfp f a ↔ b ≤ nfp f a :=
⟨le_trans (H.le_self _), λ h,
  by simpa only [H.nfp_fp] using H.le_iff.2 h⟩

theorem nfp_eq_self {f : ordinal → ordinal} {a} (h : f a = a) : nfp f a = a :=
le_antisymm (sup_le.mpr $ λ i, by rw [iterate_fixed h]) (le_nfp_self f a)

theorem nfp_monotone {f : ordinal → ordinal} (hf : monotone f) : monotone (nfp f) :=
begin
  intros a b hab,
  unfold nfp,
  rw sup_le,
  exact λ n, (monotone.iterate hf n hab).trans (le_sup (λ n, f^[n] b) n)
end

/-- Fixed point lemma for normal functions: the fixed points of a normal function are unbounded. -/
theorem is_normal.nfp_unbounded {f} (H : is_normal f) : unbounded (<) (fixed_points f) :=
λ a, ⟨_, H.nfp_fp a, not_lt_of_ge (le_nfp_self f a)⟩

/-- The derivative of a normal function `f` is the sequence of fixed points of `f`. -/
def deriv (f : ordinal → ordinal) (o : ordinal) : ordinal :=
limit_rec_on o (nfp f 0)
  (λ a IH, nfp f (succ IH))
  (λ a l, bsup.{u u} a)

@[simp] theorem deriv_zero (f) : deriv f 0 = nfp f 0 := limit_rec_on_zero _ _ _

@[simp] theorem deriv_succ (f o) : deriv f (succ o) = nfp f (succ (deriv f o)) :=
limit_rec_on_succ _ _ _ _

theorem deriv_limit (f) {o} : is_limit o → deriv f o = bsup.{u u} o (λ a _, deriv f a) :=
limit_rec_on_limit _ _ _ _

theorem deriv_is_normal (f) : is_normal (deriv f) :=
⟨λ o, by rw [deriv_succ, ← succ_le]; apply le_nfp_self,
 λ o l a, by rw [deriv_limit _ l, bsup_le]⟩

theorem is_normal.deriv_fp {f} (H : is_normal f) (o) : f (deriv.{u} f o) = deriv f o :=
begin
  apply limit_rec_on o,
  { rw [deriv_zero, H.nfp_fp] },
  { intros o ih, rw [deriv_succ, H.nfp_fp] },
  intros o l IH,
  rw [deriv_limit _ l, is_normal.bsup.{u u u} H _ l.1],
  refine eq_of_forall_ge_iff (λ c, _),
  simp only [bsup_le, IH] {contextual:=tt}
end

theorem is_normal.fp_iff_deriv' {f} (H : is_normal f) {a} : f a ≤ a ↔ ∃ o, deriv f o = a :=
⟨λ ha, begin
  suffices : ∀ o (_:a ≤ deriv f o), ∃ o, deriv f o = a,
  from this a ((deriv_is_normal _).le_self _),
  intro o, apply limit_rec_on o,
  { intros h₁,
    refine ⟨0, le_antisymm _ h₁⟩,
    rw deriv_zero,
    exact H.nfp_le_fp (ordinal.zero_le _) ha },
  { intros o IH h₁,
    cases le_or_lt a (deriv f o), {exact IH h},
    refine ⟨succ o, le_antisymm _ h₁⟩,
    rw deriv_succ,
    exact H.nfp_le_fp (succ_le.2 h) ha },
  { intros o l IH h₁,
    cases eq_or_lt_of_le h₁, {exact ⟨_, h.symm⟩},
    rw [deriv_limit _ l, ← not_le, bsup_le, not_ball] at h,
    exact let ⟨o', h, hl⟩ := h in IH o' h (le_of_not_le hl) }
end, λ ⟨o, e⟩, e ▸ le_of_eq (H.deriv_fp _)⟩

theorem is_normal.fp_iff_deriv {f} (H : is_normal f) {a} : f a = a ↔ ∃ o, deriv f o = a :=
by rw [←H.fp_iff_deriv', H.self_le_iff_eq]

/-- `deriv f` is the fixed point enumerator of `f`. -/
theorem deriv_eq_enum_fp {f} (H : is_normal f) : deriv f = enum_ord H.nfp_unbounded :=
begin
  rw [←eq_enum_ord, range_eq_iff],
  use (deriv_is_normal f).strict_mono,
  refine ⟨λ a, H.deriv_fp a, λ _ _, _⟩,
  rwa ←H.fp_iff_deriv
end

/-! ### Fixed points of addition -/

theorem mul_omega_unbounded (o) : unbounded (<) (set.Ici (o * ordinal.omega)) :=
unbounded_lt_Ici _

theorem add_mul_omega (a) : a + a * omega = a * omega :=
by rw [←mul_one_add, one_add_omega]

theorem mul_omega_nfp_add_zero (a) : a * omega.{u} = nfp ((+) a) 0 :=
begin
  cases eq_or_ne 0 a with ha ha,
  { rw [←ha, zero_mul],
    unfold nfp,
    apply eq.symm,
    rw sup_eq_zero_iff,
    intro n,
    induction n with n hn, { refl },
    rwa [iterate_succ_apply, zero_add] },
  have hmul := @is_normal.sup.{0 u u} _
    (mul_is_normal.{u} (lt_of_le_of_ne (ordinal.zero_le a) ha)) ℕ (λ n, ↑n) ⟨0⟩,
  rw ←omega_eq_sup_nat at hmul,
  suffices : (λ n, ((+) a)^[n] 0) = (*) a ∘ λ n, ↑n,
  { have hmul := @is_normal.sup.{0 u u} _
      (mul_is_normal.{u} (lt_of_le_of_ne (ordinal.zero_le a) ha)) ℕ (λ n, ↑n) ⟨0⟩,
    rw ←omega_eq_sup_nat at hmul,rwa ←this at hmul },
  refine funext (λ n, _),
  induction n with n hn,
  { rw iterate_zero,
    exact (mul_zero _).symm },
  rw [iterate_succ_apply', hn, ←mul_one_add, (by simp : (1 : ordinal) + ↑n = ↑(1 + n)), add_comm]
end

theorem add_fp_iff_mul_omega_le {a b : ordinal.{u}} : a + b = b ↔ a * omega.{u} ≤ b :=
begin
  refine ⟨λ h, _, λ h, _⟩,
  { rw [mul_omega_nfp_add_zero a, ←deriv_zero],
    cases (add_is_normal a).fp_iff_deriv.1 h with c hc,
    rw ←hc,
    exact (deriv_is_normal _).strict_mono.monotone (ordinal.zero_le _) },
  have := ordinal.add_sub_cancel_of_le h,
  nth_rewrite 0 ←this,
  rwa [←add_assoc, add_mul_omega]
end

theorem add_fp_iff_mul_omega_le' {a b : ordinal.{u}} : a + b ≤ b ↔ a * omega.{u} ≤ b :=
by { rw ←add_fp_iff_mul_omega_le, exact (add_is_normal a).self_le_iff_eq }

theorem mul_omega_nfp_add_of_le_mul_omega {a b} (hba : b ≤ a * omega.{u}) :
  a * omega.{u} = nfp ((+) a) b :=
begin
  refine le_antisymm _ ((add_is_normal a).nfp_le_fp hba _),
  { rw mul_omega_nfp_add_zero,
    apply nfp_monotone (add_is_normal a).strict_mono.monotone,
    exact ordinal.zero_le b },
  rw add_fp_iff_mul_omega_le'
end

theorem mul_omega_nfp_add_self (a) : a * omega.{u} = nfp ((+) a) a :=
mul_omega_nfp_add_of_le_mul_omega (le_mul_left one_le_omega)

/-- `deriv ((+) a)` enumerates the ordinals larger or equal to `a * ω`. -/
theorem add_deriv_eq_enum_ge_mul_omega (a) : deriv ((+) a) = enum_ord (mul_omega_unbounded a) :=
begin
  rw ←eq_enum_ord,
  use (deriv_is_normal _).strict_mono,
  rw range_eq_iff,
  refine ⟨λ b, le_trans (le_of_eq _)
    ((deriv_is_normal _).strict_mono.monotone (ordinal.zero_le b)), λ b hb, _⟩,
  { rw deriv_zero,
    exact mul_omega_nfp_add_zero a },
  rw ←(add_is_normal a).fp_iff_deriv',
  exact add_fp_iff_mul_omega_le'.2 hb
end

/-! ### Fixed points of multiplication -/

theorem mul_power_omega_unbounded (o) : unbounded (<) (range ((*) (o ^ ordinal.omega))) :=
sorry

theorem mul_power_omega {a} : a * a ^ omega = a ^ omega :=
by rw [←power_one_add, one_add_omega]

theorem power_omega_nfp_zero {a} : a ^ omega.{u} = nfp ((*) a) 1 :=
begin
  sorry
end

/-- `deriv ((*) a)` enumerates the ordinals larger or equal to `a ^ ω`. -/
theorem mul_deriv_eq_enum_ge_mul_omega (a) :
  deriv ((*) a) = enum_ord (mul_power_omega_unbounded a) :=
begin
  sorry
end

end ordinal<|MERGE_RESOLUTION|>--- conflicted
+++ resolved
@@ -131,15 +131,12 @@
 theorem lt_one_iff_zero {a : ordinal} : a < 1 ↔ a = 0 :=
 by rw [←succ_zero, lt_succ, ordinal.le_zero]
 
-<<<<<<< HEAD
 theorem le_one_iff_lt_two {o : ordinal} : o ≤ 1 ↔ o < 2 :=
 begin
   have : (2 : ordinal) = succ 1 := rfl,
   rw [this, lt_succ]
 end
 
-=======
->>>>>>> a03c6ee5
 theorem add_lt_add_iff_left (a) {b c : ordinal} : a + b < a + c ↔ b < c :=
 by rw [← not_le, ← not_le, add_le_add_iff_left]
 
@@ -1560,15 +1557,6 @@
   exact log_not_one_lt hb 1
 end
 
-<<<<<<< HEAD
-theorem one_lt_of_two_le {b : ordinal} (hb : 2 ≤ b) : 1 < b :=
-by rwa ←succ_le
-
-theorem zero_lt_of_two_le {b : ordinal} (hb : 2 ≤ b) : 0 < b :=
-zero_lt_one.trans (one_lt_of_two_le hb)
-
-=======
->>>>>>> a03c6ee5
 lemma power_mul_add_pos {b v : ordinal} (u w : ordinal) (hb : 2 ≤ b) (hv : 1 ≤ v) :
   0 < b ^ u * v + w :=
 (power_pos u (zero_lt_of_two_le hb)).trans_le ((le_mul_left hv).trans (le_add_right _ _))
@@ -1599,7 +1587,7 @@
   exact (not_lt_of_le h) (power_mul_add_lt_power_succ hb hv hvb hw)
 end
 
-theorem log_power (b x : ordinal) (hb : 2 ≤ b) : log b (b ^ x) = x :=
+theorem log_power {b : ordinal} (x : ordinal) (hb : 2 ≤ b) : log b (b ^ x) = x :=
 begin
   cases eq_or_ne x 0 with hx hx,
   { rw [hx, power_zero],
@@ -1831,6 +1819,13 @@
 theorem one_lt_omega : 1 < omega := by simpa only [nat.cast_one] using nat_lt_omega 1
 
 theorem one_le_omega : 1 ≤ omega := le_of_lt one_lt_omega
+
+theorem two_le_omega : 2 ≤ omega :=
+begin
+  change succ 1 ≤ omega,
+  rw succ_le,
+  exact one_lt_omega
+end
 
 theorem omega_is_limit : is_limit omega :=
 ⟨omega_ne_zero, λ o h,
