/-
Copyright (c) 2017 Mario Carneiro. All rights reserved.
Released under Apache 2.0 license as described in the file LICENSE.
Authors: Mario Carneiro
-/

import data.nat.modeq
import number_theory.zsqrtd.basic

/-!
# Pell's equation and Matiyasevic's theorem

This file solves Pell's equation, i.e. integer solutions to `x ^ 2 - d * y ^ 2 = 1` in the special
case that `d = a ^ 2 - 1`. This is then applied to prove Matiyasevic's theorem that the power
function is Diophantine, which is the last key ingredient in the solution to Hilbert's tenth
problem. For the definition of Diophantine function, see `dioph.lean`.

## Main definition

* `pell` is a function assigning to a natural number `n` the `n`-th solution to Pell's equation
  constructed recursively from the initial solution `(0, 1)`.

## Main statements

* `eq_pell` shows that every solution to Pell's equation is recursively obtained using `pell`
* `matiyasevic` shows that a certain system of Diophantine equations has a solution if and only if
  the first variable is the `x`-component in a solution to Pell's equation - the key step towards
  Hilbert's tenth problem in Davis' version of Matiyasevic's theorem.
* `eq_pow_of_pell` shows that the power function is Diophantine.

## Implementation notes

The proof of Matiyasevic's theorem doesn't follow Matiyasevic's original account of using Fibonacci
numbers but instead Davis' variant of using solutions to Pell's equation.

## References

* [M. Carneiro, _A Lean formalization of Matiyasevič's theorem_][carneiro2018matiyasevic]
* [M. Davis, _Hilbert's tenth problem is unsolvable_][MR317916]

## Tags

Pell's equation, Matiyasevic's theorem, Hilbert's tenth problem

## TODO

* Provide solutions to Pell's equation for the case of arbitrary `d` (not just `d = a ^ 2 - 1` like
  in the current version) and furthermore also for `x ^ 2 - d * y ^ 2 = -1`.
* Connect solutions to the continued fraction expansion of `√d`.
-/

namespace pell
open nat

section
parameters {a : ℕ} (a1 : 1 < a)

include a1
private def d := a*a - 1

@[simp] theorem d_pos : 0 < d :=
nat.sub_pos_of_lt (mul_lt_mul a1 (le_of_lt a1) dec_trivial dec_trivial : 1*1<a*a)

/-- The Pell sequences, i.e. the sequence of integer solutions to `x ^ 2 - d * y ^ 2 = 1`, where
`d = a ^ 2 - 1`, defined together in mutual recursion. -/
-- TODO(lint): Fix double namespace issue
@[nolint dup_namespace] def pell : ℕ → ℕ × ℕ :=
λn, nat.rec_on n (1, 0) (λn xy, (xy.1*a + d*xy.2, xy.1 + xy.2*a))

/-- The Pell `x` sequence. -/
def xn (n : ℕ) : ℕ := (pell n).1
/-- The Pell `y` sequence. -/
def yn (n : ℕ) : ℕ := (pell n).2

@[simp] theorem pell_val (n : ℕ) : pell n = (xn n, yn n) :=
show pell n = ((pell n).1, (pell n).2), from match pell n with (a, b) := rfl end

@[simp] theorem xn_zero : xn 0 = 1 := rfl
@[simp] theorem yn_zero : yn 0 = 0 := rfl

@[simp] theorem xn_succ (n : ℕ) : xn (n+1) = xn n * a + d * yn n := rfl
@[simp] theorem yn_succ (n : ℕ) : yn (n+1) = xn n + yn n * a := rfl

@[simp] theorem xn_one : xn 1 = a := by simp
@[simp] theorem yn_one : yn 1 = 1 := by simp

/-- The Pell `x` sequence, considered as an integer sequence.-/
def xz (n : ℕ) : ℤ := xn n
/-- The Pell `y` sequence, considered as an integer sequence.-/
def yz (n : ℕ) : ℤ := yn n

section
omit a1

/-- The element `a` such that `d = a ^ 2 - 1`, considered as an integer.-/
def az : ℤ := a

end

theorem asq_pos : 0 < a*a :=
le_trans (le_of_lt a1) (by have := @nat.mul_le_mul_left 1 a a (le_of_lt a1); rwa mul_one at this)

theorem dz_val : ↑d = az*az - 1 :=
have 1 ≤ a*a, from asq_pos,
show ↑(a*a - 1) = _, by rw int.coe_nat_sub this; refl

@[simp] theorem xz_succ (n : ℕ) : xz (n+1) = xz n * az + ↑d * yz n := rfl
@[simp] theorem yz_succ (n : ℕ) : yz (n+1) = xz n + yz n * az := rfl

/-- The Pell sequence can also be viewed as an element of `ℤ√d` -/
def pell_zd (n : ℕ) : ℤ√d := ⟨xn n, yn n⟩
@[simp] theorem pell_zd_re (n : ℕ) : (pell_zd n).re = xn n := rfl
@[simp] theorem pell_zd_im (n : ℕ) : (pell_zd n).im = yn n := rfl

/-- The property of being a solution to the Pell equation, expressed
  as a property of elements of `ℤ√d`. -/
def is_pell : ℤ√d → Prop | ⟨x, y⟩ := x*x - d*y*y = 1

theorem is_pell_nat {x y : ℕ} : is_pell ⟨x, y⟩ ↔ x*x - d*y*y = 1 :=
⟨λh, int.coe_nat_inj
  (by rw int.coe_nat_sub (int.le_of_coe_nat_le_coe_nat $ int.le.intro_sub h); exact h),
λh, show ((x*x : ℕ) - (d*y*y:ℕ) : ℤ) = 1,
  by rw [← int.coe_nat_sub $ le_of_lt $ nat.lt_of_sub_eq_succ h, h]; refl⟩

theorem is_pell_norm : Π {b : ℤ√d}, is_pell b ↔ b * b.conj = 1
| ⟨x, y⟩ := by simp [zsqrtd.ext, is_pell, mul_comm]; ring_nf

theorem is_pell_mul {b c : ℤ√d} (hb : is_pell b) (hc : is_pell c) : is_pell (b * c) :=
is_pell_norm.2 (by simp [mul_comm, mul_left_comm,
  zsqrtd.conj_mul, pell.is_pell_norm.1 hb, pell.is_pell_norm.1 hc])

theorem is_pell_conj : ∀ {b : ℤ√d}, is_pell b ↔ is_pell b.conj | ⟨x, y⟩ :=
by simp [is_pell, zsqrtd.conj]

@[simp] theorem pell_zd_succ (n : ℕ) : pell_zd (n+1) = pell_zd n * ⟨a, 1⟩ :=
by simp [zsqrtd.ext]

theorem is_pell_one : is_pell ⟨a, 1⟩ :=
show az*az-d*1*1=1, by simp [dz_val]; ring

theorem is_pell_pell_zd : ∀ (n : ℕ), is_pell (pell_zd n)
| 0     := rfl
| (n+1) := let o := is_pell_one in by simp; exact pell.is_pell_mul (is_pell_pell_zd n) o

@[simp] theorem pell_eqz (n : ℕ) : xz n * xz n - d * yz n * yz n = 1 := is_pell_pell_zd n

@[simp] theorem pell_eq (n : ℕ) : xn n * xn n - d * yn n * yn n = 1 :=
let pn := pell_eqz n in
have h : (↑(xn n * xn n) : ℤ) - ↑(d * yn n * yn n) = 1,
  by repeat {rw int.coe_nat_mul}; exact pn,
have hl : d * yn n * yn n ≤ xn n * xn n, from
  int.le_of_coe_nat_le_coe_nat $ int.le.intro $ add_eq_of_eq_sub' $ eq.symm h,
int.coe_nat_inj (by rw int.coe_nat_sub hl; exact h)

instance dnsq : zsqrtd.nonsquare d := ⟨λn h,
  have n*n + 1 = a*a, by rw ← h; exact nat.succ_pred_eq_of_pos (asq_pos a1),
  have na : n < a, from nat.mul_self_lt_mul_self_iff.2 (by rw ← this; exact lt_succ _),
  have (n+1)*(n+1) ≤ n*n + 1, by rw this; exact nat.mul_self_le_mul_self na,
  have n+n ≤ 0, from @nat.le_of_add_le_add_right (n*n + 1) _ _ (by ring_nf at this ⊢; assumption),
  ne_of_gt d_pos $ by rwa nat.eq_zero_of_le_zero ((nat.le_add_left _ _).trans this) at h⟩

theorem xn_ge_a_pow : ∀ (n : ℕ), a^n ≤ xn n
| 0     := le_refl 1
| (n+1) := by simp [pow_succ']; exact le_trans
  (nat.mul_le_mul_right _ (xn_ge_a_pow n)) (nat.le_add_right _ _)

theorem n_lt_a_pow : ∀ (n : ℕ), n < a^n
| 0     := nat.le_refl 1
| (n+1) := begin have IH := n_lt_a_pow n,
  have : a^n + a^n ≤ a^n * a,
  { rw ← mul_two, exact nat.mul_le_mul_left _ a1 },
  simp [pow_succ'], refine lt_of_lt_of_le _ this,
  exact add_lt_add_of_lt_of_le IH (lt_of_le_of_lt (nat.zero_le _) IH)
end

theorem n_lt_xn (n) : n < xn n :=
lt_of_lt_of_le (n_lt_a_pow n) (xn_ge_a_pow n)

theorem x_pos (n) : 0 < xn n :=
lt_of_le_of_lt (nat.zero_le n) (n_lt_xn n)

lemma eq_pell_lem : ∀n (b:ℤ√d), 1 ≤ b → is_pell b → b ≤ pell_zd n → ∃n, b = pell_zd n
| 0     b := λh1 hp hl, ⟨0, @zsqrtd.le_antisymm _ dnsq _ _ hl h1⟩
| (n+1) b := λh1 hp h,
  have a1p : (0:ℤ√d) ≤ ⟨a, 1⟩, from trivial,
  have am1p : (0:ℤ√d) ≤ ⟨a, -1⟩, from show (_:nat) ≤ _, by simp; exact nat.pred_le _,
  have a1m : (⟨a, 1⟩ * ⟨a, -1⟩ : ℤ√d) = 1, from is_pell_norm.1 is_pell_one,
  if ha : (⟨↑a, 1⟩ : ℤ√d) ≤ b then
    let ⟨m, e⟩ := eq_pell_lem n (b * ⟨a, -1⟩)
      (by rw ← a1m; exact mul_le_mul_of_nonneg_right ha am1p)
      (is_pell_mul hp (is_pell_conj.1 is_pell_one))
      (by have t := mul_le_mul_of_nonneg_right h am1p;
        rwa [pell_zd_succ, mul_assoc, a1m, mul_one] at t) in
    ⟨m+1, by rw [show b = b * ⟨a, -1⟩ * ⟨a, 1⟩, by rw [mul_assoc, eq.trans (mul_comm _ _) a1m];
      simp, pell_zd_succ, e]⟩
  else
    suffices ¬1 < b, from ⟨0, show b = 1, from (or.resolve_left (lt_or_eq_of_le h1) this).symm⟩,
    λ h1l, by cases b with x y; exact
    have bm : (_*⟨_,_⟩ :ℤ√(d a1)) = 1, from pell.is_pell_norm.1 hp,
    have y0l : (0:ℤ√(d a1)) < ⟨x - x, y - -y⟩,
      from sub_lt_sub h1l $ λ(hn : (1:ℤ√(d a1)) ≤ ⟨x, -y⟩),
        by have t := mul_le_mul_of_nonneg_left hn (le_trans zero_le_one h1);
          rw [bm, mul_one] at t; exact h1l t,
    have yl2 : (⟨_, _⟩ : ℤ√_) < ⟨_, _⟩, from
      show (⟨x, y⟩ - ⟨x, -y⟩ : ℤ√(d a1)) < ⟨a, 1⟩ - ⟨a, -1⟩, from
      sub_lt_sub (by exact ha) $ λ(hn : (⟨x, -y⟩ : ℤ√(d a1)) ≤ ⟨a, -1⟩),
      by have t := mul_le_mul_of_nonneg_right
        (mul_le_mul_of_nonneg_left hn (le_trans zero_le_one h1)) a1p;
          rw [bm, one_mul, mul_assoc, eq.trans (mul_comm _ _) a1m, mul_one] at t; exact ha t,
    by simp at y0l; simp at yl2; exact
    match y, y0l, (yl2 : (⟨_, _⟩ : ℤ√_) < ⟨_, _⟩) with
    | 0, y0l, yl2 := y0l (le_refl 0)
    | (y+1 : ℕ), y0l, yl2 := yl2 (zsqrtd.le_of_le_le (le_refl 0)
        (let t := int.coe_nat_le_coe_nat_of_le (nat.succ_pos y) in add_le_add t t))
    | -[1+y], y0l, yl2 := y0l trivial
    end

theorem eq_pell_zd (b : ℤ√d) (b1 : 1 ≤ b) (hp : is_pell b) : ∃n, b = pell_zd n :=
let ⟨n, h⟩ := @zsqrtd.le_arch d b in
eq_pell_lem n b b1 hp $ zsqrtd.le_trans h $ by rw zsqrtd.coe_nat_val; exact
zsqrtd.le_of_le_le
  (int.coe_nat_le_coe_nat_of_le $ le_of_lt $ n_lt_xn _ _) (int.coe_zero_le _)

/-- Every solution to **Pell's equation** is recursively obtained from the initial solution
`(1,0)` using the recursion `pell`. -/
theorem eq_pell {x y : ℕ} (hp : x*x - d*y*y = 1) : ∃n, x = xn n ∧ y = yn n :=
have (1:ℤ√d) ≤ ⟨x, y⟩, from match x, hp with
| 0,    (hp : 0 - _ = 1) := by rw nat.zero_sub at hp; contradiction
| (x+1), hp := zsqrtd.le_of_le_le (int.coe_nat_le_coe_nat_of_le $ nat.succ_pos x)
                (int.coe_zero_le _)
end,
let ⟨m, e⟩ := eq_pell_zd ⟨x, y⟩ this (is_pell_nat.2 hp) in
⟨m, match x, y, e with ._, ._, rfl := ⟨rfl, rfl⟩ end⟩

theorem pell_zd_add (m) : ∀ n, pell_zd (m + n) = pell_zd m * pell_zd n
| 0     := (mul_one _).symm
| (n+1) := by rw[← add_assoc, pell_zd_succ, pell_zd_succ, pell_zd_add n, ← mul_assoc]

theorem xn_add (m n) : xn (m + n) = xn m * xn n + d * yn m * yn n :=
by injection (pell_zd_add _ m n) with h _;
    repeat {rw ← int.coe_nat_add at h <|> rw ← int.coe_nat_mul at h};
    exact int.coe_nat_inj h

theorem yn_add (m n) : yn (m + n) = xn m * yn n + yn m * xn n :=
by injection (pell_zd_add _ m n) with _ h;
    repeat {rw ← int.coe_nat_add at h <|> rw ← int.coe_nat_mul at h};
    exact int.coe_nat_inj h

theorem pell_zd_sub {m n} (h : n ≤ m) : pell_zd (m - n) = pell_zd m * (pell_zd n).conj :=
let t := pell_zd_add n (m - n) in
by rw [nat.add_sub_of_le h] at t;
    rw [t, mul_comm (pell_zd _ n) _, mul_assoc, (is_pell_norm _).1 (is_pell_pell_zd _ _), mul_one]

theorem xz_sub {m n} (h : n ≤ m) : xz (m - n) = xz m * xz n - d * yz m * yz n :=
by injection (pell_zd_sub _ h) with h _; repeat {rw ← neg_mul_eq_mul_neg at h}; exact h

theorem yz_sub {m n} (h : n ≤ m) : yz (m - n) = xz n * yz m - xz m * yz n :=
by injection (pell_zd_sub a1 h) with _ h; repeat {rw ← neg_mul_eq_mul_neg at h};
  rw [add_comm, mul_comm] at h; exact h

theorem xy_coprime (n) : (xn n).coprime (yn n) :=
nat.coprime_of_dvd' $ λk kp kx ky,
let p := pell_eq n in by rw ← p; exact
nat.dvd_sub (le_of_lt $ nat.lt_of_sub_eq_succ p)
  (kx.mul_left _) (ky.mul_left _)

theorem strict_mono_y : strict_mono yn
| m 0     h := absurd h $ nat.not_lt_zero _
| m (n+1) h :=
  have yn m ≤ yn n, from or.elim (lt_or_eq_of_le $ nat.le_of_succ_le_succ h)
    (λhl, le_of_lt $ strict_mono_y hl) (λe, by rw e),
  by simp; refine lt_of_le_of_lt _ (nat.lt_add_of_pos_left $ x_pos a1 n);
      rw ← mul_one (yn a1 m);
      exact mul_le_mul this (le_of_lt a1) (nat.zero_le _) (nat.zero_le _)

theorem strict_mono_x : strict_mono xn
| m 0     h := absurd h $ nat.not_lt_zero _
| m (n+1) h :=
  have xn m ≤ xn n, from or.elim (lt_or_eq_of_le $ nat.le_of_succ_le_succ h)
    (λhl, le_of_lt $ strict_mono_x hl) (λe, by rw e),
  by simp; refine lt_of_lt_of_le (lt_of_le_of_lt this _) (nat.le_add_right _ _);
      have t := nat.mul_lt_mul_of_pos_left a1 (x_pos a1 n); rwa mul_one at t

theorem yn_ge_n : Π n, n ≤ yn n
| 0 := nat.zero_le _
<<<<<<< HEAD
| (n+1) := show n < yn (n+1), from lt_of_le_of_lt (yn_ge_n n) (y_increasing $ lt_succ n)
=======
| (n+1) := show n < yn (n+1), from lt_of_le_of_lt (yn_ge_n n) (strict_mono_y $ nat.lt_succ_self n)
>>>>>>> 6354fe95

theorem y_mul_dvd (n) : ∀k, yn n ∣ yn (n * k)
| 0     := dvd_zero _
| (k+1) := by rw [nat.mul_succ, yn_add]; exact
  dvd_add (dvd_mul_left _ _) ((y_mul_dvd k).mul_right _)

theorem y_dvd_iff (m n) : yn m ∣ yn n ↔ m ∣ n :=
⟨λh, nat.dvd_of_mod_eq_zero $ (nat.eq_zero_or_pos _).resolve_right $ λhp,
  have co : nat.coprime (yn m) (xn (m * (n / m))), from nat.coprime.symm $
    (xy_coprime _).coprime_dvd_right (y_mul_dvd m (n / m)),
  have m0 : 0 < m, from m.eq_zero_or_pos.resolve_left $
    λe, by rw [e, nat.mod_zero] at hp; rw [e] at h; exact
    ne_of_lt (strict_mono_y a1 hp) (eq_zero_of_zero_dvd h).symm,
  by rw [← nat.mod_add_div n m, yn_add] at h; exact
  not_le_of_gt (strict_mono_y _ $ nat.mod_lt n m0)
    (nat.le_of_dvd (strict_mono_y _ hp) $ co.dvd_of_dvd_mul_right $
    (nat.dvd_add_iff_right $ (y_mul_dvd _ _ _).mul_left _).2 h),
λ⟨k, e⟩, by rw e; apply y_mul_dvd⟩

theorem xy_modeq_yn (n) :
  ∀ k, xn (n * k) ≡ (xn n)^k [MOD (yn n)^2]
    ∧ yn (n * k) ≡ k * (xn n)^(k-1) * yn n [MOD (yn n)^3]
| 0     := by constructor; simp
| (k+1) :=
  let ⟨hx, hy⟩ := xy_modeq_yn k in
  have L : xn (n * k) * xn n + d * yn (n * k) * yn n ≡ xn n^k * xn n + 0 [MOD yn n^2], from
    (hx.mul_right _ ).add $ modeq_zero_iff_dvd.2 $
    by rw pow_succ'; exact
    mul_dvd_mul_right (dvd_mul_of_dvd_right (modeq_zero_iff_dvd.1 $
      (hy.modeq_of_dvd $ by simp [pow_succ']).trans $ modeq_zero_iff_dvd.2 $
      by simp [-mul_comm, -mul_assoc]) _) _,
  have R : xn (n * k) * yn n + yn (n * k) * xn n ≡
            xn n^k * yn n + k * xn n^k * yn n [MOD yn n^3], from
  modeq.add (by { rw pow_succ', exact hx.mul_right' _ }) $
    have k * xn n^(k - 1) * yn n * xn n = k * xn n^k * yn n,
      by clear _let_match; cases k with k; simp [pow_succ', mul_comm, mul_left_comm],
    by { rw ← this, exact hy.mul_right _ },
  by { rw [nat.add_sub_cancel, nat.mul_succ, xn_add, yn_add, pow_succ' (xn _ n),
          nat.succ_mul, add_comm (k * xn _ n^k) (xn _ n^k), right_distrib],
      exact ⟨L, R⟩ }

theorem ysq_dvd_yy (n) : yn n * yn n ∣ yn (n * yn n) :=
modeq_zero_iff_dvd.1 $
  ((xy_modeq_yn n (yn n)).right.modeq_of_dvd $ by simp [pow_succ]).trans
  (modeq_zero_iff_dvd.2 $ by simp [mul_dvd_mul_left, mul_assoc])

theorem dvd_of_ysq_dvd {n t} (h : yn n * yn n ∣ yn t) : yn n ∣ t :=
have nt : n ∣ t, from (y_dvd_iff n t).1 $ dvd_of_mul_left_dvd h,
n.eq_zero_or_pos.elim (λ n0, by rwa n0 at ⊢ nt) $ λ (n0l : 0 < n),
let ⟨k, ke⟩ := nt in
have yn n ∣ k * (xn n)^(k-1), from
nat.dvd_of_mul_dvd_mul_right (strict_mono_y n0l) $ modeq_zero_iff_dvd.1 $
  by have xm := (xy_modeq_yn a1 n k).right; rw ← ke at xm; exact
  (xm.modeq_of_dvd $ by simp [pow_succ]).symm.trans h.modeq_zero_nat,
by rw ke; exact dvd_mul_of_dvd_right
  (((xy_coprime _ _).pow_left _).symm.dvd_of_dvd_mul_right this) _

theorem pell_zd_succ_succ (n) : pell_zd (n + 2) + pell_zd n = (2 * a : ℕ) * pell_zd (n + 1) :=
have (1:ℤ√d) + ⟨a, 1⟩ * ⟨a, 1⟩ = ⟨a, 1⟩ * (2 * a),
by { rw zsqrtd.coe_nat_val, change (⟨_,_⟩:ℤ√(d a1))=⟨_,_⟩,
    rw dz_val, dsimp [az], rw zsqrtd.ext, dsimp, split; ring },
by simpa [mul_add, mul_comm, mul_left_comm, add_comm] using congr_arg (* pell_zd a1 n) this

theorem xy_succ_succ (n) : xn (n + 2) + xn n = (2 * a) * xn (n + 1) ∧
                            yn (n + 2) + yn n = (2 * a) * yn (n + 1) := begin
  have := pell_zd_succ_succ a1 n, unfold pell_zd at this,
  rw [← int.cast_coe_nat, zsqrtd.smul_val] at this,
  injection this with h₁ h₂,
  split; apply int.coe_nat_inj; [simpa using h₁, simpa using h₂]
end

theorem xn_succ_succ (n) : xn (n + 2) + xn n = (2 * a) * xn (n + 1) := (xy_succ_succ n).1
theorem yn_succ_succ (n) : yn (n + 2) + yn n = (2 * a) * yn (n + 1) := (xy_succ_succ n).2

theorem xz_succ_succ (n) : xz (n + 2) = (2 * a : ℕ) * xz (n + 1) - xz n :=
eq_sub_of_add_eq $ by delta xz; rw [← int.coe_nat_add, ← int.coe_nat_mul, xn_succ_succ]

theorem yz_succ_succ (n) : yz (n + 2) = (2 * a : ℕ) * yz (n + 1) - yz n :=
eq_sub_of_add_eq $ by delta yz; rw [← int.coe_nat_add, ← int.coe_nat_mul, yn_succ_succ]

theorem yn_modeq_a_sub_one : ∀ n, yn n ≡ n [MOD a-1]
| 0 := by simp
| 1 := by simp
| (n+2) := (yn_modeq_a_sub_one n).add_right_cancel $
  begin
    rw [yn_succ_succ, (by ring : n + 2 + n = 2 * (n + 1))],
    exact ((modeq_sub a1.le).mul_left 2).mul (yn_modeq_a_sub_one (n+1)),
  end

theorem yn_modeq_two : ∀ n, yn n ≡ n [MOD 2]
| 0 := by simp
| 1 := by simp
| (n+2) := (yn_modeq_two n).add_right_cancel $
  begin
    rw [yn_succ_succ, mul_assoc, (by ring : n + 2 + n = 2 * (n + 1))],
    exact (dvd_mul_right 2 _).modeq_zero_nat.trans (dvd_mul_right 2 _).zero_modeq_nat,
  end

section

omit a1
lemma x_sub_y_dvd_pow_lem (y2 y1 y0 yn1 yn0 xn1 xn0 ay a2 : ℤ) :
  (a2 * yn1 - yn0) * ay + y2 - (a2 * xn1 - xn0) =
    y2 - a2 * y1 + y0 + a2 * (yn1 * ay + y1 - xn1) - (yn0 * ay + y0 - xn0) := by ring

end

theorem x_sub_y_dvd_pow (y : ℕ) :
  ∀ n, (2*a*y - y*y - 1 : ℤ) ∣ yz n * (a - y) + ↑(y^n) - xz n
| 0 := by simp [xz, yz, int.coe_nat_zero, int.coe_nat_one]
| 1 := by simp [xz, yz, int.coe_nat_zero, int.coe_nat_one]
| (n+2) :=
  have (2*a*y - y*y - 1 : ℤ) ∣ ↑(y^(n + 2)) - ↑(2 * a) * ↑(y^(n + 1)) + ↑(y^n), from
  ⟨-↑(y^n), by { simp [pow_succ, mul_add, int.coe_nat_mul,
      show ((2:ℕ):ℤ) = 2, from rfl, mul_comm, mul_left_comm], ring }⟩,
  by { rw [xz_succ_succ, yz_succ_succ, x_sub_y_dvd_pow_lem ↑(y^(n+2)) ↑(y^(n+1)) ↑(y^n)],
  exact
    dvd_sub (dvd_add this $ (x_sub_y_dvd_pow (n+1)).mul_left _) (x_sub_y_dvd_pow n) }

theorem xn_modeq_x2n_add_lem (n j) : xn n ∣ d * yn n * (yn n * xn j) + xn j :=
have h1 : d * yn n * (yn n * xn j) + xn j = (d * yn n * yn n + 1) * xn j,
  by simp [add_mul, mul_assoc],
have h2 : d * yn n * yn n + 1 = xn n * xn n, by apply int.coe_nat_inj;
  repeat {rw int.coe_nat_add <|> rw int.coe_nat_mul}; exact
  add_eq_of_eq_sub' (eq.symm $ pell_eqz _ _),
by rw h2 at h1; rw [h1, mul_assoc]; exact dvd_mul_right _ _

theorem xn_modeq_x2n_add (n j) : xn (2 * n + j) + xn j ≡ 0 [MOD xn n] :=
begin
  rw [two_mul, add_assoc, xn_add, add_assoc, ←zero_add 0],
  refine (dvd_mul_right (xn a1 n) (xn a1 (n + j))).modeq_zero_nat.add _,
  rw [yn_add, left_distrib, add_assoc, ←zero_add 0],
  exact ((dvd_mul_right _ _).mul_left _).modeq_zero_nat.add
    (xn_modeq_x2n_add_lem _ _ _).modeq_zero_nat,
end

lemma xn_modeq_x2n_sub_lem {n j} (h : j ≤ n) : xn (2 * n - j) + xn j ≡ 0 [MOD xn n] :=
have h1 : xz n ∣ ↑d * yz n * yz (n - j) + xz j,
  by rw [yz_sub _ h, mul_sub_left_distrib, sub_add_eq_add_sub]; exact
dvd_sub
  (by delta xz; delta yz;
      repeat {rw ← int.coe_nat_add <|> rw ← int.coe_nat_mul}; rw mul_comm (xn a1 j) (yn a1 n);
      exact int.coe_nat_dvd.2 (xn_modeq_x2n_add_lem _ _ _))
  ((dvd_mul_right _ _).mul_left _),
begin
  rw [two_mul, nat.add_sub_assoc h, xn_add, add_assoc, ←zero_add 0],
  exact (dvd_mul_right _ _).modeq_zero_nat.add
    (int.coe_nat_dvd.1 $ by simpa [xz, yz] using h1).modeq_zero_nat,
end

theorem xn_modeq_x2n_sub {n j} (h : j ≤ 2 * n) : xn (2 * n - j) + xn j ≡ 0 [MOD xn n] :=
(le_total j n).elim xn_modeq_x2n_sub_lem
  (λjn, have 2 * n - j + j ≤ n + j, by rw [nat.sub_add_cancel h, two_mul];
    exact nat.add_le_add_left jn _,
    let t := xn_modeq_x2n_sub_lem (nat.le_of_add_le_add_right this) in
      by rwa [nat.sub_sub_self h, add_comm] at t)

theorem xn_modeq_x4n_add (n j) : xn (4 * n + j) ≡ xn j [MOD xn n] :=
modeq.add_right_cancel' (xn (2 * n + j)) $
by refine @modeq.trans _ _ 0 _ _ (by rw add_comm; exact (xn_modeq_x2n_add _ _ _).symm);
    rw [show 4*n = 2*n + 2*n, from right_distrib 2 2 n, add_assoc]; apply xn_modeq_x2n_add

theorem xn_modeq_x4n_sub {n j} (h : j ≤ 2 * n) : xn (4 * n - j) ≡ xn j [MOD xn n] :=
have h' : j ≤ 2*n, from le_trans h (by rw nat.succ_mul; apply nat.le_add_left),
modeq.add_right_cancel' (xn (2 * n - j)) $
by refine @modeq.trans _ _ 0 _ _ (by rw add_comm; exact (xn_modeq_x2n_sub _ h).symm);
    rw [show 4*n = 2*n + 2*n, from right_distrib 2 2 n, nat.add_sub_assoc h'];
      apply xn_modeq_x2n_add

theorem eq_of_xn_modeq_lem1 {i n} : Π {j}, i < j → j < n → xn i % xn n < xn j % xn n
| 0     ij _  := absurd ij (nat.not_lt_zero _)
| (j+1) ij jn :=
    suffices xn j % xn n < xn (j + 1) % xn n, from
    (lt_or_eq_of_le (nat.le_of_succ_le_succ ij)).elim
      (λh, lt_trans (eq_of_xn_modeq_lem1 h (le_of_lt jn)) this)
      (λh, by rw h; exact this),
<<<<<<< HEAD
  by rw [nat.mod_eq_of_lt (x_increasing _ (nat.lt_of_succ_lt jn)),
          nat.mod_eq_of_lt (x_increasing _ jn)];
      exact x_increasing _ (lt_succ _)
=======
  by rw [nat.mod_eq_of_lt (strict_mono_x _ (nat.lt_of_succ_lt jn)),
          nat.mod_eq_of_lt (strict_mono_x _ jn)];
      exact strict_mono_x _ (nat.lt_succ_self _)
>>>>>>> 6354fe95

theorem eq_of_xn_modeq_lem2 {n} (h : 2 * xn n = xn (n + 1)) : a = 2 ∧ n = 0 :=
by rw [xn_succ, mul_comm] at h; exact
have n = 0, from n.eq_zero_or_pos.resolve_right $ λnp,
  ne_of_lt (lt_of_le_of_lt (nat.mul_le_mul_left _ a1)
    (nat.lt_add_of_pos_right $ mul_pos (d_pos a1) (strict_mono_y a1 np))) h,
by cases this; simp at h; exact ⟨h.symm, rfl⟩

theorem eq_of_xn_modeq_lem3 {i n} (npos : 0 < n) :
  Π {j}, i < j → j ≤ 2 * n → j ≠ n → ¬(a = 2 ∧ n = 1 ∧ i = 0 ∧ j = 2) → xn i % xn n < xn j % xn n
| 0     ij _   _   _     := absurd ij (nat.not_lt_zero _)
| (j+1) ij j2n jnn ntriv :=
  have lem2 : ∀k > n, k ≤ 2*n → (↑(xn k % xn n) : ℤ) = xn n - xn (2 * n - k), from λk kn k2n,
    let k2nl := lt_of_add_lt_add_right $ show 2*n-k+k < n+k, by
      {rw nat.sub_add_cancel, rw two_mul; exact (add_lt_add_left kn n), exact k2n } in
    have xle : xn (2 * n - k) ≤ xn n, from le_of_lt $ strict_mono_x k2nl,
    suffices xn k % xn n = xn n - xn (2 * n - k), by rw [this, int.coe_nat_sub xle],
    by {
      rw ← nat.mod_eq_of_lt (nat.sub_lt (x_pos a1 n) (x_pos a1 (2 * n - k))),
      apply modeq.add_right_cancel' (xn a1 (2 * n - k)),
      rw [nat.sub_add_cancel xle],
      have t := xn_modeq_x2n_sub_lem a1 k2nl.le,
      rw nat.sub_sub_self k2n at t,
      exact t.trans dvd_rfl.zero_modeq_nat },
  (lt_trichotomy j n).elim
  (λ (jn : j < n), eq_of_xn_modeq_lem1 ij (lt_of_le_of_ne jn jnn)) $ λ o, o.elim
  (λ (jn : j = n), by {
    cases jn,
    apply int.lt_of_coe_nat_lt_coe_nat,
    rw [lem2 (n+1) (lt_succ _) j2n,
        show 2 * n - (n + 1) = n - 1, by rw[two_mul, ← nat.sub_sub, nat.add_sub_cancel]],
    refine lt_sub_left_of_add_lt (int.coe_nat_lt_coe_nat_of_lt _),
    cases (lt_or_eq_of_le $ nat.le_of_succ_le_succ ij) with lin ein,
    { rw nat.mod_eq_of_lt (strict_mono_x _ lin),
      have ll : xn a1 (n-1) + xn a1 (n-1) ≤ xn a1 n,
      { rw [← two_mul, mul_comm, show xn a1 n = xn a1 (n-1+1),
                                  by rw [nat.sub_add_cancel npos], xn_succ],
        exact le_trans (nat.mul_le_mul_left _ a1) (nat.le_add_right _ _) },
      have npm : (n-1).succ = n := nat.succ_pred_eq_of_pos npos,
      have il : i ≤ n - 1, { apply nat.le_of_succ_le_succ, rw npm, exact lin },
      cases lt_or_eq_of_le il with ill ile,
      { exact lt_of_lt_of_le (nat.add_lt_add_left (strict_mono_x a1 ill) _) ll },
      { rw ile,
        apply lt_of_le_of_ne ll,
        rw ← two_mul,
        exact λe, ntriv $
          let ⟨a2, s1⟩ := @eq_of_xn_modeq_lem2 _ a1 (n-1) (by rwa [nat.sub_add_cancel npos]) in
          have n1 : n = 1, from le_antisymm (nat.le_of_sub_eq_zero s1) npos,
          by rw [ile, a2, n1]; exact ⟨rfl, rfl, rfl, rfl⟩ } },
    { rw [ein, nat.mod_self, add_zero],
      exact strict_mono_x _ (nat.pred_lt $ ne_of_gt npos) } })
  (λ (jn : j > n),
    have lem1 : j ≠ n → xn j % xn n < xn (j + 1) % xn n → xn i % xn n < xn (j + 1) % xn n,
      from λjn s,
    (lt_or_eq_of_le (nat.le_of_succ_le_succ ij)).elim
      (λh, lt_trans (eq_of_xn_modeq_lem3 h (le_of_lt j2n) jn $ λ⟨a1, n1, i0, j2⟩,
        by rw [n1, j2] at j2n; exact absurd j2n dec_trivial) s)
      (λh, by rw h; exact s),
    lem1 (ne_of_gt jn) $ int.lt_of_coe_nat_lt_coe_nat $ by {
      rw [lem2 j jn (le_of_lt j2n), lem2 (j+1) (nat.le_succ_of_le jn) j2n],
      refine sub_lt_sub_left (int.coe_nat_lt_coe_nat_of_lt $ strict_mono_x _ _) _,
      rw [nat.sub_succ],
      exact nat.pred_lt (ne_of_gt $ nat.sub_pos_of_lt j2n) })

theorem eq_of_xn_modeq_le {i j n} (npos : 0 < n) (ij : i ≤ j) (j2n : j ≤ 2 * n)
  (h : xn i ≡ xn j [MOD xn n]) (ntriv : ¬(a = 2 ∧ n = 1 ∧ i = 0 ∧ j = 2)) : i = j :=
(lt_or_eq_of_le ij).resolve_left $ λij',
if jn : j = n then by {
  refine ne_of_gt _ h,
  rw [jn, nat.mod_self],
  have x0 : 0 < xn a1 0 % xn a1 n := by rw [nat.mod_eq_of_lt (strict_mono_x a1 npos)];
    exact dec_trivial,
  cases i with i, exact x0,
  rw jn at ij',
  exact x0.trans (eq_of_xn_modeq_lem3 _ npos (nat.succ_pos _) (le_trans ij j2n) (ne_of_lt ij') $
    λ⟨a1, n1, _, i2⟩, by rw [n1, i2] at ij'; exact absurd ij' dec_trivial) }
else ne_of_lt (eq_of_xn_modeq_lem3 npos ij' j2n jn ntriv) h

theorem eq_of_xn_modeq {i j n} (npos : 0 < n) (i2n : i ≤ 2 * n) (j2n : j ≤ 2 * n)
  (h : xn i ≡ xn j [MOD xn n]) (ntriv : a = 2 → n = 1 → (i = 0 → j ≠ 2) ∧ (i = 2 → j ≠ 0)) :
  i = j :=
(le_total i j).elim
  (λij, eq_of_xn_modeq_le npos ij j2n h $ λ⟨a2, n1, i0, j2⟩, (ntriv a2 n1).left i0 j2)
  (λij, (eq_of_xn_modeq_le npos ij i2n h.symm $ λ⟨a2, n1, j0, i2⟩,
    (ntriv a2 n1).right i2 j0).symm)

theorem eq_of_xn_modeq' {i j n} (ipos : 0 < i) (hin : i ≤ n) (j4n : j ≤ 4 * n)
  (h : xn j ≡ xn i [MOD xn n]) : j = i ∨ j + i = 4 * n :=
have i2n : i ≤ 2*n, by apply le_trans hin; rw two_mul; apply nat.le_add_left,
have npos : 0 < n, from lt_of_lt_of_le ipos hin,
(le_or_gt j (2 * n)).imp
  (λj2n : j ≤ 2 * n, eq_of_xn_modeq npos j2n i2n h $
    λa2 n1, ⟨λj0 i2, by rw [n1, i2] at hin; exact absurd hin dec_trivial,
              λj2 i0, ne_of_gt ipos i0⟩)
  (λj2n : 2 * n < j, suffices i = 4*n - j, by rw [this, nat.add_sub_of_le j4n],
    have j42n : 4*n - j ≤ 2*n, from @nat.le_of_add_le_add_right j _ _ $
    by rw [nat.sub_add_cancel j4n, show 4*n = 2*n + 2*n, from right_distrib 2 2 n];
      exact nat.add_le_add_left (le_of_lt j2n) _,
    eq_of_xn_modeq npos i2n j42n
      (h.symm.trans $ let t := xn_modeq_x4n_sub j42n in by rwa [nat.sub_sub_self j4n] at t)
      (λa2 n1, ⟨λi0, absurd i0 (ne_of_gt ipos), λi2, by { rw [n1, i2] at hin,
        exact absurd hin dec_trivial }⟩))

theorem modeq_of_xn_modeq {i j n} (ipos : 0 < i) (hin : i ≤ n) (h : xn j ≡ xn i [MOD xn n]) :
  j ≡ i [MOD 4 * n] ∨ j + i ≡ 0 [MOD 4 * n] :=
let j' := j % (4 * n) in
have n4 : 0 < 4 * n, from mul_pos dec_trivial (ipos.trans_le hin),
have jl : j' < 4 * n, from nat.mod_lt _ n4,
have jj : j ≡ j' [MOD 4 * n], by delta modeq; rw nat.mod_eq_of_lt jl,
have ∀j q, xn (j + 4 * n * q) ≡ xn j [MOD xn n], begin
  intros j q, induction q with q IH, { simp },
  rw [nat.mul_succ, ← add_assoc, add_comm],
  exact (xn_modeq_x4n_add _ _ _).trans IH
end,
or.imp
  (λ(ji : j' = i), by rwa ← ji)
  (λ(ji : j' + i = 4 * n), (jj.add_right _).trans $
    by { rw ji, exact dvd_rfl.modeq_zero_nat })
  (eq_of_xn_modeq' ipos hin jl.le $
    (h.symm.trans $ by { rw ← nat.mod_add_div j (4*n), exact this j' _ }).symm)
end

theorem xy_modeq_of_modeq {a b c} (a1 : 1 < a) (b1 : 1 < b) (h : a ≡ b [MOD c]) :
  ∀ n, xn a1 n ≡ xn b1 n [MOD c] ∧ yn a1 n ≡ yn b1 n [MOD c]
| 0 := by constructor; refl
| 1 := by simp; exact ⟨h, modeq.refl 1⟩
| (n+2) := ⟨
  (xy_modeq_of_modeq n).left.add_right_cancel $
    by { rw [xn_succ_succ a1, xn_succ_succ b1], exact
    (h.mul_left _ ).mul (xy_modeq_of_modeq (n+1)).left },
  (xy_modeq_of_modeq n).right.add_right_cancel $
    by { rw [yn_succ_succ a1, yn_succ_succ b1], exact
    (h.mul_left _ ).mul (xy_modeq_of_modeq (n+1)).right }⟩

theorem matiyasevic {a k x y} : (∃ a1 : 1 < a, xn a1 k = x ∧ yn a1 k = y) ↔
1 < a ∧ k ≤ y ∧
(x = 1 ∧ y = 0 ∨
∃ (u v s t b : ℕ),
  x * x - (a * a - 1) * y * y = 1 ∧
  u * u - (a * a - 1) * v * v = 1 ∧
  s * s - (b * b - 1) * t * t = 1 ∧
  1 < b ∧ b ≡ 1 [MOD 4 * y] ∧ b ≡ a [MOD u] ∧
  0 < v ∧ y * y ∣ v ∧
  s ≡ x [MOD u] ∧
  t ≡ k [MOD 4 * y]) :=
⟨λ⟨a1, hx, hy⟩, by rw [← hx, ← hy];
  refine ⟨a1, (nat.eq_zero_or_pos k).elim
    (λk0, by rw k0; exact ⟨le_rfl, or.inl ⟨rfl, rfl⟩⟩) (λkpos, _)⟩; exact
  let x := xn a1 k, y := yn a1 k,
      m := 2 * (k * y),
      u := xn a1 m, v := yn a1 m in
  have ky : k ≤ y, from yn_ge_n a1 k,
  have yv : y * y ∣ v, from (ysq_dvd_yy a1 k).trans $ (y_dvd_iff _ _ _).2 $ dvd_mul_left _ _,
  have uco : nat.coprime u (4 * y), from
    have 2 ∣ v, from modeq_zero_iff_dvd.1 $ (yn_modeq_two _ _).trans
      (dvd_mul_right _ _).modeq_zero_nat,
    have nat.coprime u 2, from
      (xy_coprime a1 m).coprime_dvd_right this,
    (this.mul_right this).mul_right $
      (xy_coprime _ _).coprime_dvd_right (dvd_of_mul_left_dvd yv),
  let ⟨b, ba, bm1⟩ := chinese_remainder uco a 1 in
  have m1 : 1 < m, from
    have 0 < k * y, from mul_pos kpos (strict_mono_y a1 kpos),
    nat.mul_le_mul_left 2 this,
  have vp : 0 < v, from strict_mono_y a1 (lt_trans zero_lt_one m1),
  have b1 : 1 < b, from
    have xn a1 1 < u, from strict_mono_x a1 m1,
    have a < u, by simp at this; exact this,
    lt_of_lt_of_le a1 $ by delta modeq at ba;
      rw nat.mod_eq_of_lt this at ba; rw ← ba; apply nat.mod_le,
  let s := xn b1 k, t := yn b1 k in
  have sx : s ≡ x [MOD u], from (xy_modeq_of_modeq b1 a1 ba k).left,
  have tk : t ≡ k [MOD 4 * y], from
      have 4 * y ∣ b - 1, from int.coe_nat_dvd.1 $
        by rw int.coe_nat_sub (le_of_lt b1);
           exact bm1.symm.dvd,
      (yn_modeq_a_sub_one _ _).modeq_of_dvd this,
  ⟨ky, or.inr ⟨u, v, s, t, b,
    pell_eq _ _, pell_eq _ _, pell_eq _ _, b1, bm1, ba, vp, yv, sx, tk⟩⟩,
λ⟨a1, ky, o⟩, ⟨a1, match o with
| or.inl ⟨x1, y0⟩ := by rw y0 at ky; rw [nat.eq_zero_of_le_zero ky, x1, y0]; exact ⟨rfl, rfl⟩
| or.inr ⟨u, v, s, t, b, xy, uv, st, b1, rem⟩ :=
  match x, y, eq_pell a1 xy, u, v, eq_pell a1 uv, s, t, eq_pell b1 st, rem, ky with
  | ._, ._, ⟨i, rfl, rfl⟩, ._, ._, ⟨n, rfl, rfl⟩, ._, ._, ⟨j, rfl, rfl⟩,
    ⟨(bm1 : b ≡ 1 [MOD 4 * yn a1 i]),
     (ba : b ≡ a [MOD xn a1 n]),
     (vp : 0 < yn a1 n),
     (yv : yn a1 i * yn a1 i ∣ yn a1 n),
     (sx : xn b1 j ≡ xn a1 i [MOD xn a1 n]),
     (tk : yn b1 j ≡ k [MOD 4 * yn a1 i])⟩,
     (ky : k ≤ yn a1 i) :=
    (nat.eq_zero_or_pos i).elim
      (λi0, by simp [i0] at ky; rw [i0, ky]; exact ⟨rfl, rfl⟩) $ λipos,
    suffices i = k, by rw this; exact ⟨rfl, rfl⟩,
    by clear _x o rem xy uv st _match _match _fun_match; exact
    have iln : i ≤ n, from le_of_not_gt $ λhin,
    not_lt_of_ge (nat.le_of_dvd vp (dvd_of_mul_left_dvd yv)) (strict_mono_y a1 hin),
    have yd : 4 * yn a1 i ∣ 4 * n, from mul_dvd_mul_left _ $ dvd_of_ysq_dvd a1 yv,
    have jk : j ≡ k [MOD 4 * yn a1 i], from
      have 4 * yn a1 i ∣ b - 1, from int.coe_nat_dvd.1 $
        by rw int.coe_nat_sub (le_of_lt b1); exact bm1.symm.dvd,
      ((yn_modeq_a_sub_one b1 _).modeq_of_dvd this).symm.trans tk,
    have ki : k + i < 4 * yn a1 i, from
      lt_of_le_of_lt (add_le_add ky (yn_ge_n a1 i)) $
      by rw ← two_mul; exact nat.mul_lt_mul_of_pos_right dec_trivial (strict_mono_y a1 ipos),
    have ji : j ≡ i [MOD 4 * n], from
      have xn a1 j ≡ xn a1 i [MOD xn a1 n], from (xy_modeq_of_modeq b1 a1 ba j).left.symm.trans sx,
      (modeq_of_xn_modeq a1 ipos iln this).resolve_right $ λ (ji : j + i ≡ 0 [MOD 4 * n]),
      not_le_of_gt ki $ nat.le_of_dvd (lt_of_lt_of_le ipos $ nat.le_add_left _ _) $
      modeq_zero_iff_dvd.1 $ (jk.symm.add_right i).trans $
      ji.modeq_of_dvd yd,
    by have : i % (4 * yn a1 i) = k % (4 * yn a1 i) :=
         (ji.modeq_of_dvd yd).symm.trans jk;
       rwa [nat.mod_eq_of_lt (lt_of_le_of_lt (nat.le_add_left _ _) ki),
            nat.mod_eq_of_lt (lt_of_le_of_lt (nat.le_add_right _ _) ki)] at this
  end
end⟩⟩

lemma eq_pow_of_pell_lem {a y k} (a1 : 1 < a) (ypos : 0 < y) : 0 < k → y^k < a →
  (↑(y^k) : ℤ) < 2*a*y - y*y - 1 :=
have y < a → a + (y*y + 1) ≤ 2*a*y, begin
  intro ya, induction y with y IH, exact absurd ypos (lt_irrefl _),
  cases nat.eq_zero_or_pos y with y0 ypos,
  { rw y0, simpa [two_mul], },
  { rw [nat.mul_succ, nat.mul_succ, nat.succ_mul y],
    have : y + nat.succ y ≤ 2 * a,
    { change y + y < 2 * a, rw ← two_mul,
      exact mul_lt_mul_of_pos_left (nat.lt_of_succ_lt ya) dec_trivial },
    have := add_le_add (IH ypos (nat.lt_of_succ_lt ya)) this,
    convert this using 1,
    ring }
end, λk0 yak,
lt_of_lt_of_le (int.coe_nat_lt_coe_nat_of_lt yak) $
by rw sub_sub; apply le_sub_right_of_add_le;
   apply int.coe_nat_le_coe_nat_of_le;
   have y1 := nat.pow_le_pow_of_le_right ypos k0; simp at y1;
   exact this (lt_of_le_of_lt y1 yak)

theorem eq_pow_of_pell {m n k} : (n^k = m ↔
k = 0 ∧ m = 1 ∨ 0 < k ∧
(n = 0 ∧ m = 0 ∨ 0 < n ∧
∃ (w a t z : ℕ) (a1 : 1 < a),
  xn a1 k ≡ yn a1 k * (a - n) + m [MOD t] ∧
  2 * a * n = t + (n * n + 1) ∧
  m < t ∧ n ≤ w ∧ k ≤ w ∧
  a * a - ((w + 1) * (w + 1) - 1) * (w * z) * (w * z) = 1)) :=
⟨λe, by rw ← e;
  refine (nat.eq_zero_or_pos k).elim
    (λk0, by rw k0; exact or.inl ⟨rfl, rfl⟩)
    (λkpos, or.inr ⟨kpos, _⟩);
  refine (nat.eq_zero_or_pos n).elim
    (λn0, by rw [n0, zero_pow kpos]; exact or.inl ⟨rfl, rfl⟩)
    (λnpos, or.inr ⟨npos, _⟩); exact
  let w := max n k in
  have nw : n ≤ w, from le_max_left _ _,
  have kw : k ≤ w, from le_max_right _ _,
  have wpos : 0 < w, from lt_of_lt_of_le npos nw,
  have w1 : 1 < w + 1, from nat.succ_lt_succ wpos,
  let a := xn w1 w in
  have a1 : 1 < a, from strict_mono_x w1 wpos,
  let x := xn a1 k, y := yn a1 k in
  let ⟨z, ze⟩ := show w ∣ yn w1 w, from modeq_zero_iff_dvd.1 $
    (yn_modeq_a_sub_one w1 w).trans dvd_rfl.modeq_zero_nat in
  have nt : (↑(n^k) : ℤ) < 2 * a * n - n * n - 1, from
    eq_pow_of_pell_lem a1 npos kpos $ calc
      n^k ≤ n^w       : nat.pow_le_pow_of_le_right npos kw
      ... < (w + 1)^w : nat.pow_lt_pow_of_lt_left (nat.lt_succ_of_le nw) wpos
      ... ≤ a         : xn_ge_a_pow w1 w,
  let ⟨t, te⟩ := int.eq_coe_of_zero_le $
    le_trans (int.coe_zero_le _) nt.le in
  have na : n ≤ a, from nw.trans $ le_of_lt $ n_lt_xn w1 w,
  have tm : x ≡ y * (a - n) + n^k [MOD t], begin
    apply modeq_of_dvd,
    rw [int.coe_nat_add, int.coe_nat_mul, int.coe_nat_sub na, ← te],
    exact x_sub_y_dvd_pow a1 n k
  end,
  have ta : 2 * a * n = t + (n * n + 1), from int.coe_nat_inj $
    by rw [int.coe_nat_add, ← te, sub_sub];
       repeat {rw int.coe_nat_add <|> rw int.coe_nat_mul};
       rw [int.coe_nat_one, sub_add_cancel]; refl,
  have mt : n^k < t, from int.lt_of_coe_nat_lt_coe_nat $
    by rw ← te; exact nt,
  have zp : a * a - ((w + 1) * (w + 1) - 1) * (w * z) * (w * z) = 1,
    by rw ← ze; exact pell_eq w1 w,
  ⟨w, a, t, z, a1, tm, ta, mt, nw, kw, zp⟩,
λo, match o with
| or.inl ⟨k0, m1⟩ := by rw [k0, m1]; refl
| or.inr ⟨kpos, or.inl ⟨n0, m0⟩⟩ := by rw [n0, m0, zero_pow kpos]
| or.inr ⟨kpos, or.inr ⟨npos, w, a, t, z,
   (a1 : 1 < a),
   (tm : xn a1 k ≡ yn a1 k * (a - n) + m [MOD t]),
   (ta : 2 * a * n = t + (n * n + 1)),
   (mt : m < t),
   (nw : n ≤ w),
   (kw : k ≤ w),
   (zp : a * a - ((w + 1) * (w + 1) - 1) * (w * z) * (w * z) = 1)⟩⟩ :=
  have wpos : 0 < w, from lt_of_lt_of_le npos nw,
  have w1 : 1 < w + 1, from nat.succ_lt_succ wpos,
  let ⟨j, xj, yj⟩ := eq_pell w1 zp in
  by clear _match o _let_match; exact
  have jpos : 0 < j, from (nat.eq_zero_or_pos j).resolve_left $ λj0,
    have a1 : a = 1, by rw j0 at xj; exact xj,
    have 2 * n = t + (n * n + 1), by rw a1 at ta; exact ta,
    have n1 : n = 1, from
      have n * n < n * 2, by rw [mul_comm n 2, this]; apply nat.le_add_left,
      have n ≤ 1, from nat.le_of_lt_succ $ lt_of_mul_lt_mul_left this (nat.zero_le _),
      le_antisymm this npos,
    by rw n1 at this;
      rw ← @nat.add_right_cancel 0 2 t this at mt;
      exact nat.not_lt_zero _ mt,
  have wj : w ≤ j, from nat.le_of_dvd jpos $ modeq_zero_iff_dvd.1 $
    (yn_modeq_a_sub_one w1 j).symm.trans $
    modeq_zero_iff_dvd.2 ⟨z, yj.symm⟩,
  have nt : (↑(n^k) : ℤ) < 2 * a * n - n * n - 1, from
    eq_pow_of_pell_lem a1 npos kpos $ calc
      n^k ≤ n^j       : nat.pow_le_pow_of_le_right npos (le_trans kw wj)
      ... < (w + 1)^j : nat.pow_lt_pow_of_lt_left (nat.lt_succ_of_le nw) jpos
      ... ≤ xn w1 j   : xn_ge_a_pow w1 j
      ... = a         : xj.symm,
  have na : n ≤ a, by rw xj; exact
    le_trans (le_trans nw wj) (le_of_lt $ n_lt_xn _ _),
  have te : (t : ℤ) = 2 * ↑a * ↑n - ↑n * ↑n - 1, by
    rw sub_sub; apply eq_sub_of_add_eq; apply (int.coe_nat_eq_coe_nat_iff _ _).2;
    exact ta.symm,
  have xn a1 k ≡ yn a1 k * (a - n) + n^k [MOD t],
    by have := x_sub_y_dvd_pow a1 n k;
       rw [← te, ← int.coe_nat_sub na] at this; exact modeq_of_dvd this,
  have n^k % t = m % t, from
    (this.symm.trans tm).add_left_cancel' _,
  by rw ← te at nt;
     rwa [nat.mod_eq_of_lt (int.lt_of_coe_nat_lt_coe_nat nt), nat.mod_eq_of_lt mt] at this
end⟩

end pell<|MERGE_RESOLUTION|>--- conflicted
+++ resolved
@@ -283,11 +283,7 @@
 
 theorem yn_ge_n : Π n, n ≤ yn n
 | 0 := nat.zero_le _
-<<<<<<< HEAD
-| (n+1) := show n < yn (n+1), from lt_of_le_of_lt (yn_ge_n n) (y_increasing $ lt_succ n)
-=======
 | (n+1) := show n < yn (n+1), from lt_of_le_of_lt (yn_ge_n n) (strict_mono_y $ nat.lt_succ_self n)
->>>>>>> 6354fe95
 
 theorem y_mul_dvd (n) : ∀k, yn n ∣ yn (n * k)
 | 0     := dvd_zero _
@@ -464,15 +460,9 @@
     (lt_or_eq_of_le (nat.le_of_succ_le_succ ij)).elim
       (λh, lt_trans (eq_of_xn_modeq_lem1 h (le_of_lt jn)) this)
       (λh, by rw h; exact this),
-<<<<<<< HEAD
-  by rw [nat.mod_eq_of_lt (x_increasing _ (nat.lt_of_succ_lt jn)),
-          nat.mod_eq_of_lt (x_increasing _ jn)];
-      exact x_increasing _ (lt_succ _)
-=======
   by rw [nat.mod_eq_of_lt (strict_mono_x _ (nat.lt_of_succ_lt jn)),
           nat.mod_eq_of_lt (strict_mono_x _ jn)];
       exact strict_mono_x _ (nat.lt_succ_self _)
->>>>>>> 6354fe95
 
 theorem eq_of_xn_modeq_lem2 {n} (h : 2 * xn n = xn (n + 1)) : a = 2 ∧ n = 0 :=
 by rw [xn_succ, mul_comm] at h; exact
