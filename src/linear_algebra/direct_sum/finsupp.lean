--- conflicted
+++ resolved
@@ -33,13 +33,8 @@
   [add_comm_group M] [module R M] [add_comm_group N] [module R N] :
   (ι →₀ M) ⊗[R] (κ →₀ N) ≃ₗ[R] (ι × κ) →₀ (M ⊗[R] N) :=
 (tensor_product.congr (finsupp_lequiv_direct_sum R M ι) (finsupp_lequiv_direct_sum R N κ))
-<<<<<<< HEAD
-  ≫ₗ ((tensor_product.direct_sum R ι κ (λ _, M) (λ _, N))
-  ≫ₗ (finsupp_lequiv_direct_sum R (M ⊗[R] N) (ι × κ)).symm)
-=======
   ≪≫ₗ ((tensor_product.direct_sum R ι κ (λ _, M) (λ _, N))
   ≪≫ₗ (finsupp_lequiv_direct_sum R (M ⊗[R] N) (ι × κ)).symm)
->>>>>>> 463e7534
 
 @[simp] theorem finsupp_tensor_finsupp_single (R M N ι κ : Sort*) [comm_ring R]
   [add_comm_group M] [module R M] [add_comm_group N] [module R N]
