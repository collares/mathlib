/-
Copyright (c) 2018 Mario Carneiro. All rights reserved.
Released under Apache 2.0 license as described in the file LICENSE.
Authors: Mario Carneiro, Johannes Hölzl, Sander Dahmen
-/
import linear_algebra.basis
import linear_algebra.std_basis
import set_theory.cardinal_ordinal

/-!
# Dimension of modules and vector spaces

## Main definitions

* The rank of a module is defined as `module.rank : cardinal`.
  This is defined as the supremum of the cardinalities of linearly independent subsets.

Although this definition works for any module over a (semi)ring,
for now we quickly specialize to division rings and then to fields.
There's lots of generalization still to be done.

## Main statements

* `mk_eq_mk_of_basis`: the dimension theorem, any two bases of the same vector space have the same
  cardinality.
* `dim_quotient_add_dim`: if V₁ is a submodule of V, then
  `module.rank (V/V₁) + module.rank V₁ = module.rank V`.
* `dim_range_add_dim_ker`: the rank-nullity theorem.

## Implementation notes

Many theorems in this file are not universe-generic when they relate dimensions
in different universes. They should be as general as they can be without
inserting `lift`s. The types `V`, `V'`, ... all live in different universes,
and `V₁`, `V₂`, ... all live in the same universe.
-/

noncomputable theory

universes u v v' v'' u₁' w w'

variables {K : Type u} {V V₁ V₂ V₃ : Type v} {V' V'₁ : Type v'} {V'' : Type v''}
variables {ι : Type w} {ι' : Type w'} {η : Type u₁'} {φ : η → Type*}

open_locale classical big_operators

open basis submodule function set

section module

section
variables [semiring K] [add_comm_monoid V] [module K V]
include K

variables (K V)

/-- The rank of a module, defined as a term of type `cardinal`.

We define this as the supremum of the cardinalities of linearly independent subsets.

In a vector space, this is the same as the dimension of the space
(i.e. the cardinality of any basis).

The definition is marked as protected to avoid conflicts with `_root_.rank`,
the rank of a linear map.
-/
protected def module.rank : cardinal :=
cardinal.sup.{v v}
  (λ ι : {s : set V // linear_independent K (coe : s → V)}, cardinal.mk ι.1)

end

section division_ring
variables [division_ring K] [add_comm_group V] [module K V] [add_comm_group V₁] [module K V₁]
variables {K V}

theorem basis.le_span {J : set V} (v : basis ι K V)
   (hJ : span K J = ⊤) : cardinal.mk (range v) ≤ cardinal.mk J :=
begin
  cases le_or_lt cardinal.omega (cardinal.mk J) with oJ oJ,
  { have := cardinal.mk_range_eq_of_injective v.injective,
    let S : J → set ι := λ j, ↑(v.repr j).support,
    let S' : J → set V := λ j, v '' S j,
    have hs : range v ⊆ ⋃ j, S' j,
    { intros b hb,
      rcases mem_range.1 hb with ⟨i, hi⟩,
      have : span K J ≤ comap v.repr.to_linear_map (finsupp.supported K K (⋃ j, S j)) :=
        span_le.2 (λ j hj x hx, ⟨_, ⟨⟨j, hj⟩, rfl⟩, hx⟩),
      rw hJ at this,
      replace : v.repr (v i) ∈ (finsupp.supported K K (⋃ j, S j)) := this trivial,
      rw [v.repr_self, finsupp.mem_supported,
        finsupp.support_single_ne_zero one_ne_zero] at this,
      { subst b,
        rcases mem_Union.1 (this (finset.mem_singleton_self _)) with ⟨j, hj⟩,
        exact mem_Union.2 ⟨j, (mem_image _ _ _).2 ⟨i, hj, rfl⟩⟩ },
      { apply_instance } },
    refine le_of_not_lt (λ IJ, _),
    suffices : cardinal.mk (⋃ j, S' j) < cardinal.mk (range v),
    { exact not_le_of_lt this ⟨set.embedding_of_subset _ _ hs⟩ },
    refine lt_of_le_of_lt (le_trans cardinal.mk_Union_le_sum_mk
      (cardinal.sum_le_sum _ (λ _, cardinal.omega) _)) _,
    { exact λ j, le_of_lt (cardinal.lt_omega_iff_finite.2 $ (finset.finite_to_set _).image _) },
    { rwa [cardinal.sum_const, cardinal.mul_eq_max oJ (le_refl _), max_eq_left oJ] } },
  { rcases exists_finite_card_le_of_finite_of_linear_independent_of_span
      (cardinal.lt_omega_iff_finite.1 oJ) v.linear_independent.to_subtype_range _ with ⟨fI, hi⟩,
    { rwa [← cardinal.nat_cast_le, cardinal.finset_card, set.finite.coe_sort_to_finset,
           cardinal.finset_card, set.finite.coe_sort_to_finset] at hi, },
    { rw hJ, apply set.subset_univ } },
end

/-- The dimension theorem: if `v` and `v'` are two bases, their index types
have the same cardinalities. -/
theorem mk_eq_mk_of_basis (v : basis ι K V) (v' : basis ι' K V) :
  cardinal.lift.{w w'} (cardinal.mk ι) = cardinal.lift.{w' w} (cardinal.mk ι') :=
begin
  rw ←cardinal.lift_inj.{(max w w') v},
  rw [cardinal.lift_lift, cardinal.lift_lift],
  apply le_antisymm,
  { convert cardinal.lift_le.{v (max w w')}.2 (v.le_span v'.span_eq),
    { rw cardinal.lift_max.{w v w'},
      apply (cardinal.mk_range_eq_of_injective v.injective).symm, },
    { rw cardinal.lift_max.{w' v w},
      apply (cardinal.mk_range_eq_of_injective v'.injective).symm, }, },
  { convert cardinal.lift_le.{v (max w w')}.2 (v'.le_span v.span_eq),
    { rw cardinal.lift_max.{w' v w},
      apply (cardinal.mk_range_eq_of_injective v'.injective).symm, },
    { rw cardinal.lift_max.{w v w'},
      apply (cardinal.mk_range_eq_of_injective v.injective).symm, }, }
end

theorem mk_eq_mk_of_basis' {ι' : Type w} (v : basis ι K V) (v' : basis ι' K V) :
  cardinal.mk ι = cardinal.mk ι' :=
cardinal.lift_inj.1 $ mk_eq_mk_of_basis v v'

theorem basis.mk_eq_dim'' {ι : Type v} (v : basis ι K V) :
  cardinal.mk ι = module.rank K V :=
begin
  apply le_antisymm,
  { transitivity,
    swap,
    apply cardinal.le_sup,
    exact ⟨set.range v, by { convert v.reindex_range.linear_independent, ext, simp }⟩,
    exact (cardinal.eq_congr (equiv.of_injective v v.injective)).le, },
  { exact cardinal.sup_le.mpr (λ i,
      (cardinal.mk_le_mk_of_subset (basis.subset_extend i.2)).trans
        (mk_eq_mk_of_basis' (basis.extend i.2) v).le), },
end

attribute [irreducible] module.rank

theorem basis.mk_range_eq_dim (v : basis ι K V) :
  cardinal.mk (range v) = module.rank K V :=
v.reindex_range.mk_eq_dim''

theorem basis.mk_eq_dim (v : basis ι K V) :
  cardinal.lift.{w v} (cardinal.mk ι) = cardinal.lift.{v w} (module.rank K V) :=
by rw [←v.mk_range_eq_dim, cardinal.mk_range_eq_of_injective v.injective]

theorem {m} basis.mk_eq_dim' (v : basis ι K V) :
  cardinal.lift.{w (max v m)} (cardinal.mk ι) = cardinal.lift.{v (max w m)} (module.rank K V) :=
by simpa using v.mk_eq_dim

theorem dim_le {n : ℕ}
  (H : ∀ s : finset V, linear_independent K (λ i : s, (i : V)) → s.card ≤ n) :
  module.rank K V ≤ n :=
begin
  rw ← (basis.of_vector_space K V).mk_eq_dim'',
  refine cardinal.card_le_of (λ s, _),
  rw ← finset.card_map ⟨_, subtype.val_injective⟩,
  apply H,
  refine (of_vector_space_index.linear_independent K V).mono (λ y (h : y ∈ (s.map _).1), _),
  rw [← finset.mem_def, finset.mem_map] at h,
  rcases h with ⟨x, hx, rfl⟩,
  exact x.2
end

/-- If a vector space has a finite dimension, all bases are indexed by a finite type. -/
lemma basis.nonempty_fintype_index_of_dim_lt_omega {ι : Type*}
  (b : basis ι K V) (h : module.rank K V < cardinal.omega) :
  nonempty (fintype ι) :=
by rwa [← cardinal.lift_lt, ← b.mk_eq_dim,
        -- ensure `omega` has the correct universe
        cardinal.lift_omega, ← cardinal.lift_omega.{u_1 v},
        cardinal.lift_lt, cardinal.lt_omega_iff_fintype] at h

/-- If a vector space has a finite dimension, all bases are indexed by a finite type. -/
noncomputable def basis.fintype_index_of_dim_lt_omega {ι : Type*}
  (b : basis ι K V) (h : module.rank K V < cardinal.omega) :
  fintype ι :=
classical.choice (b.nonempty_fintype_index_of_dim_lt_omega h)

/-- If a vector space has a finite dimension, all bases are indexed by a finite set. -/
lemma basis.finite_index_of_dim_lt_omega {ι : Type*} {s : set ι}
  (b : basis s K V) (h : module.rank K V < cardinal.omega) :
  s.finite :=
b.nonempty_fintype_index_of_dim_lt_omega h

/-- If a vector space has a finite dimension, the index set of `basis.of_vector_space` is finite. -/
lemma basis.finite_of_vector_space_index_of_dim_lt_omega (h : module.rank K V < cardinal.omega) :
  (basis.of_vector_space_index K V).finite :=
(basis.of_vector_space K V).nonempty_fintype_index_of_dim_lt_omega h

variables [add_comm_group V'] [module K V']

/-- Two linearly equivalent vector spaces have the same dimension, a version with different
universes. -/
theorem linear_equiv.lift_dim_eq (f : V ≃ₗ[K] V') :
  cardinal.lift.{v v'} (module.rank K V) = cardinal.lift.{v' v} (module.rank K V') :=
let b := basis.of_vector_space K V in
calc cardinal.lift.{v v'} (module.rank K V) = cardinal.lift.{v v'} (cardinal.mk _) :
  congr_arg _ b.mk_eq_dim''.symm
... = cardinal.lift.{v' v} (module.rank K V') : (b.map f).mk_eq_dim

/-- Two linearly equivalent vector spaces have the same dimension. -/
theorem linear_equiv.dim_eq (f : V ≃ₗ[K] V₁) :
  module.rank K V = module.rank K V₁ :=
cardinal.lift_inj.1 f.lift_dim_eq

/-- Two vector spaces are isomorphic if they have the same dimension. -/
theorem nonempty_linear_equiv_of_lift_dim_eq
  (cond : cardinal.lift.{v v'} (module.rank K V) = cardinal.lift.{v' v} (module.rank K V')) :
  nonempty (V ≃ₗ[K] V') :=
begin
  let B := basis.of_vector_space K V,
  let B' := basis.of_vector_space K V',
  have : cardinal.lift.{v v'} (cardinal.mk _) = cardinal.lift.{v' v} (cardinal.mk _),
    by rw [B.mk_eq_dim'', cond, B'.mk_eq_dim''],
  exact (cardinal.lift_mk_eq.{v v' 0}.1 this).map (B.equiv B')
end

/-- Two vector spaces are isomorphic if they have the same dimension. -/
theorem nonempty_linear_equiv_of_dim_eq (cond : module.rank K V = module.rank K V₁) :
  nonempty (V ≃ₗ[K] V₁) :=
nonempty_linear_equiv_of_lift_dim_eq $ congr_arg _ cond

section

variables (V V' V₁)

/-- Two vector spaces are isomorphic if they have the same dimension. -/
def linear_equiv.of_lift_dim_eq
  (cond : cardinal.lift.{v v'} (module.rank K V) = cardinal.lift.{v' v} (module.rank K V')) :
  V ≃ₗ[K] V' :=
classical.choice (nonempty_linear_equiv_of_lift_dim_eq cond)

/-- Two vector spaces are isomorphic if they have the same dimension. -/
def linear_equiv.of_dim_eq (cond : module.rank K V = module.rank K V₁) : V ≃ₗ[K] V₁ :=
classical.choice (nonempty_linear_equiv_of_dim_eq cond)

end

/-- Two vector spaces are isomorphic if and only if they have the same dimension. -/
theorem linear_equiv.nonempty_equiv_iff_lift_dim_eq :
  nonempty (V ≃ₗ[K] V') ↔
    cardinal.lift.{v v'} (module.rank K V) = cardinal.lift.{v' v} (module.rank K V') :=
⟨λ ⟨h⟩, linear_equiv.lift_dim_eq h, λ h, nonempty_linear_equiv_of_lift_dim_eq h⟩

/-- Two vector spaces are isomorphic if and only if they have the same dimension. -/
theorem linear_equiv.nonempty_equiv_iff_dim_eq :
  nonempty (V ≃ₗ[K] V₁) ↔ module.rank K V = module.rank K V₁ :=
⟨λ ⟨h⟩, linear_equiv.dim_eq h, λ h, nonempty_linear_equiv_of_dim_eq h⟩

@[simp] lemma dim_bot : module.rank K (⊥ : submodule K V) = 0 :=
begin
  letI := classical.dec_eq V,
  rw [← cardinal.lift_inj, ← (basis.empty (⊥ : submodule K V)).mk_eq_dim,
    cardinal.mk_pempty],
  apply_instance,
end

@[simp] lemma dim_top : module.rank K (⊤ : submodule K V) = module.rank K V :=
linear_equiv.dim_eq (linear_equiv.of_top _ rfl)

lemma dim_of_field (K : Type*) [field K] : module.rank K K = 1 :=
by rw [←cardinal.lift_inj, ← (basis.singleton punit K).mk_eq_dim, cardinal.mk_punit]

lemma dim_span {v : ι → V} (hv : linear_independent K v) :
  module.rank K ↥(span K (range v)) = cardinal.mk (range v) :=
by rw [←cardinal.lift_inj, ← (basis.span hv).mk_eq_dim,
    cardinal.mk_range_eq_of_injective (@linear_independent.injective ι K V v _ _ _ _ hv)]

lemma dim_span_set {s : set V} (hs : linear_independent K (λ x, x : s → V)) :
  module.rank K ↥(span K s) = cardinal.mk s :=
by { rw [← @set_of_mem_eq _ s, ← subtype.range_coe_subtype], exact dim_span hs }

lemma {m} cardinal_lift_le_dim_of_linear_independent
  {ι : Type w} {v : ι → V} (hv : linear_independent K v) :
  cardinal.lift.{w (max v m)} (cardinal.mk ι) ≤ cardinal.lift.{v (max w m)} (module.rank K V) :=
begin
  let v' := basis.sum_extend hv,
  rw [← cardinal.lift_umax, ← cardinal.lift_umax.{v}],
  simpa using le_trans
    (cardinal.lift_mk_le.{w _ (max v m)}.2 ⟨function.embedding.inl⟩)
    (le_of_eq $ basis.mk_eq_dim'.{_ _ _ (max w m)} v'),
end

lemma cardinal_le_dim_of_linear_independent
  {ι : Type v} {v : ι → V} (hv : linear_independent K v) :
  cardinal.mk ι ≤ module.rank K V :=
by simpa using cardinal_lift_le_dim_of_linear_independent hv

lemma cardinal_le_dim_of_linear_independent'
  {s : set V} (hs : linear_independent K (λ x, x : s → V)) :
  cardinal.mk s ≤ module.rank K V :=
cardinal_le_dim_of_linear_independent hs

lemma dim_span_le (s : set V) : module.rank K (span K s) ≤ cardinal.mk s :=
begin
  classical,
  rcases
    exists_linear_independent (linear_independent_empty K V) (set.empty_subset s)
    with ⟨b, hb, _, hsb, hlib⟩,
  have hsab : span K s = span K b,
    from span_eq_of_le _ hsb (span_le.2 (λ x hx, subset_span (hb hx))),
  convert cardinal.mk_le_mk_of_subset hb,
  rw [hsab, dim_span_set hlib]
end

lemma dim_span_of_finset (s : finset V) :
  module.rank K (span K (↑s : set V)) < cardinal.omega :=
calc module.rank K (span K (↑s : set V)) ≤ cardinal.mk (↑s : set V) : dim_span_le ↑s
                             ... = s.card : by rw [cardinal.finset_card, finset.coe_sort_coe]
                             ... < cardinal.omega : cardinal.nat_lt_omega _

theorem dim_prod : module.rank K (V × V₁) = module.rank K V + module.rank K V₁ :=
begin
  let b := basis.of_vector_space K V,
  let c := basis.of_vector_space K V₁,
  rw [← cardinal.lift_inj,
      ← (basis.prod b c).mk_eq_dim,
      cardinal.lift_add, cardinal.lift_mk,
      ← b.mk_eq_dim, ← c.mk_eq_dim,
      cardinal.lift_mk, cardinal.lift_mk,
      cardinal.add_def (ulift _)],
  exact cardinal.lift_inj.1 (cardinal.lift_mk_eq.2
      ⟨equiv.ulift.trans (equiv.sum_congr equiv.ulift equiv.ulift).symm ⟩),
end

end division_ring

section field
variables [field K] [add_comm_group V] [module K V] [add_comm_group V₁] [module K V₁]
variables [add_comm_group V'] [module K V']
variables {K V}

theorem dim_quotient_add_dim (p : submodule K V) :
  module.rank K p.quotient + module.rank K p = module.rank K V :=
by classical; exact let ⟨f⟩ := quotient_prod_linear_equiv p in dim_prod.symm.trans f.dim_eq

theorem dim_quotient_le (p : submodule K V) :
  module.rank K p.quotient ≤ module.rank K V :=
by { rw ← dim_quotient_add_dim p, exact self_le_add_right _ _ }

/-- rank-nullity theorem -/
theorem dim_range_add_dim_ker (f : V →ₗ[K] V₁) :
  module.rank K f.range + module.rank K f.ker = module.rank K V :=
begin
  haveI := λ (p : submodule K V), classical.dec_eq p.quotient,
  rw [← f.quot_ker_equiv_range.dim_eq, dim_quotient_add_dim]
end

lemma dim_range_le (f : V →ₗ[K] V₁) : module.rank K f.range ≤ module.rank K V :=
by { rw ← dim_range_add_dim_ker f, exact self_le_add_right _ _ }

<<<<<<< HEAD
lemma dim_map_le (f : V →ₗ[K] V₁) (p : submodule K V) : dim K (p.map f) ≤ dim K p :=
=======
lemma dim_map_le (f : V →ₗ V₁) (p : submodule K V) : module.rank K (p.map f) ≤ module.rank K p :=
>>>>>>> 2a1cabea
begin
  have h := dim_range_le (f.comp (submodule.subtype p)),
  rwa [linear_map.range_comp, range_subtype] at h,
end

lemma dim_range_of_surjective (f : V →ₗ[K] V') (h : surjective f) :
  module.rank K f.range = module.rank K V' :=
by rw [linear_map.range_eq_top.2 h, dim_top]

lemma dim_eq_of_surjective (f : V →ₗ[K] V₁) (h : surjective f) :
  module.rank K V = module.rank K V₁ + module.rank K f.ker :=
by rw [← dim_range_add_dim_ker f, ← dim_range_of_surjective f h]

lemma dim_le_of_surjective (f : V →ₗ[K] V₁) (h : surjective f) :
  module.rank K V₁ ≤ module.rank K V :=
by { rw [dim_eq_of_surjective f h], refine self_le_add_right _ _ }

lemma dim_eq_of_injective (f : V →ₗ[K] V₁) (h : injective f) :
  module.rank K V = module.rank K f.range :=
by rw [← dim_range_add_dim_ker f, linear_map.ker_eq_bot.2 h]; simp [dim_bot]

lemma dim_submodule_le (s : submodule K V) : module.rank K s ≤ module.rank K V :=
by { rw ← dim_quotient_add_dim s, exact self_le_add_left _ _ }

lemma dim_le_of_injective (f : V →ₗ[K] V₁) (h : injective f) :
  module.rank K V ≤ module.rank K V₁ :=
by { rw [dim_eq_of_injective f h], exact dim_submodule_le _ }

lemma dim_le_of_submodule (s t : submodule K V) (h : s ≤ t) :
  module.rank K s ≤ module.rank K t :=
dim_le_of_injective (of_le h) $ assume ⟨x, hx⟩ ⟨y, hy⟩ eq,
  subtype.eq $ show x = y, from subtype.ext_iff_val.1 eq

lemma linear_independent_le_dim
  {v : ι → V} (hv : linear_independent K v) :
  cardinal.lift.{w v} (cardinal.mk ι) ≤ cardinal.lift.{v w} (module.rank K V) :=
calc
  cardinal.lift.{w v} (cardinal.mk ι) = cardinal.lift.{v w} (cardinal.mk (set.range v)) :
     (cardinal.mk_range_eq_of_injective (linear_independent.injective hv)).symm
  ... = cardinal.lift.{v w} (module.rank K (submodule.span K (set.range v))) :
    by rw (dim_span hv).symm
  ... ≤ cardinal.lift.{v w} (module.rank K V) :
    cardinal.lift_le.2 (dim_submodule_le (submodule.span K _))

theorem {u₁} linear_independent_le_dim' {v : ι → V} (hs : linear_independent K v) :
  ((cardinal.mk ι).lift : cardinal.{(max w v u₁)}) ≤
    ((module.rank K V).lift : cardinal.{(max v w u₁)}) :=
cardinal.mk_range_eq_lift hs.injective ▸ dim_span hs ▸ cardinal.lift_le.2 (dim_submodule_le _)

section
variables [add_comm_group V₂] [module K V₂]
variables [add_comm_group V₃] [module K V₃]
open linear_map

/-- This is mostly an auxiliary lemma for `dim_sup_add_dim_inf_eq`. -/
lemma dim_add_dim_split
  (db : V₂ →ₗ[K] V) (eb : V₃ →ₗ[K] V) (cd : V₁ →ₗ[K] V₂) (ce : V₁ →ₗ[K] V₃)
  (hde : ⊤ ≤ db.range ⊔ eb.range)
  (hgd : ker cd = ⊥)
  (eq : db.comp cd = eb.comp ce)
  (eq₂ : ∀d e, db d = eb e → (∃c, cd c = d ∧ ce c = e)) :
  module.rank K V + module.rank K V₁ = module.rank K V₂ + module.rank K V₃ :=
have hf : surjective (coprod db eb),
begin
  refine (range_eq_top.1 $ top_unique $ _),
  rwa [← map_top, ← prod_top, map_coprod_prod, ←range_eq_map, ←range_eq_map]
end,
begin
  conv {to_rhs, rw [← dim_prod, dim_eq_of_surjective _ hf] },
  congr' 1,
  apply linear_equiv.dim_eq,
  refine linear_equiv.of_bijective _ _ _,
  { refine cod_restrict _ (prod cd (- ce)) _,
    { assume c,
      simp only [add_eq_zero_iff_eq_neg, linear_map.prod_apply, mem_ker,
        coprod_apply, neg_neg, map_neg, neg_apply],
      exact linear_map.ext_iff.1 eq c } },
  { rw [ker_cod_restrict, ker_prod, hgd, bot_inf_eq] },
  { rw [eq_top_iff, range_cod_restrict, ← map_le_iff_le_comap, map_top, range_subtype],
    rintros ⟨d, e⟩,
    have h := eq₂ d (-e),
    simp only [add_eq_zero_iff_eq_neg, linear_map.prod_apply, mem_ker, set_like.mem_coe,
      prod.mk.inj_iff, coprod_apply, map_neg, neg_apply, linear_map.mem_range] at ⊢ h,
    assume hde,
    rcases h hde with ⟨c, h₁, h₂⟩,
    refine ⟨c, h₁, _⟩,
    rw [h₂, _root_.neg_neg] }
end

lemma dim_sup_add_dim_inf_eq (s t : submodule K V) :
  module.rank K (s ⊔ t : submodule K V) + module.rank K (s ⊓ t : submodule K V) =
    module.rank K s + module.rank K t :=
dim_add_dim_split (of_le le_sup_left) (of_le le_sup_right) (of_le inf_le_left) (of_le inf_le_right)
  begin
    rw [← map_le_map_iff' (ker_subtype $ s ⊔ t), map_sup, map_top,
      ← linear_map.range_comp, ← linear_map.range_comp, subtype_comp_of_le, subtype_comp_of_le,
      range_subtype, range_subtype, range_subtype],
    exact le_refl _
  end
  (ker_of_le _ _ _)
  begin ext ⟨x, hx⟩, refl end
  begin
    rintros ⟨b₁, hb₁⟩ ⟨b₂, hb₂⟩ eq,
    have : b₁ = b₂ := congr_arg subtype.val eq,
    subst this,
    exact ⟨⟨b₁, hb₁, hb₂⟩, rfl, rfl⟩
  end

lemma dim_add_le_dim_add_dim (s t : submodule K V) :
  module.rank K (s ⊔ t : submodule K V) ≤ module.rank K s + module.rank K t :=
by { rw [← dim_sup_add_dim_inf_eq], exact self_le_add_right _ _ }

end

section fintype
variable [fintype η]
variables [∀i, add_comm_group (φ i)] [∀i, module K (φ i)]

open linear_map

lemma dim_pi : module.rank K (Πi, φ i) = cardinal.sum (λi, module.rank K (φ i)) :=
begin
  let b := assume i, basis.of_vector_space K (φ i),
  let this : basis (Σ j, _) K (Π j, φ j) := pi.basis b,
  rw [←cardinal.lift_inj, ← this.mk_eq_dim],
  simp [λ i, (b i).mk_range_eq_dim.symm, cardinal.sum_mk]
end

lemma dim_fun {V η : Type u} [fintype η] [add_comm_group V] [module K V] :
  module.rank K (η → V) = fintype.card η * module.rank K V :=
by rw [dim_pi, cardinal.sum_const, cardinal.fintype_card]

lemma dim_fun_eq_lift_mul :
  module.rank K (η → V) = (fintype.card η : cardinal.{max u₁' v}) *
    cardinal.lift.{v u₁'} (module.rank K V) :=
by rw [dim_pi, cardinal.sum_const_eq_lift_mul, cardinal.fintype_card, cardinal.lift_nat_cast]

lemma dim_fun' : module.rank K (η → K) = fintype.card η :=
by rw [dim_fun_eq_lift_mul, dim_of_field K, cardinal.lift_one, mul_one, cardinal.nat_cast_inj]

lemma dim_fin_fun (n : ℕ) : module.rank K (fin n → K) = n :=
by simp [dim_fun']

end fintype

lemma exists_mem_ne_zero_of_ne_bot {s : submodule K V} (h : s ≠ ⊥) : ∃ b : V, b ∈ s ∧ b ≠ 0 :=
begin
  classical,
  by_contradiction hex,
  have : ∀x∈s, (x:V) = 0, { simpa only [not_exists, not_and, not_not, ne.def] using hex },
  exact (h $ bot_unique $ assume s hs, (submodule.mem_bot K).2 $ this s hs)
end

lemma exists_mem_ne_zero_of_dim_pos {s : submodule K V} (h : 0 < module.rank K s) :
  ∃ b : V, b ∈ s ∧ b ≠ 0 :=
exists_mem_ne_zero_of_ne_bot $ assume eq, by rw [eq, dim_bot] at h; exact lt_irrefl _ h

section rank

/-- `rank f` is the rank of a `linear_map f`, defined as the dimension of `f.range`. -/
def rank (f : V →ₗ[K] V') : cardinal := module.rank K f.range

lemma rank_le_domain (f : V →ₗ[K] V₁) : rank f ≤ module.rank K V :=
by { rw [← dim_range_add_dim_ker f], exact self_le_add_right _ _ }

lemma rank_le_range (f : V →ₗ[K] V₁) : rank f ≤ module.rank K V₁ :=
dim_submodule_le _

lemma rank_add_le (f g : V →ₗ[K] V') : rank (f + g) ≤ rank f + rank g :=
calc rank (f + g) ≤ module.rank K (f.range ⊔ g.range : submodule K V') :
  begin
    refine dim_le_of_submodule _ _ _,
    exact (linear_map.range_le_iff_comap.2 $ eq_top_iff'.2 $
      assume x, show f x + g x ∈ (f.range ⊔ g.range : submodule K V'), from
        mem_sup.2 ⟨_, ⟨x, rfl⟩, _, ⟨x, rfl⟩, rfl⟩)
  end
  ... ≤ rank f + rank g : dim_add_le_dim_add_dim _ _

@[simp] lemma rank_zero : rank (0 : V →ₗ[K] V') = 0 :=
by rw [rank, linear_map.range_zero, dim_bot]

lemma rank_finset_sum_le {η} (s : finset η) (f : η → V →ₗ[K] V') :
  rank (∑ d in s, f d) ≤ ∑ d in s, rank (f d) :=
@finset.sum_hom_rel _ _ _ _ _ (λa b, rank a ≤ b) f (λ d, rank (f d)) s (le_of_eq rank_zero)
      (λ i g c h, le_trans (rank_add_le _ _) (add_le_add_left h _))

variables [add_comm_group V''] [module K V'']

lemma rank_comp_le1 (g : V →ₗ[K] V') (f : V' →ₗ[K] V'') : rank (f.comp g) ≤ rank f :=
begin
  refine dim_le_of_submodule _ _ _,
  rw [linear_map.range_comp],
  exact linear_map.map_le_range,
end

variables [add_comm_group V'₁] [module K V'₁]

lemma rank_comp_le2 (g : V →ₗ[K] V') (f : V' →ₗ V'₁) : rank (f.comp g) ≤ rank g :=
by rw [rank, rank, linear_map.range_comp]; exact dim_map_le _ _

end rank

lemma dim_zero_iff_forall_zero : module.rank K V = 0 ↔ ∀ x : V, x = 0 :=
begin
  split,
  { intros h x,
    have card_mk_range := (basis.of_vector_space K V).mk_range_eq_dim,
    rw [h, cardinal.mk_emptyc_iff, coe_of_vector_space, subtype.range_coe] at card_mk_range,
    simpa [card_mk_range] using (of_vector_space K V).mem_span x },
  { intro h,
    have : (⊤ : submodule K V) = ⊥,
    { ext x, simp [h x] },
    rw [←dim_top, this, dim_bot] }
end

lemma dim_zero_iff : module.rank K V = 0 ↔ subsingleton V :=
dim_zero_iff_forall_zero.trans (subsingleton_iff_forall_eq 0).symm

/-- The `ι` indexed basis on `V`, where `ι` is an empty type and `V` is zero-dimensional.

See also `finite_dimensional.fin_basis`.
-/
def basis.of_dim_eq_zero {ι : Type*} [is_empty ι] (hV : module.rank K V = 0) :
  basis ι K V :=
begin
  haveI : subsingleton V := dim_zero_iff.1 hV,
  exact basis.empty _
end

@[simp] lemma basis.of_dim_eq_zero_apply {ι : Type*} [is_empty ι]
  (hV : module.rank K V = 0) (i : ι) :
  basis.of_dim_eq_zero hV i = 0 :=
rfl


lemma dim_pos_iff_exists_ne_zero : 0 < module.rank K V ↔ ∃ x : V, x ≠ 0 :=
begin
  rw ←not_iff_not,
  simpa using dim_zero_iff_forall_zero
end

lemma dim_pos_iff_nontrivial : 0 < module.rank K V ↔ nontrivial V :=
dim_pos_iff_exists_ne_zero.trans (nontrivial_iff_exists_ne 0).symm

lemma dim_pos [h : nontrivial V] : 0 < module.rank K V :=
dim_pos_iff_nontrivial.2 h

lemma le_dim_iff_exists_linear_independent {c : cardinal} :
  c ≤ module.rank K V ↔ ∃ s : set V, cardinal.mk s = c ∧ linear_independent K (coe : s → V) :=
begin
  split,
  { intro h,
    let t := basis.of_vector_space K V,
    rw [← t.mk_eq_dim'', cardinal.le_mk_iff_exists_subset] at h,
    rcases h with ⟨s, hst, hsc⟩,
    exact ⟨s, hsc, (of_vector_space_index.linear_independent K V).mono hst⟩ },
  { rintro ⟨s, rfl, si⟩,
    exact cardinal_le_dim_of_linear_independent si }
end

lemma le_dim_iff_exists_linear_independent_finset {n : ℕ} :
  ↑n ≤ module.rank K V ↔
    ∃ s : finset V, s.card = n ∧ linear_independent K (coe : (s : set V) → V) :=
begin
  simp only [le_dim_iff_exists_linear_independent, cardinal.mk_eq_nat_iff_finset],
  split,
  { rintro ⟨s, ⟨t, rfl, rfl⟩, si⟩,
    exact ⟨t, rfl, si⟩ },
  { rintro ⟨s, rfl, si⟩,
    exact ⟨s, ⟨s, rfl, rfl⟩, si⟩ }
end

lemma le_rank_iff_exists_linear_independent {c : cardinal} {f : V →ₗ[K] V'} :
  c ≤ rank f ↔
  ∃ s : set V, cardinal.lift.{v v'} (cardinal.mk s) = cardinal.lift.{v' v} c ∧
    linear_independent K (λ x : s, f x) :=
begin
  rcases f.range_restrict.exists_right_inverse_of_surjective f.range_range_restrict with ⟨g, hg⟩,
  have fg : left_inverse f.range_restrict g, from linear_map.congr_fun hg,
  refine ⟨λ h, _, _⟩,
  { rcases le_dim_iff_exists_linear_independent.1 h with ⟨s, rfl, si⟩,
    refine ⟨g '' s, cardinal.mk_image_eq_lift _ _ fg.injective, _⟩,
    replace fg : ∀ x, f (g x) = x, by { intro x, convert congr_arg subtype.val (fg x) },
    replace si : linear_independent K (λ x : s, f (g x)),
      by simpa only [fg] using si.map' _ (ker_subtype _),
    exact si.image_of_comp s g f },
  { rintro ⟨s, hsc, si⟩,
    have : linear_independent K (λ x : s, f.range_restrict x),
      from linear_independent.of_comp (f.range.subtype) (by convert si),
    convert cardinal_le_dim_of_linear_independent this.image,
    rw [← cardinal.lift_inj, ← hsc, cardinal.mk_image_eq_of_inj_on_lift],
    exact inj_on_iff_injective.2 this.injective }
end

lemma le_rank_iff_exists_linear_independent_finset {n : ℕ} {f : V →ₗ[K] V'} :
  ↑n ≤ rank f ↔ ∃ s : finset V, s.card = n ∧ linear_independent K (λ x : (s : set V), f x) :=
begin
  simp only [le_rank_iff_exists_linear_independent, cardinal.lift_nat_cast,
    cardinal.lift_eq_nat_iff, cardinal.mk_eq_nat_iff_finset],
  split,
  { rintro ⟨s, ⟨t, rfl, rfl⟩, si⟩,
    exact ⟨t, rfl, si⟩ },
  { rintro ⟨s, rfl, si⟩,
    exact ⟨s, ⟨s, rfl, rfl⟩, si⟩ }
end

/-- A vector space has dimension at most `1` if and only if there is a
single vector of which all vectors are multiples. -/
lemma dim_le_one_iff : module.rank K V ≤ 1 ↔ ∃ v₀ : V, ∀ v, ∃ r : K, r • v₀ = v :=
begin
  let b := basis.of_vector_space K V,
  split,
  { intro hd,
    rw [← b.mk_eq_dim'', cardinal.le_one_iff_subsingleton, subsingleton_coe] at hd,
    rcases eq_empty_or_nonempty (of_vector_space_index K V) with hb | ⟨⟨v₀, hv₀⟩⟩,
    { use 0,
      have h' : ∀ v : V, v = 0, { simpa [hb, submodule.eq_bot_iff] using b.span_eq.symm },
      intro v,
      simp [h' v] },
    { use v₀,
      have h' : (K ∙ v₀) = ⊤, { simpa [hd.eq_singleton_of_mem hv₀] using b.span_eq },
      intro v,
      have hv : v ∈ (⊤ : submodule K V) := mem_top,
      rwa [←h', mem_span_singleton] at hv } },
  { rintros ⟨v₀, hv₀⟩,
    have h : (K ∙ v₀) = ⊤,
    { ext, simp [mem_span_singleton, hv₀] },
    rw [←dim_top, ←h],
    convert dim_span_le _,
    simp }
end

/-- A submodule has dimension at most `1` if and only if there is a
single vector in the submodule such that the submodule is contained in
its span. -/
lemma dim_submodule_le_one_iff (s : submodule K V) : module.rank K s ≤ 1 ↔ ∃ v₀ ∈ s, s ≤ K ∙ v₀ :=
begin
  simp_rw [dim_le_one_iff, le_span_singleton_iff],
  split,
  { rintro ⟨⟨v₀, hv₀⟩, h⟩,
    use [v₀, hv₀],
    intros v hv,
    obtain ⟨r, hr⟩ := h ⟨v, hv⟩,
    use r,
    simp_rw [subtype.ext_iff, coe_smul, submodule.coe_mk] at hr,
    exact hr },
  { rintro ⟨v₀, hv₀, h⟩,
    use ⟨v₀, hv₀⟩,
    rintro ⟨v, hv⟩,
    obtain ⟨r, hr⟩ := h v hv,
    use r,
    simp_rw [subtype.ext_iff, coe_smul, submodule.coe_mk],
    exact hr }
end

/-- A submodule has dimension at most `1` if and only if there is a
single vector, not necessarily in the submodule, such that the
submodule is contained in its span. -/
lemma dim_submodule_le_one_iff' (s : submodule K V) : module.rank K s ≤ 1 ↔ ∃ v₀, s ≤ K ∙ v₀ :=
begin
  rw dim_submodule_le_one_iff,
  split,
  { rintros ⟨v₀, hv₀, h⟩,
    exact ⟨v₀, h⟩ },
  { rintros ⟨v₀, h⟩,
    by_cases hw : ∃ w : V, w ∈ s ∧ w ≠ 0,
    { rcases hw with ⟨w, hw, hw0⟩,
      use [w, hw],
      rcases mem_span_singleton.1 (h hw) with ⟨r', rfl⟩,
      have h0 : r' ≠ 0,
      { rintro rfl,
        simpa using hw0 },
      rwa span_singleton_smul_eq _ h0 },
    { push_neg at hw,
      rw ←submodule.eq_bot_iff at hw,
      simp [hw] } }
end

end field

end module

section unconstrained_universes

variables {E : Type v'}
variables [division_ring K] [add_comm_group V] [module K V]
          [add_comm_group E] [module K E]
open module

/-- Version of linear_equiv.dim_eq without universe constraints. -/
theorem linear_equiv.dim_eq_lift (f : V ≃ₗ[K] E) :
  cardinal.lift.{v v'} (module.rank K V) = cardinal.lift.{v' v} (module.rank K E) :=
begin
  let b := basis.of_vector_space K V,
  rw [← cardinal.lift_inj.1 b.mk_eq_dim, ← (b.map f).mk_eq_dim, cardinal.lift_mk],
end

end unconstrained_universes<|MERGE_RESOLUTION|>--- conflicted
+++ resolved
@@ -362,11 +362,7 @@
 lemma dim_range_le (f : V →ₗ[K] V₁) : module.rank K f.range ≤ module.rank K V :=
 by { rw ← dim_range_add_dim_ker f, exact self_le_add_right _ _ }
 
-<<<<<<< HEAD
-lemma dim_map_le (f : V →ₗ[K] V₁) (p : submodule K V) : dim K (p.map f) ≤ dim K p :=
-=======
-lemma dim_map_le (f : V →ₗ V₁) (p : submodule K V) : module.rank K (p.map f) ≤ module.rank K p :=
->>>>>>> 2a1cabea
+lemma dim_map_le (f : V →ₗ[K] V₁) (p : submodule K V) : module.rank K (p.map f) ≤ module.rank K p :=
 begin
   have h := dim_range_le (f.comp (submodule.subtype p)),
   rwa [linear_map.range_comp, range_subtype] at h,
