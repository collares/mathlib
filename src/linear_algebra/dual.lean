--- conflicted
+++ resolved
@@ -552,11 +552,7 @@
 noncomputable def quot_equiv_annihilator (W : subspace K V) :
   W.quotient ≃ₗ[K] W.dual_annihilator :=
 begin
-<<<<<<< HEAD
-  refine _ ≫ₗ W.quot_dual_equiv_annihilator,
-=======
   refine _ ≪≫ₗ W.quot_dual_equiv_annihilator,
->>>>>>> 463e7534
   refine linear_equiv.quot_equiv_of_equiv _ (basis.of_vector_space K V).to_dual_equiv,
   exact (basis.of_vector_space K W).to_dual_equiv.trans W.dual_equiv_dual
 end
