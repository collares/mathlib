/-
Copyright (c) 2019 Chris Hughes. All rights reserved.
Released under Apache 2.0 license as described in the file LICENSE.
Authors: Chris Hughes
-/
import data.nat.parity
import data.equiv.fintype
import group_theory.perm.sign
/-!
# Cyclic permutations

## Main definitions

In the following, `f : equiv.perm β`.

* `equiv.perm.is_cycle`: `f.is_cycle` when two nonfixed points of `β`
  are related by repeated application of `f`.
* `equiv.perm.same_cycle`: `f.same_cycle x y` when `x` and `y` are in the same cycle of `f`.

The following two definitions require that `β` is a `fintype`:

* `equiv.perm.cycle_of`: `f.cycle_of x` is the cycle of `f` that `x` belongs to.
* `equiv.perm.cycle_factors`: `f.cycle_factors` is a list of disjoint cyclic permutations that
  multiply to `f`.

## Main results

* This file contains several closure results:
  - `closure_is_cycle` : The symmetric group is generated by cycles
  - `closure_cycle_adjacent_swap` : The symmetric group is generated by
    a cycle and an adjacent transposition
  - `closure_cycle_coprime_swap` : The symmetric group is generated by
    a cycle and a coprime transposition
  - `closure_prime_cycle_swap` : The symmetric group is generated by
    a prime cycle and a transposition

-/
namespace equiv.perm
open equiv function finset

variables {α : Type*} {β : Type*} [decidable_eq α]

section sign_cycle

/-!
### `is_cycle`
-/

/-- A permutation is a cycle when any two nonfixed points of the permutation are related by repeated
  application of the permutation. -/
def is_cycle (f : perm β) : Prop := ∃ x, f x ≠ x ∧ ∀ y, f y ≠ y → ∃ i : ℤ, (f ^ i) x = y

lemma is_cycle.ne_one {f : perm β} (h : is_cycle f) : f ≠ 1 :=
λ hf, by simpa [hf, is_cycle] using h

lemma is_cycle.two_le_card_support {f : perm β} (h : is_cycle f) (hf : f.support.finite) :
  2 ≤ hf.to_finset.card :=
two_le_card_support_of_ne_one hf h.ne_one

lemma is_cycle_swap {α : Type*} [decidable_eq α] {x y : α} (hxy : x ≠ y) : is_cycle (swap x y) :=
⟨y, by rwa swap_apply_right,
  λ a (ha : ite (a = x) y (ite (a = y) x a) ≠ a),
    if hya : y = a then ⟨0, hya⟩
    else ⟨1, by { rw [gpow_one, swap_apply_def], split_ifs at *; cc }⟩⟩

lemma is_swap.is_cycle {α : Type*} [decidable_eq α] {f : perm α} (hf : is_swap f) : is_cycle f :=
begin
  obtain ⟨x, y, hxy, rfl⟩ := hf,
  exact is_cycle_swap hxy,
end

lemma is_cycle.inv {f : perm β} (hf : is_cycle f) : is_cycle (f⁻¹) :=
let ⟨x, hx⟩ := hf in
⟨x, by { simp only [inv_eq_iff_eq, *, forall_prop_of_true, ne.def] at *, cc },
  λ y hy, let ⟨i, hi⟩ := hx.2 y (by { simp only [inv_eq_iff_eq, *, forall_prop_of_true,
      ne.def] at *, cc }) in
    ⟨-i, by rwa [gpow_neg, inv_gpow, inv_inv]⟩⟩

lemma is_cycle.is_cycle_conj {f g : perm β} (hf : is_cycle f) : is_cycle (g * f * g⁻¹) :=
begin
  obtain ⟨a, ha1, ha2⟩ := hf,
  refine ⟨g a, by simp [ha1], λ b hb, _⟩,
  obtain ⟨i, hi⟩ := ha2 (g⁻¹ b) _,
  { refine ⟨i, _⟩,
    rw conj_gpow,
    simp [hi] },
  { contrapose! hb,
    rw [perm.mul_apply, perm.mul_apply, hb, apply_inv_self] }
end

lemma is_cycle.exists_gpow_eq {f : perm β} (hf : is_cycle f) {x y : β}
  (hx : f x ≠ x) (hy : f y ≠ y) : ∃ i : ℤ, (f ^ i) x = y :=
let ⟨g, hg⟩ := hf in
let ⟨a, ha⟩ := hg.2 x hx in
let ⟨b, hb⟩ := hg.2 y hy in
⟨b - a, by rw [← ha, ← mul_apply, ← gpow_add, sub_add_cancel, hb]⟩

lemma is_cycle.exists_pow_eq [fintype β] {f : perm β} (hf : is_cycle f) {x y : β}
  (hx : f x ≠ x) (hy : f y ≠ y) : ∃ i : ℕ, (f ^ i) x = y :=
let ⟨n, hn⟩ := hf.exists_gpow_eq hx hy in
by classical; exact ⟨(n % order_of f).to_nat, by {
  have := n.mod_nonneg (int.coe_nat_ne_zero.mpr (ne_of_gt (order_of_pos f))),
  rwa [← gpow_coe_nat, int.to_nat_of_nonneg this, ← gpow_eq_mod_order_of] }⟩

/-- The subgroup generated by a cycle is in bijection with its support -/
noncomputable def is_cycle.gpowers_equiv_support {σ : perm α} (hσ : is_cycle σ) :
  (↑(subgroup.gpowers σ) : set (perm α)) ≃ (σ.support) :=
equiv.of_bijective (λ τ, ⟨τ (classical.some hσ),
begin
  obtain ⟨τ, n, rfl⟩ := τ,
  rw [mem_support],
  refine λ h, (classical.some_spec hσ).1 ((σ ^ n).injective _),
  rwa [←mul_apply, mul_gpow_self, ←mul_self_gpow],
end⟩)
begin
  split,
  { rintros ⟨a, m, rfl⟩ ⟨b, n, rfl⟩ h,
    ext y,
    by_cases hy : σ y = y,
    { simp_rw [subtype.coe_mk, gpow_apply_eq_self_of_apply_eq_self hy] },
    { obtain ⟨i, rfl⟩ := (classical.some_spec hσ).2 y hy,
      rw [subtype.coe_mk, subtype.coe_mk, gpow_apply_comm σ m i, gpow_apply_comm σ n i],
      exact congr_arg _ (subtype.ext_iff.mp h) } }, by
  { rintros ⟨y, hy⟩,
    rw [mem_support] at hy,
    obtain ⟨n, rfl⟩ := (classical.some_spec hσ).2 y hy,
    exact ⟨⟨σ ^ n, n, rfl⟩, rfl⟩ },
end

@[simp] lemma is_cycle.gpowers_equiv_support_apply {σ : perm α} (hσ : is_cycle σ) {n : ℕ} :
  hσ.gpowers_equiv_support ⟨σ ^ n, n, rfl⟩ = ⟨(σ ^ n) (classical.some hσ),
    pow_apply_mem_support.2 (mem_support.2 (classical.some_spec hσ).1)⟩ :=
rfl

@[simp] lemma is_cycle.gpowers_equiv_support_symm_apply {σ : perm α} (hσ : is_cycle σ) (n : ℕ) :
  hσ.gpowers_equiv_support.symm ⟨(σ ^ n) (classical.some hσ),
    pow_apply_mem_support.2 (mem_support.2 (classical.some_spec hσ).1)⟩ =
    ⟨σ ^ n, n, rfl⟩ :=
(equiv.symm_apply_eq _).2 hσ.gpowers_equiv_support_apply

lemma order_of_is_cycle [fintype β] {σ : perm β} (hσ : is_cycle σ) (hf : σ.support.finite) :
  order_of σ = hf.to_finset.card :=
begin
  classical,
  rw [order_eq_card_gpowers, ←fintype.card_coe],
  letI := hf.fintype,
  convert fintype.card_congr (is_cycle.gpowers_equiv_support hσ) using 3,
  simp
end

lemma is_cycle_swap_mul_aux₁ {α : Type*} [decidable_eq α] : ∀ (n : ℕ) {b x : α} {f : perm α}
  (hb : (swap x (f x) * f) b ≠ b) (h : (f ^ n) (f x) = b),
  ∃ i : ℤ, ((swap x (f x) * f) ^ i) (f x) = b
| 0         := λ b x f hb h, ⟨0, h⟩
| (n+1 : ℕ) := λ b x f hb h,
  if hfbx : f x = b then ⟨0, hfbx⟩
  else
    have f b ≠ b ∧ b ≠ x, from ne_and_ne_of_swap_mul_apply_ne_self hb,
    have hb' : (swap x (f x) * f) (f⁻¹ b) ≠ f⁻¹ b,
      by { rw [mul_apply, apply_inv_self, swap_apply_of_ne_of_ne this.2 (ne.symm hfbx),
          ne.def, ← f.injective.eq_iff, apply_inv_self],
        exact this.1 },
    let ⟨i, hi⟩ := is_cycle_swap_mul_aux₁ n hb'
      (f.injective $ by { rw [apply_inv_self], rwa [pow_succ, mul_apply] at h }) in
    ⟨i + 1, by rw [add_comm, gpow_add, mul_apply, hi, gpow_one, mul_apply, apply_inv_self,
        swap_apply_of_ne_of_ne (ne_and_ne_of_swap_mul_apply_ne_self hb).2 (ne.symm hfbx)]⟩

lemma is_cycle_swap_mul_aux₂ {α : Type*} [decidable_eq α] :
  ∀ (n : ℤ) {b x : α} {f : perm α} (hb : (swap x (f x) * f) b ≠ b) (h : (f ^ n) (f x) = b),
  ∃ i : ℤ, ((swap x (f x) * f) ^ i) (f x) = b
| (n : ℕ) := λ b x f, is_cycle_swap_mul_aux₁ n
| -[1+ n] := λ b x f hb h,
  if hfbx : f⁻¹ x = b then
    ⟨-1, by rwa [gpow_neg, gpow_one, mul_inv_rev, mul_apply, swap_inv, swap_apply_right]⟩
  else if hfbx' : f x = b then ⟨0, hfbx'⟩
  else
  have f b ≠ b ∧ b ≠ x := ne_and_ne_of_swap_mul_apply_ne_self hb,
  have hb : (swap x (f⁻¹ x) * f⁻¹) (f⁻¹ b) ≠ f⁻¹ b,
    by { rw [mul_apply, swap_apply_def],
      split_ifs;
      simp only [inv_eq_iff_eq, perm.mul_apply, gpow_neg_succ_of_nat, ne.def,
        perm.apply_inv_self] at *;
      cc },
  let ⟨i, hi⟩ := is_cycle_swap_mul_aux₁ n hb
    (show (f⁻¹ ^ n) (f⁻¹ x) = f⁻¹ b, by
      rw [← gpow_coe_nat, ← h, ← mul_apply, ← mul_apply, ← mul_apply, gpow_neg_succ_of_nat,
        ← inv_pow, pow_succ', mul_assoc, mul_assoc, inv_mul_self, mul_one, gpow_coe_nat,
        ← pow_succ', ← pow_succ]) in
  have h : (swap x (f⁻¹ x) * f⁻¹) (f x) = f⁻¹ x, by rw [mul_apply, inv_apply_self, swap_apply_left],
  ⟨-i, by rw [← add_sub_cancel i 1, neg_sub, sub_eq_add_neg, gpow_add, gpow_one, gpow_neg,
      ← inv_gpow, mul_inv_rev, swap_inv, mul_swap_eq_swap_mul, inv_apply_self, swap_comm _ x,
      gpow_add, gpow_one, mul_apply, mul_apply (_ ^ i), h, hi, mul_apply, apply_inv_self,
      swap_apply_of_ne_of_ne this.2 (ne.symm hfbx')]⟩

lemma is_cycle.eq_swap_of_apply_apply_eq_self {α : Type*} [decidable_eq α]
  {f : perm α} (hf : is_cycle f) {x : α}
  (hfx : f x ≠ x) (hffx : f (f x) = x) : f = swap x (f x) :=
equiv.ext $ λ y,
let ⟨z, hz⟩ := hf in
let ⟨i, hi⟩ := hz.2 x hfx in
if hyx : y = x then by simp [hyx]
else if hfyx : y = f x then by simp [hfyx, hffx]
else begin
  rw [swap_apply_of_ne_of_ne hyx hfyx],
  refine by_contradiction (λ hy, _),
  cases hz.2 y hy with j hj,
  rw [← sub_add_cancel j i, gpow_add, mul_apply, hi] at hj,
  cases gpow_apply_eq_of_apply_apply_eq_self hffx (j - i) with hji hji,
  { rw [← hj, hji] at hyx, cc },
  { rw [← hj, hji] at hfyx, cc }
end

lemma is_cycle.swap_mul {α : Type*} [decidable_eq α] {f : perm α} (hf : is_cycle f) {x : α}
  (hx : f x ≠ x) (hffx : f (f x) ≠ x) : is_cycle (swap x (f x) * f) :=
⟨f x, by { simp only [swap_apply_def, mul_apply],
        split_ifs; simp [f.injective.eq_iff] at *; cc },
  λ y hy,
  let ⟨i, hi⟩ := hf.exists_gpow_eq hx (ne_and_ne_of_swap_mul_apply_ne_self hy).1 in
  have hi : (f ^ (i - 1)) (f x) = y, from
    calc (f ^ (i - 1)) (f x) = (f ^ (i - 1) * f ^ (1 : ℤ)) x : by rw [gpow_one, mul_apply]
    ... = y : by rwa [← gpow_add, sub_add_cancel],
  is_cycle_swap_mul_aux₂ (i - 1) hy hi⟩

lemma is_cycle.sign [fintype α] : Π {f : perm α} (hf : is_cycle f) (hs : f.support.finite),
  sign f = -(-1) ^ hs.to_finset.card
| f := λ hf hs,
let ⟨x, hx⟩ := hf in
calc sign f = sign (swap x (f x) * (swap x (f x) * f)) :
  by rw [← mul_assoc, mul_def, mul_def, swap_swap, trans_refl]
... = -(-1) ^ hs.to_finset.card :
  if h1 : f (f x) = x
  then
    have h : swap x (f x) * f = 1,
      begin
        rw hf.eq_swap_of_apply_apply_eq_self hx.1 h1,
        simp only [perm.mul_def, perm.one_def, swap_apply_left, swap_swap]
      end,
    by {
      rw [←inv_mul_self f, mul_right_cancel_iff, ←inv_inj, swap_inv, inv_inv] at h,
      have : hs.to_finset.card = 2,
        { convert card_support_swap hx.left.symm,
          exact h.symm },
      rw [this, ←h],
      simp [hx.left.symm, pow_two] }
  else
    have hm : (support (swap x (f x) * f)).finite :=
      ((support_swap_finite x (f x)).union hs).subset (support_mul_le _ _),
    have h : card hm.to_finset + 1 = card hs.to_finset,
      { rw [←card_singleton x, ←card_disjoint_union],
        { congr,
          ext z,
          simp_rw [mem_union, set.finite.mem_to_finset, support_swap_mul_eq _ _ h1],
          split,
          { rintro (hz | hz),
            { exact set.diff_subset _ _ hz },
            { rw ←mem_support at hx,
              rw mem_singleton at hz,
              exact hz.symm ▸ hx.left } },
          { by_cases hxz : z = x;
            simp [hxz] } },
        { simp } },
    have wf : card hm.to_finset < card hs.to_finset := card_support_swap_mul _ _ hx.left,
    by { rw [sign_mul, sign_swap hx.1.symm, (hf.swap_mul hx.1 h1).sign hm, ← h],
      simp only [pow_add, mul_one, units.neg_neg, one_mul, units.mul_neg, eq_self_iff_true,
        pow_one, units.neg_mul_neg] }
using_well_founded {rel_tac := λ _ _, `[exact ⟨_, measure_wf (λ f, (show f.support.finite,
  from set.finite.of_fintype (perm.support f)).to_finset.card)⟩]}

-- The lemma `support_pow_le` is relevant. It means that `h2` is equivalent to
-- `σ.support = (σ ^ n).support`, as well as to `σ.support.card ≤ (σ ^ n).support.card`.
lemma is_cycle_of_is_cycle_pow {σ : perm β} {n : ℤ}
  (h1 : is_cycle (σ ^ n)) (h2 : σ.support ≤ (σ ^ n).support) : is_cycle σ :=
begin
  have key : ∀ x : β, (σ ^ n) x ≠ x ↔ σ x ≠ x,
  { simp_rw [←mem_support],
    exact set.ext_iff.mp (le_antisymm (support_gpow_le σ n) h2) },
  obtain ⟨x, hx1, hx2⟩ := h1,
  refine ⟨x, (key x).mp hx1, λ y hy, _⟩,
  cases (hx2 y ((key y).mpr hy)) with i _,
  exact ⟨n * i, by rwa gpow_mul⟩,
end

end sign_cycle

/-!
### `same_cycle`
-/

/-- The equivalence relation indicating that two points are in the same cycle of a permutation. -/
def same_cycle (f : perm β) (x y : β) : Prop := ∃ i : ℤ, (f ^ i) x = y

@[refl] lemma same_cycle.refl (f : perm β) (x : β) : same_cycle f x x := ⟨0, rfl⟩

@[symm] lemma same_cycle.symm (f : perm β) {x y : β} : same_cycle f x y → same_cycle f y x :=
λ ⟨i, hi⟩, ⟨-i, by rw [gpow_neg, ← hi, inv_apply_self]⟩

@[trans] lemma same_cycle.trans (f : perm β) {x y z : β} :
  same_cycle f x y → same_cycle f y z → same_cycle f x z :=
λ ⟨i, hi⟩ ⟨j, hj⟩, ⟨j + i, by rw [gpow_add, mul_apply, hi, hj]⟩

lemma same_cycle.apply_eq_self_iff {f : perm β} {x y : β} :
  same_cycle f x y → (f x = x ↔ f y = y) :=
λ ⟨i, hi⟩, by rw [← hi, ← mul_apply, ← gpow_one_add, add_comm, gpow_add_one, mul_apply,
    (f ^ i).injective.eq_iff]

lemma is_cycle.same_cycle {f : perm β} (hf : is_cycle f) {x y : β}
  (hx : f x ≠ x) (hy : f y ≠ y) : same_cycle f x y :=
hf.exists_gpow_eq hx hy

instance [fintype α] (f : perm α) : decidable_rel (same_cycle f) :=
λ x y, decidable_of_iff (∃ n ∈ list.range (fintype.card (perm α)), (f ^ n) x = y)
⟨λ ⟨n, _, hn⟩, ⟨n, hn⟩, λ ⟨i, hi⟩, ⟨(i % order_of f).nat_abs, list.mem_range.2
  (int.coe_nat_lt.1 $
    by { rw int.nat_abs_of_nonneg (int.mod_nonneg _
        (int.coe_nat_ne_zero_iff_pos.2 (order_of_pos _))),
      { apply lt_of_lt_of_le (int.mod_lt _ (int.coe_nat_ne_zero_iff_pos.2 (order_of_pos _))),
        { simp [order_of_le_card_univ] },
        exact fintype_perm },
      exact fintype_perm, }),
  by { rw [← gpow_coe_nat, int.nat_abs_of_nonneg (int.mod_nonneg _
      (int.coe_nat_ne_zero_iff_pos.2 (order_of_pos _))), ← gpow_eq_mod_order_of, hi],
    exact fintype_perm }⟩⟩

lemma same_cycle_apply {f : perm β} {x y : β} : same_cycle f x (f y) ↔ same_cycle f x y :=
⟨λ ⟨i, hi⟩, ⟨-1 + i, by rw [gpow_add, mul_apply, hi, gpow_neg_one, inv_apply_self]⟩,
 λ ⟨i, hi⟩, ⟨1 + i, by rw [gpow_add, mul_apply, hi, gpow_one]⟩⟩

lemma same_cycle_cycle {f : perm β} {x : β} (hx : f x ≠ x) : is_cycle f ↔
  (∀ {y}, same_cycle f x y ↔ f y ≠ y) :=
⟨λ hf y, ⟨λ ⟨i, hi⟩ hy, hx $
    by { rw [← gpow_apply_eq_self_of_apply_eq_self hy i, (f ^ i).injective.eq_iff] at hi,
      rw [hi, hy] },
  hf.exists_gpow_eq hx⟩,
  λ h, ⟨x, hx, λ y hy, h.2 hy⟩⟩

lemma same_cycle_inv (f : perm β) {x y : β} : same_cycle f⁻¹ x y ↔ same_cycle f x y :=
⟨λ ⟨i, hi⟩, ⟨-i, by rw [gpow_neg, ← inv_gpow, hi]⟩,
 λ ⟨i, hi⟩, ⟨-i, by rw [gpow_neg, ← inv_gpow, inv_inv, hi]⟩ ⟩

lemma same_cycle_inv_apply {f : perm β} {x y : β} : same_cycle f x (f⁻¹ y) ↔ same_cycle f x y :=
by rw [← same_cycle_inv, same_cycle_apply, same_cycle_inv]

/-!
### `cycle_of`
-/

/-- `f.cycle_of x` is the cycle of the permutation `f` to which `x` belongs. -/
def cycle_of [fintype α] (f : perm α) (x : α) : perm α :=
of_subtype (@subtype_perm _ f (same_cycle f x) (λ _, same_cycle_apply.symm))

lemma cycle_of_apply [fintype α] (f : perm α) (x y : α) :
  cycle_of f x y = if same_cycle f x y then f y else y := rfl

lemma cycle_of_inv [fintype α] (f : perm α) (x : α) :
  (cycle_of f x)⁻¹ = cycle_of f⁻¹ x :=
equiv.ext $ λ y, begin
  rw [inv_eq_iff_eq, cycle_of_apply, cycle_of_apply],
  split_ifs; simp [*, same_cycle_inv, same_cycle_inv_apply] at *
end

@[simp] lemma cycle_of_pow_apply_self [fintype α] (f : perm α) (x : α) :
  ∀ n : ℕ, (cycle_of f x ^ n) x = (f ^ n) x
| 0     := rfl
| (n+1) := by { rw [pow_succ, mul_apply, cycle_of_apply,
    cycle_of_pow_apply_self, if_pos, pow_succ, mul_apply],
  exact ⟨n, rfl⟩ }

@[simp] lemma cycle_of_gpow_apply_self [fintype α] (f : perm α) (x : α) :
  ∀ n : ℤ, (cycle_of f x ^ n) x = (f ^ n) x
| (n : ℕ) := cycle_of_pow_apply_self f x n
| -[1+ n] := by rw [gpow_neg_succ_of_nat, ← inv_pow, cycle_of_inv,
  gpow_neg_succ_of_nat, ← inv_pow, cycle_of_pow_apply_self]

lemma same_cycle.cycle_of_apply [fintype α] {f : perm α} {x y : α} (h : same_cycle f x y) :
  cycle_of f x y = f y := dif_pos h

lemma cycle_of_apply_of_not_same_cycle [fintype α] {f : perm α} {x y : α} (h : ¬same_cycle f x y) :
  cycle_of f x y = y := dif_neg h

@[simp] lemma cycle_of_apply_self [fintype α] (f : perm α) (x : α) :
  cycle_of f x x = f x := (same_cycle.refl _ _).cycle_of_apply

lemma is_cycle.cycle_of_eq [fintype α] {f : perm α} (hf : is_cycle f) {x : α} (hx : f x ≠ x) :
  cycle_of f x = f :=
equiv.ext $ λ y,
  if h : same_cycle f x y then by rw [h.cycle_of_apply]
  else by rw [cycle_of_apply_of_not_same_cycle h, not_not.1 (mt ((same_cycle_cycle hx).1 hf).2 h)]

@[simp] lemma cycle_of_eq_one_iff [fintype α] (f : perm α) {x : α} : cycle_of f x = 1 ↔ f x = x :=
begin
  simp_rw [ext_iff, cycle_of_apply, one_apply],
  refine ⟨λ h, (if_pos (same_cycle.refl f x)).symm.trans (h x), λ h y, _⟩,
  by_cases hy : f y = y,
  { rw [hy, if_t_t] },
  { exact if_neg (mt same_cycle.apply_eq_self_iff (by tauto)) },
end

lemma is_cycle.cycle_of [fintype α] {f : perm α} (hf : is_cycle f) {x : α} :
  cycle_of f x = if f x = x then 1 else f :=
begin
  by_cases hx : f x = x,
  { rwa [if_pos hx, cycle_of_eq_one_iff] },
  { rwa [if_neg hx, hf.cycle_of_eq] },
end

lemma cycle_of_one [fintype α] (x : α) : cycle_of 1 x = 1 :=
(cycle_of_eq_one_iff 1).mpr rfl

lemma is_cycle_cycle_of [fintype α] (f : perm α) {x : α} (hx : f x ≠ x) : is_cycle (cycle_of f x) :=
have cycle_of f x x ≠ x, by rwa [(same_cycle.refl _ _).cycle_of_apply],
(same_cycle_cycle this).2 $ λ y,
⟨λ h, mt h.apply_eq_self_iff.2 this,
  λ h, if hxy : same_cycle f x y then
  let ⟨i, hi⟩ := hxy in
  ⟨i, by rw [cycle_of_gpow_apply_self, hi]⟩
  else by { rw [cycle_of_apply_of_not_same_cycle hxy] at h, exact (h rfl).elim }⟩

/-!
### `cycle_factors`
-/

/-- Given a list `l : list α` and a permutation `f : perm α` whose nonfixed points are all in `l`,
  recursively factors `f` into cycles. -/
def cycle_factors_aux [fintype α] : Π (l : list α) (f : perm α),
  (∀ {x}, f x ≠ x → x ∈ l) →
  {l : list (perm α) // l.prod = f ∧ (∀ g ∈ l, is_cycle g) ∧ l.pairwise disjoint}
| []     f h := ⟨[], by { simp only [imp_false, list.pairwise.nil, list.not_mem_nil, forall_const,
    and_true, forall_prop_of_false, not_not, not_false_iff, list.prod_nil] at *,
  ext, simp * }⟩
| (x::l) f h :=
if hx : f x = x then
  cycle_factors_aux l f (λ y hy, list.mem_of_ne_of_mem (λ h, hy (by rwa h)) (h hy))
else let ⟨m, hm₁, hm₂, hm₃⟩ := cycle_factors_aux l ((cycle_of f x)⁻¹ * f)
  (λ y hy, list.mem_of_ne_of_mem
    (λ h : y = x,
      by { rw [h, mul_apply, ne.def, inv_eq_iff_eq, cycle_of_apply_self] at hy, exact hy rfl })
    (h (λ h : f y = y, by { rw [mul_apply, h, ne.def, inv_eq_iff_eq, cycle_of_apply] at hy,
        split_ifs at hy; cc }))) in
    ⟨(cycle_of f x) :: m, by { rw [list.prod_cons, hm₁], simp },
      λ g hg, ((list.mem_cons_iff _ _ _).1 hg).elim (λ hg, hg.symm ▸ is_cycle_cycle_of _ hx)
        (hm₂ g),
      list.pairwise_cons.2 ⟨λ g hg, disjoint_iff_eq_or_eq.mpr $ λ y,
        or_iff_not_imp_left.2 (λ hfy,
          have hxy : same_cycle f x y := not_not.1 (mt cycle_of_apply_of_not_same_cycle hfy),
          have hgm : g :: m.erase g ~ m := list.cons_perm_iff_perm_erase.2 ⟨hg, list.perm.refl _⟩,
          have ∀ h ∈ m.erase g, disjoint g h, from
            (list.pairwise_cons.1 ((hgm.pairwise_iff (λ a b (h : disjoint a b), h.symm)).2 hm₃)).1,
          classical.by_cases id $ λ hgy : g y ≠ y,
            ((disjoint_prod_right _ this).def y).resolve_right $
            have hsc : same_cycle f⁻¹ x (f y), by rwa [same_cycle_inv, same_cycle_apply],
            by { rw [disjoint_prod_perm hm₃ hgm.symm, list.prod_cons,
                ← eq_inv_mul_iff_mul_eq] at hm₁,
              rwa [hm₁, mul_apply, mul_apply, cycle_of_inv, hsc.cycle_of_apply,
                inv_apply_self, inv_eq_iff_eq, eq_comm] }),
        hm₃⟩⟩

/-- Factors a permutation `f` into a list of disjoint cyclic permutations that multiply to `f`. -/
def cycle_factors [fintype α] [linear_order α] (f : perm α) :
  {l : list (perm α) // l.prod = f ∧ (∀ g ∈ l, is_cycle g) ∧ l.pairwise disjoint} :=
cycle_factors_aux (univ.sort (≤)) f (λ _ _, (mem_sort _).2 (mem_univ _))

/-- Factors a permutation `f` into a list of disjoint cyclic permutations that multiply to `f`,
  without a linear order. -/
def trunc_cycle_factors [fintype α] (f : perm α) :
  trunc {l : list (perm α) // l.prod = f ∧ (∀ g ∈ l, is_cycle g) ∧ l.pairwise disjoint} :=
quotient.rec_on_subsingleton (@univ α _).1
  (λ l h, trunc.mk (cycle_factors_aux l f h))
  (show ∀ x, f x ≠ x → x ∈ (@univ α _).1, from λ _ _, mem_univ _)

@[elab_as_eliminator] lemma cycle_induction_on [fintype β] (P : perm β → Prop) (σ : perm β)
  (base_one : P 1) (base_cycles : ∀ σ : perm β, σ.is_cycle → P σ)
  (induction_disjoint : ∀ σ τ : perm β, disjoint σ τ → is_cycle σ → P σ → P τ → P (σ * τ)) :
  P σ :=
begin
  suffices :
    ∀ l : list (perm β), (∀ τ : perm β, τ ∈ l → τ.is_cycle) → l.pairwise disjoint → P l.prod,
  { classical,
    let x := σ.trunc_cycle_factors.out,
    exact (congr_arg P x.2.1).mp (this x.1 x.2.2.1 x.2.2.2) },
  intro l,
  induction l with σ l ih,
  { exact λ _ _, base_one },
  { intros h1 h2,
    rw list.prod_cons,
    exact induction_disjoint σ l.prod
<<<<<<< HEAD
      (disjoint_prod_right _ (list.pairwise_cons.mp h2).1)
=======
      (disjoint_prod_list_of_disjoint (list.pairwise_cons.mp h2).1)
      (h1 _ (list.mem_cons_self _ _))
>>>>>>> 7da83031
      (base_cycles σ (h1 σ (l.mem_cons_self σ)))
      (ih (λ τ hτ, h1 τ (list.mem_cons_of_mem σ hτ)) (list.pairwise_of_pairwise_cons h2)) },
end

section generation

variables [fintype α] [fintype β]

open subgroup

lemma closure_is_cycle : closure {σ : perm β | is_cycle σ} = ⊤ :=
begin
  classical,
  exact top_le_iff.mp (le_trans (ge_of_eq closure_is_swap) (closure_mono (λ _, is_swap.is_cycle))),
end

lemma closure_cycle_adjacent_swap {σ : perm α} (h1 : is_cycle σ) (h2 : σ.support = ⊤) (x : α) :
  closure ({σ, swap x (σ x)} : set (perm α)) = ⊤ :=
begin
  let H := closure ({σ, swap x (σ x)} : set (perm α)),
  have h3 : σ ∈ H := subset_closure (set.mem_insert σ _),
  have h4 : swap x (σ x) ∈ H := subset_closure (set.mem_insert_of_mem _ (set.mem_singleton _)),
  have step1 : ∀ (n : ℕ), swap ((σ ^ n) x) ((σ^(n+1)) x) ∈ H,
  { intro n,
    induction n with n ih,
    { exact subset_closure (set.mem_insert_of_mem _ (set.mem_singleton _)) },
    { convert H.mul_mem (H.mul_mem h3 ih) (H.inv_mem h3),
      rw [mul_swap_eq_swap_mul, mul_inv_cancel_right], refl } },
  have step2 : ∀ (n : ℕ), swap x ((σ ^ n) x) ∈ H,
  { intro n,
    induction n with n ih,
    { convert H.one_mem,
      exact swap_self x },
    { by_cases h5 : x = (σ ^ n) x,
      { rw [pow_succ, mul_apply, ←h5], exact h4 },
      by_cases h6 : x = (σ^(n+1)) x,
      { rw [←h6, swap_self], exact H.one_mem },
      rw [swap_comm, ←swap_mul_swap_mul_swap h5 h6],
      exact H.mul_mem (H.mul_mem (step1 n) ih) (step1 n) } },
  have step3 : ∀ (y : α), swap x y ∈ H,
  { intro y,
    have hx : x ∈ (⊤ : set α) := set.mem_univ x,
    rw [←h2, mem_support] at hx,
    have hy : y ∈ (⊤ : set α) := set.mem_univ y,
    rw [←h2, mem_support] at hy,
    cases is_cycle.exists_pow_eq h1 hx hy with n hn,
    rw ← hn,
    exact step2 n },
  have step4 : ∀ (y z : α), swap y z ∈ H,
  { intros y z,
    by_cases h5 : z = x,
    { rw [h5, swap_comm], exact step3 y },
    by_cases h6 : z = y,
    { rw [h6, swap_self], exact H.one_mem },
    rw [←swap_mul_swap_mul_swap h5 h6, swap_comm z x],
    exact H.mul_mem (H.mul_mem (step3 y) (step3 z)) (step3 y) },
  rw [eq_top_iff, ←closure_is_swap, closure_le],
  rintros τ ⟨y, z, h5, h6⟩,
  rw h6,
  exact step4 y z,
end

lemma closure_cycle_coprime_swap {n : ℕ} {σ : perm α} (h0 : nat.coprime n (fintype.card α))
  (h1 : is_cycle σ) (h2 : σ.support = set.univ) (x : α) :
  closure ({σ, swap x ((σ ^ n) x)} : set (perm α)) = ⊤ :=
begin
  have hσ : σ.support.finite := set.finite.of_fintype (perm.support σ),
  have : fintype.card α = fintype.card σ.support,
    { refine fintype.card_congr (subtype_univ_equiv _).symm,
      simp [h2] },
  rw [this, ←set.finite.card_to_finset, ←order_of_is_cycle h1 hσ] at h0,
  cases exists_pow_eq_self_of_coprime h0 with m hm,
  have h2' : (σ ^ n).support = ⊤ := eq.trans (support_pow_coprime h0) h2,
  have h1' : is_cycle ((σ ^ n) ^ (m : ℤ)) := by rwa ← hm at h1,
  replace h1' : is_cycle (σ ^ n) := is_cycle_of_is_cycle_pow h1'
    (le_trans (support_pow_le σ n) (ge_of_eq (congr_arg support hm))),
  rw [eq_top_iff, ←closure_cycle_adjacent_swap h1' h2' x, closure_le, set.insert_subset],
  exact ⟨subgroup.pow_mem (closure _) (subset_closure (set.mem_insert σ _)) n,
    set.singleton_subset_iff.mpr (subset_closure (set.mem_insert_of_mem _ (set.mem_singleton _)))⟩,
end

lemma closure_prime_cycle_swap {σ τ : perm α} (h0 : (fintype.card α).prime) (h1 : is_cycle σ)
  (h2 : σ.support = set.univ) (h3 : is_swap τ) : closure ({σ, τ} : set (perm α)) = ⊤ :=
begin
  obtain ⟨x, y, h4, h5⟩ := h3,
  obtain ⟨i, hi⟩ := h1.exists_pow_eq (mem_support.mp
  ((set.ext_iff.mp h2 x).mpr (set.mem_univ x)))
    (mem_support.mp ((set.ext_iff.mp h2 y).mpr (set.mem_univ y))),
  have hσ : σ.support.finite := set.finite.of_fintype (perm.support σ),
  have : fintype.card α = fintype.card σ.support,
    { refine fintype.card_congr (subtype_univ_equiv _).symm,
      simp [h2] },
  rw [h5, ←hi],
  refine closure_cycle_coprime_swap (nat.coprime.symm
    (h0.coprime_iff_not_dvd.mpr (λ h, h4 _))) h1 h2 x,
  cases h with m hm,
  rwa [hm, pow_mul, this, ←set.finite.card_to_finset, ←order_of_is_cycle h1 hσ,
    pow_order_of_eq_one, one_pow, one_apply] at hi,
end

end generation

section
variables [fintype α] {σ τ : perm α}

noncomputable theory

lemma is_conj_of_support_equiv {α : Type*} [fintype α] {σ τ : perm α}
  (f : {x // x ∈ (σ.support : set α)} ≃ {x // x ∈ (τ.support : set α)})
  (hf : ∀ (x : α) (hx : x ∈ (σ.support : set α)), (f ⟨σ x, apply_mem_support.2 hx⟩ : α) =
    τ (f ⟨x, hx⟩)) :
  is_conj σ τ :=
begin
  classical,
  refine is_conj_iff.2 ⟨equiv.extend_subtype f, _⟩,
  rw mul_inv_eq_iff_eq_mul,
  ext,
  simp only [perm.mul_apply],
  by_cases hx : x ∈ σ.support,
  { rw [equiv.extend_subtype_apply_of_mem, equiv.extend_subtype_apply_of_mem],
    { exact hf x hx } },
  { rwa [not_not.1 ((not_congr mem_support).1 (equiv.extend_subtype_not_mem f _ _)),
      not_not.1 ((not_congr mem_support).mp hx)] }
end

theorem is_cycle.is_conj (hσ : is_cycle σ) (hτ : is_cycle τ)
  (h : fintype.card σ.support = fintype.card τ.support) :
  is_conj σ τ :=
begin
  refine is_conj_of_support_equiv (hσ.gpowers_equiv_support.symm.trans
    ((gpowers_equiv_gpowers _).trans hτ.gpowers_equiv_support)) _,
  { rwa [order_of_is_cycle hσ, set.finite.card_to_finset,
         order_of_is_cycle hτ, set.finite.card_to_finset];
    simpa using set.finite.of_fintype _ },
  intros x hx,
  simp only [perm.mul_apply, equiv.trans_apply, equiv.sum_congr_apply],
  obtain ⟨n, rfl⟩ := hσ.exists_pow_eq (classical.some_spec hσ).1 (mem_support.1 hx),
  apply eq.trans _ (congr rfl (congr rfl (congr rfl
    (congr rfl (hσ.gpowers_equiv_support_symm_apply n).symm)))),
  apply (congr rfl (congr rfl (congr rfl (hσ.gpowers_equiv_support_symm_apply (n + 1))))).trans _,
  simp only [ne.def, is_cycle.gpowers_equiv_support_apply,
    subtype.coe_mk, gpowers_equiv_gpowers_apply],
  rw [pow_succ, perm.mul_apply],
end

theorem is_cycle.is_conj_iff (hσ : is_cycle σ) (hτ : is_cycle τ) :
  is_conj σ τ ↔ fintype.card σ.support = fintype.card τ.support :=
⟨begin
  intro h,
  obtain ⟨π, rfl⟩ := is_conj_iff.1 h,
  refine fintype.card_congr _,
  refine (subtype_equiv π⁻¹ _).symm,
  intro,
  simp [eq_inv_iff_eq]
end, hσ.is_conj hτ⟩

@[simp]
lemma support_conj : (σ * τ * σ⁻¹).support = τ.support.map σ.to_embedding :=
begin
  ext,
  simp only [mem_map_equiv, perm.coe_mul, comp_app, ne.def, perm.mem_support, equiv.eq_symm_apply],
  refl,
end

lemma card_support_conj : (σ * τ * σ⁻¹).support.card = τ.support.card :=
by simp

end

theorem disjoint.is_conj_mul {α : Type*} [fintype α] {σ τ π ρ : perm α}
  (hc1 : is_conj σ π) (hc2 : is_conj τ ρ)
  (hd1 : disjoint σ τ) (hd2 : disjoint π ρ) :
  is_conj (σ * τ) (π * ρ) :=
begin
  classical,
  obtain ⟨f, rfl⟩ := is_conj_iff.1 hc1,
  obtain ⟨g, rfl⟩ := is_conj_iff.1 hc2,
  have hd1' := coe_inj.2 hd1.support_mul,
  have hd2' := coe_inj.2 hd2.support_mul,
  rw [coe_union] at *,
  have hd1'' := disjoint_iff_disjoint_coe.1 (disjoint_iff_disjoint_support.1 hd1),
  have hd2'' := disjoint_iff_disjoint_coe.1 (disjoint_iff_disjoint_support.1 hd2),
  refine is_conj_of_support_equiv _ _,
  { refine ((equiv.set.of_eq hd1').trans (equiv.set.union hd1'')).trans
      ((equiv.sum_congr (subtype_equiv f (λ a, _)) (subtype_equiv g (λ a, _))).trans
      ((equiv.set.of_eq hd2').trans (equiv.set.union hd2'')).symm);
    { simp only [set.mem_image, to_embedding_apply, exists_eq_right,
        support_conj, coe_map, apply_eq_iff_eq] } },
  { intros x hx,
    simp only [trans_apply, symm_trans_apply, set.of_eq_apply,
      set.of_eq_symm_apply, equiv.sum_congr_apply],
    rw [hd1', set.mem_union] at hx,
    cases hx with hxσ hxτ,
    { rw [mem_coe, mem_support] at hxσ,
      rw [set.union_apply_left hd1'' _, set.union_apply_left hd1'' _],
      simp only [subtype_equiv_apply, perm.coe_mul, sum.map_inl, comp_app,
        set.union_symm_apply_left, subtype.coe_mk, apply_eq_iff_eq],
      { have h := (hd2 (f x)).resolve_left _,
        { rw [mul_apply, mul_apply] at h,
          rw [h, inv_apply_self, (hd1 x).resolve_left hxσ] },
        { rwa [mul_apply, mul_apply, inv_apply_self, apply_eq_iff_eq] } },
      { rwa [subtype.coe_mk, subtype.coe_mk, mem_coe, mem_support] },
      { rwa [subtype.coe_mk, subtype.coe_mk, perm.mul_apply,
          (hd1 x).resolve_left hxσ, mem_coe, apply_mem_support, mem_support] } },
    { rw [mem_coe, ← apply_mem_support, mem_support] at hxτ,
      rw [set.union_apply_right hd1'' _, set.union_apply_right hd1'' _],
      simp only [subtype_equiv_apply, perm.coe_mul, sum.map_inr, comp_app,
        set.union_symm_apply_right, subtype.coe_mk, apply_eq_iff_eq],
      { have h := (hd2 (g (τ x))).resolve_right _,
        { rw [mul_apply, mul_apply] at h,
          rw [inv_apply_self, h, (hd1 (τ x)).resolve_right hxτ] },
        { rwa [mul_apply, mul_apply, inv_apply_self, apply_eq_iff_eq] } },
      { rwa [subtype.coe_mk, subtype.coe_mk, mem_coe, ← apply_mem_support, mem_support] },
      { rwa [subtype.coe_mk, subtype.coe_mk, perm.mul_apply,
          (hd1 (τ x)).resolve_right hxτ, mem_coe, mem_support] } } }
end

section fixed_points

/-!
### Fixed points
-/

lemma fixed_point_card_lt_of_ne_one [fintype α] {σ : perm α} (h : σ ≠ 1) :
  (filter (λ x, σ x = x) univ).card < fintype.card α - 1 :=
begin
  rw [nat.lt_sub_left_iff_add_lt, ← nat.lt_sub_right_iff_add_lt, ← finset.card_compl,
      finset.compl_filter],
  have hf : σ.support.finite := set.finite.of_fintype (perm.support σ),
  have : (filter (λ x, σ x ≠ x) univ) = hf.to_finset,
    { simp [finset.ext_iff] },
  rw this,
  exact one_lt_card_support_of_ne_one hf h
end

end fixed_points

end equiv.perm<|MERGE_RESOLUTION|>--- conflicted
+++ resolved
@@ -483,12 +483,7 @@
   { intros h1 h2,
     rw list.prod_cons,
     exact induction_disjoint σ l.prod
-<<<<<<< HEAD
       (disjoint_prod_right _ (list.pairwise_cons.mp h2).1)
-=======
-      (disjoint_prod_list_of_disjoint (list.pairwise_cons.mp h2).1)
-      (h1 _ (list.mem_cons_self _ _))
->>>>>>> 7da83031
       (base_cycles σ (h1 σ (l.mem_cons_self σ)))
       (ih (λ τ hτ, h1 τ (list.mem_cons_of_mem σ hτ)) (list.pairwise_of_pairwise_cons h2)) },
 end
