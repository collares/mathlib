/-
Copyright (c) 2021 Kevin Buzzard. All rights reserved.
Released under Apache 2.0 license as described in the file LICENSE.
Authors: Kevin Buzzard, Ines Wright, Joachim Breitner
-/

import group_theory.general_commutator
import group_theory.quotient_group
import group_theory.solvable
import group_theory.sylow

/-!

# Nilpotent groups

An API for nilpotent groups, that is, groups for which the upper central series
reaches `⊤`.

## Main definitions

Recall that if `H K : subgroup G` then `⁅H, K⁆ : subgroup G` is the subgroup of `G` generated
by the commutators `hkh⁻¹k⁻¹`. Recall also Lean's conventions that `⊤` denotes the
subgroup `G` of `G`, and `⊥` denotes the trivial subgroup `{1}`.

* `upper_central_series G : ℕ → subgroup G` : the upper central series of a group `G`.
     This is an increasing sequence of normal subgroups `H n` of `G` with `H 0 = ⊥` and
     `H (n + 1) / H n` is the centre of `G / H n`.
* `lower_central_series G : ℕ → subgroup G` : the lower central series of a group `G`.
     This is a decreasing sequence of normal subgroups `H n` of `G` with `H 0 = ⊤` and
     `H (n + 1) = ⁅H n, G⁆`.
* `is_nilpotent` : A group G is nilpotent if its upper central series reaches `⊤`, or
    equivalently if its lower central series reaches `⊥`.
* `nilpotency_class` : the length of the upper central series of a nilpotent group.
* `is_ascending_central_series (H : ℕ → subgroup G) : Prop` and
* `is_descending_central_series (H : ℕ → subgroup G) : Prop` : Note that in the literature
    a "central series" for a group is usually defined to be a *finite* sequence of normal subgroups
    `H 0`, `H 1`, ..., starting at `⊤`, finishing at `⊥`, and with each `H n / H (n + 1)`
    central in `G / H (n + 1)`. In this formalisation it is convenient to have two weaker predicates
    on an infinite sequence of subgroups `H n` of `G`: we say a sequence is a *descending central
    series* if it starts at `G` and `⁅H n, ⊤⁆ ⊆ H (n + 1)` for all `n`. Note that this series
    may not terminate at `⊥`, and the `H i` need not be normal. Similarly a sequence is an
    *ascending central series* if `H 0 = ⊥` and `⁅H (n + 1), ⊤⁆ ⊆ H n` for all `n`, again with no
    requirement that the series reaches `⊤` or that the `H i` are normal.

## Main theorems

`G` is *defined* to be nilpotent if the upper central series reaches `⊤`.
* `nilpotent_iff_finite_ascending_central_series` : `G` is nilpotent iff some ascending central
    series reaches `⊤`.
* `nilpotent_iff_finite_descending_central_series` : `G` is nilpotent iff some descending central
    series reaches `⊥`.
* `nilpotent_iff_lower` : `G` is nilpotent iff the lower central series reaches `⊥`.
* The `nilpotency_class` can likeways be obtained from these equivalent
  definitions, see `least_ascending_central_series_length_eq_nilpotency_class`,
  `least_descending_central_series_length_eq_nilpotency_class` and
  `lower_central_series_length_eq_nilpotency_class`.
* If `G` is nilpotent, then so are its subgroups, images, quotients and preimages.
  Corresponding lemmas about the `nilpotency_class` are provided.
* The `nilpotency_class` of `G ⧸ center G` is given explicitly, and an induction principle
  is derived from that.
* `is_nilpotent.to_is_solvable`: If `G` is nilpotent, it is solvable.


## Warning

A "central series" is usually defined to be a finite sequence of normal subgroups going
from `⊥` to `⊤` with the property that each subquotient is contained within the centre of
the associated quotient of `G`. This means that if `G` is not nilpotent, then
none of what we have called `upper_central_series G`, `lower_central_series G` or
the sequences satisfying `is_ascending_central_series` or `is_descending_central_series`
are actually central series. Note that the fact that the upper and lower central series
are not central series if `G` is not nilpotent is a standard abuse of notation.

-/

open subgroup

variables {G : Type*} [group G] (H : subgroup G) [normal H]

/-- If `H` is a normal subgroup of `G`, then the set `{x : G | ∀ y : G, x*y*x⁻¹*y⁻¹ ∈ H}`
is a subgroup of `G` (because it is the preimage in `G` of the centre of the
quotient group `G/H`.)
-/
def upper_central_series_step : subgroup G :=
{ carrier := {x : G | ∀ y : G, x * y * x⁻¹ * y⁻¹ ∈ H},
  one_mem' := λ y, by simp [subgroup.one_mem],
  mul_mem' := λ a b ha hb y, begin
    convert subgroup.mul_mem _ (ha (b * y * b⁻¹)) (hb y) using 1,
    group,
  end,
  inv_mem' := λ x hx y, begin
    specialize hx y⁻¹,
    rw [mul_assoc, inv_inv] at ⊢ hx,
    exact subgroup.normal.mem_comm infer_instance hx,
  end }

lemma mem_upper_central_series_step (x : G) :
  x ∈ upper_central_series_step H ↔ ∀ y, x * y * x⁻¹ * y⁻¹ ∈ H := iff.rfl

open quotient_group

/-- The proof that `upper_central_series_step H` is the preimage of the centre of `G/H` under
the canonical surjection. -/
lemma upper_central_series_step_eq_comap_center :
  upper_central_series_step H = subgroup.comap (mk' H) (center (G ⧸ H)) :=
begin
  ext,
  rw [mem_comap, mem_center_iff, forall_coe],
  apply forall_congr,
  intro y,
  rw [coe_mk', ←quotient_group.coe_mul, ←quotient_group.coe_mul, eq_comm, eq_iff_div_mem,
    div_eq_mul_inv, mul_inv_rev, mul_assoc],
end

instance : normal (upper_central_series_step H) :=
begin
  rw upper_central_series_step_eq_comap_center,
  apply_instance,
end

variable (G)

/-- An auxiliary type-theoretic definition defining both the upper central series of
a group, and a proof that it is normal, all in one go. -/
def upper_central_series_aux : ℕ → Σ' (H : subgroup G), normal H
| 0 := ⟨⊥, infer_instance⟩
| (n + 1) := let un := upper_central_series_aux n, un_normal := un.2 in
   by exactI ⟨upper_central_series_step un.1, infer_instance⟩

/-- `upper_central_series G n` is the `n`th term in the upper central series of `G`. -/
def upper_central_series (n : ℕ) : subgroup G := (upper_central_series_aux G n).1

instance (n : ℕ) : normal (upper_central_series G n) := (upper_central_series_aux G n).2

@[simp] lemma upper_central_series_zero : upper_central_series G 0 = ⊥ := rfl

@[simp] lemma upper_central_series_one : upper_central_series G 1 = center G :=
begin
  ext,
  simp only [upper_central_series, upper_central_series_aux, upper_central_series_step, center,
    set.center, mem_mk, mem_bot, set.mem_set_of_eq],
  exact forall_congr (λ y, by rw [mul_inv_eq_one, mul_inv_eq_iff_eq_mul, eq_comm]),
end

/-- The `n+1`st term of the upper central series `H i` has underlying set equal to the `x` such
that `⁅x,G⁆ ⊆ H n`-/
lemma mem_upper_central_series_succ_iff (n : ℕ) (x : G) :
  x ∈ upper_central_series G (n + 1) ↔
  ∀ y : G, x * y * x⁻¹ * y⁻¹ ∈ upper_central_series G n := iff.rfl

-- is_nilpotent is already defined in the root namespace (for elements of rings).
/-- A group `G` is nilpotent if its upper central series is eventually `G`. -/
class group.is_nilpotent (G : Type*) [group G] : Prop :=
(nilpotent [] : ∃ n : ℕ, upper_central_series G n = ⊤)

open group

variable {G}

/-- A sequence of subgroups of `G` is an ascending central series if `H 0` is trivial and
  `⁅H (n + 1), G⁆ ⊆ H n` for all `n`. Note that we do not require that `H n = G` for some `n`. -/
def is_ascending_central_series (H : ℕ → subgroup G) : Prop :=
  H 0 = ⊥ ∧ ∀ (x : G) (n : ℕ), x ∈ H (n + 1) → ∀ g, x * g * x⁻¹ * g⁻¹ ∈ H n

/-- A sequence of subgroups of `G` is a descending central series if `H 0` is `G` and
  `⁅H n, G⁆ ⊆ H (n + 1)` for all `n`. Note that we do not requre that `H n = {1}` for some `n`. -/
def is_descending_central_series (H : ℕ → subgroup G) := H 0 = ⊤ ∧
  ∀ (x : G) (n : ℕ), x ∈ H n → ∀ g, x * g * x⁻¹ * g⁻¹ ∈ H (n + 1)

/-- Any ascending central series for a group is bounded above by the upper central series. -/
lemma ascending_central_series_le_upper (H : ℕ → subgroup G) (hH : is_ascending_central_series H) :
  ∀ n : ℕ, H n ≤ upper_central_series G n
| 0 := hH.1.symm ▸ le_refl ⊥
| (n + 1) := begin
  intros x hx,
  rw mem_upper_central_series_succ_iff,
  exact λ y, ascending_central_series_le_upper n (hH.2 x n hx y),
end

variable (G)

/-- The upper central series of a group is an ascending central series. -/
lemma upper_central_series_is_ascending_central_series :
  is_ascending_central_series (upper_central_series G) :=
⟨rfl, λ x n h, h⟩

lemma upper_central_series_mono : monotone (upper_central_series G) :=
begin
  refine monotone_nat_of_le_succ _,
  intros n x hx y,
  rw [mul_assoc, mul_assoc, ← mul_assoc y x⁻¹ y⁻¹],
  exact mul_mem (upper_central_series G n) hx
    (normal.conj_mem (upper_central_series.subgroup.normal G n) x⁻¹ (inv_mem _ hx) y),
end

/-- A group `G` is nilpotent iff there exists an ascending central series which reaches `G` in
  finitely many steps. -/
theorem nilpotent_iff_finite_ascending_central_series :
  is_nilpotent G ↔ ∃ n : ℕ, ∃ H : ℕ → subgroup G, is_ascending_central_series H ∧ H n = ⊤ :=
begin
  split,
  { rintro ⟨n, nH⟩,
    refine ⟨_, _, upper_central_series_is_ascending_central_series G, nH⟩ },
  { rintro ⟨n, H, hH, hn⟩,
    use n,
    rw [eq_top_iff, ←hn],
    exact ascending_central_series_le_upper H hH n }
end

lemma is_decending_rev_series_of_is_ascending
  {H: ℕ → subgroup G} {n : ℕ} (hn : H n = ⊤) (hasc : is_ascending_central_series H) :
  is_descending_central_series (λ (m : ℕ), H (n - m)) :=
begin
  cases hasc with h0 hH,
  refine ⟨hn, λ x m hx g, _⟩,
  dsimp at hx,
  by_cases hm : n ≤ m,
  { rw [tsub_eq_zero_of_le hm, h0, subgroup.mem_bot] at hx,
    subst hx,
    convert subgroup.one_mem _,
    group },
  { push_neg at hm,
    apply hH,
    convert hx,
    rw [tsub_add_eq_add_tsub (nat.succ_le_of_lt hm), nat.succ_sub_succ] },
end

lemma is_ascending_rev_series_of_is_descending
  {H: ℕ → subgroup G} {n : ℕ} (hn : H n = ⊥) (hdesc : is_descending_central_series H) :
  is_ascending_central_series (λ (m : ℕ), H (n - m)) :=
begin
  cases hdesc with h0 hH,
  refine ⟨hn, λ x m hx g, _⟩,
  dsimp only at hx ⊢,
  by_cases hm : n ≤ m,
  { have hnm : n - m = 0 := tsub_eq_zero_iff_le.mpr hm,
    rw [hnm, h0],
    exact mem_top _ },
  { push_neg at hm,
    convert hH x _ hx g,
    rw [tsub_add_eq_add_tsub (nat.succ_le_of_lt hm), nat.succ_sub_succ] },
end

/-- A group `G` is nilpotent iff there exists a descending central series which reaches the
  trivial group in a finite time. -/
theorem nilpotent_iff_finite_descending_central_series :
  is_nilpotent G ↔ ∃ n : ℕ, ∃ H : ℕ → subgroup G, is_descending_central_series H ∧ H n = ⊥ :=
begin
  rw nilpotent_iff_finite_ascending_central_series,
  split,
  { rintro ⟨n, H, hH, hn⟩,
    refine ⟨n, λ m, H (n - m), is_decending_rev_series_of_is_ascending G hn hH, _⟩,
    rw tsub_self,
    exact hH.1 },
  { rintro ⟨n, H, hH, hn⟩,
    refine ⟨n, λ m, H (n - m), is_ascending_rev_series_of_is_descending G hn hH, _⟩,
    rw tsub_self,
    exact hH.1 },
end

/-- The lower central series of a group `G` is a sequence `H n` of subgroups of `G`, defined
  by `H 0` is all of `G` and for `n≥1`, `H (n + 1) = ⁅H n, G⁆` -/
def lower_central_series (G : Type*) [group G] : ℕ → subgroup G
| 0 := ⊤
| (n+1) := ⁅lower_central_series n, ⊤⁆

variable {G}

@[simp] lemma lower_central_series_zero : lower_central_series G 0 = ⊤ := rfl

@[simp] lemma lower_central_series_one : lower_central_series G 1 = commutator G :=
by simp [lower_central_series]

lemma mem_lower_central_series_succ_iff (n : ℕ) (q : G) :
  q ∈ lower_central_series G (n + 1) ↔
  q ∈ closure {x | ∃ (p ∈ lower_central_series G n) (q ∈ (⊤ : subgroup G)), p * q * p⁻¹ * q⁻¹ = x}
:= iff.rfl

lemma lower_central_series_succ (n : ℕ) :
  lower_central_series G (n + 1) =
  closure {x | ∃ (p ∈ lower_central_series G n) (q ∈ (⊤ : subgroup G)), p * q * p⁻¹ * q⁻¹ = x} :=
rfl

instance (n : ℕ) : normal (lower_central_series G n) :=
begin
  induction n with d hd,
  { exact (⊤ : subgroup G).normal_of_characteristic },
  { exactI general_commutator_normal (lower_central_series G d) ⊤ },
end

lemma lower_central_series_antitone :
  antitone (lower_central_series G) :=
begin
  refine antitone_nat_of_succ_le (λ n x hx, _),
  simp only [mem_lower_central_series_succ_iff, exists_prop, mem_top, exists_true_left, true_and]
    at hx,
  refine closure_induction hx _ (subgroup.one_mem _) (@subgroup.mul_mem _ _ _)
    (@subgroup.inv_mem _ _ _),
  rintros y ⟨z, hz, a, ha⟩,
  rw [← ha, mul_assoc, mul_assoc, ← mul_assoc a z⁻¹ a⁻¹],
  exact mul_mem (lower_central_series G n) hz
    (normal.conj_mem (lower_central_series.subgroup.normal n) z⁻¹ (inv_mem _ hz) a),
end

/-- The lower central series of a group is a descending central series. -/
theorem lower_central_series_is_descending_central_series :
  is_descending_central_series (lower_central_series G) :=
begin
  split, refl,
  intros x n hxn g,
  exact general_commutator_containment _ _ hxn (subgroup.mem_top g),
end

/-- Any descending central series for a group is bounded below by the lower central series. -/
lemma descending_central_series_ge_lower (H : ℕ → subgroup G)
  (hH : is_descending_central_series H) : ∀ n : ℕ, lower_central_series G n ≤ H n
| 0 := hH.1.symm ▸ le_refl ⊤
| (n + 1) := begin
  specialize descending_central_series_ge_lower n,
  apply (general_commutator_le _ _ _).2,
  intros x hx q _,
  exact hH.2 x n (descending_central_series_ge_lower hx) q,
end

/-- A group is nilpotent if and only if its lower central series eventually reaches
  the trivial subgroup. -/
theorem nilpotent_iff_lower_central_series : is_nilpotent G ↔ ∃ n, lower_central_series G n = ⊥ :=
begin
  rw nilpotent_iff_finite_descending_central_series,
  split,
  { rintro ⟨n, H, ⟨h0, hs⟩, hn⟩,
    use n,
    rw [eq_bot_iff, ←hn],
    exact descending_central_series_ge_lower H ⟨h0, hs⟩ n },
  { rintro ⟨n, hn⟩,
    exact ⟨n, lower_central_series G, lower_central_series_is_descending_central_series, hn⟩ },
end

section classical

open_locale classical

variables [hG : is_nilpotent G]
include hG

variable (G)

/-- The nilpotency class of a nilpotent group is the smallest natural `n` such that
the `n`'th term of the upper central series is `G`. -/
noncomputable def group.nilpotency_class : ℕ :=
nat.find (is_nilpotent.nilpotent G)

variable {G}

@[simp]
lemma upper_central_series_nilpotency_class :
  upper_central_series G (group.nilpotency_class G) = ⊤ :=
nat.find_spec (is_nilpotent.nilpotent G)

/-- The nilpotency class of a nilpotent `G` is equal to the smallest `n` for which an ascending
central series reaches `G` in its `n`'th term. -/
lemma least_ascending_central_series_length_eq_nilpotency_class :
  nat.find ((nilpotent_iff_finite_ascending_central_series G).mp hG) = group.nilpotency_class G :=
begin
  refine le_antisymm (nat.find_mono _) (nat.find_mono _),
  { intros n hn,
    exact ⟨upper_central_series G, upper_central_series_is_ascending_central_series G, hn ⟩, },
  { rintros n ⟨H, ⟨hH, hn⟩⟩,
    rw [←top_le_iff, ←hn],
    exact ascending_central_series_le_upper H hH n, }
end

/-- The nilpotency class of a nilpotent `G` is equal to the smallest `n` for which the descending
central series reaches `⊥` in its `n`'th term. -/
lemma least_descending_central_series_length_eq_nilpotency_class :
  nat.find ((nilpotent_iff_finite_descending_central_series G).mp hG) = group.nilpotency_class G :=
begin
  rw ← least_ascending_central_series_length_eq_nilpotency_class,
  refine le_antisymm (nat.find_mono _) (nat.find_mono _),
  { rintros n ⟨H, ⟨hH, hn⟩⟩,
    refine ⟨(λ m, H (n - m)), is_decending_rev_series_of_is_ascending G hn hH, _⟩,
    rw tsub_self,
    exact hH.1 },
  { rintros n ⟨H, ⟨hH, hn⟩⟩,
    refine ⟨(λ m, H (n - m)), is_ascending_rev_series_of_is_descending G hn hH, _⟩,
    rw tsub_self,
    exact hH.1 },
end

/-- The nilpotency class of a nilpotent `G` is equal to the length of the lower central series. -/
lemma lower_central_series_length_eq_nilpotency_class :
  nat.find (nilpotent_iff_lower_central_series.mp hG) = @group.nilpotency_class G _ _ :=
begin
  rw ← least_descending_central_series_length_eq_nilpotency_class,
  refine le_antisymm (nat.find_mono _) (nat.find_mono _),
  { rintros n ⟨H, ⟨hH, hn⟩⟩,
    rw [←le_bot_iff, ←hn],
    exact (descending_central_series_ge_lower H hH n), },
  { rintros n h,
    exact ⟨lower_central_series G, ⟨lower_central_series_is_descending_central_series, h⟩⟩ },
end

@[simp]
lemma lower_central_series_nilpotency_class :
  lower_central_series G (group.nilpotency_class G) = ⊥ :=
begin
  rw ← lower_central_series_length_eq_nilpotency_class,
  exact (nat.find_spec (nilpotent_iff_lower_central_series.mp _))
end

@[simp]
lemma lower_central_series_nilpotency_class :
  lower_central_series G (group.nilpotency_class G) = ⊥ :=
begin
  rw ← lower_central_series_length_eq_nilpotency_class,
  exact (nat.find_spec (nilpotent_iff_lower_central_series.mp _))
end

end classical

lemma lower_central_series_map_subtype_le (H : subgroup G) (n : ℕ) :
  (lower_central_series H n).map H.subtype ≤ lower_central_series G n :=
begin
  induction n with d hd,
  { simp },
  { rw [lower_central_series_succ, lower_central_series_succ, monoid_hom.map_closure],
    apply subgroup.closure_mono,
    rintros x1 ⟨x2, ⟨x3, hx3, x4, hx4, rfl⟩, rfl⟩,
    exact ⟨x3, (hd (mem_map.mpr ⟨x3, hx3, rfl⟩)), x4, by simp⟩ }
end

/-- A subgroup of a nilpotent group is nilpotent -/
instance subgroup.is_nilpotent (H : subgroup G) [hG : is_nilpotent G] :
  is_nilpotent H :=
begin
  rw nilpotent_iff_lower_central_series at *,
  rcases hG with ⟨n, hG⟩,
  use n,
  have := lower_central_series_map_subtype_le H n,
  simp only [hG, set_like.le_def, mem_map, forall_apply_eq_imp_iff₂, exists_imp_distrib] at this,
  exact eq_bot_iff.mpr (λ x hx, subtype.ext (this x hx)),
end

/-- A the nilpotency class of a subgroup is less or equal the the nilpotency class of the group -/
lemma subgroup.nilpotency_class_le (H : subgroup G) [hG : is_nilpotent G] :
  group.nilpotency_class H ≤ group.nilpotency_class G :=
begin
  repeat { rw ← lower_central_series_length_eq_nilpotency_class },
  apply nat.find_mono,
  intros n hG,
  have := lower_central_series_map_subtype_le H n,
  simp only [hG, set_like.le_def, mem_map, forall_apply_eq_imp_iff₂, exists_imp_distrib] at this,
  exact eq_bot_iff.mpr (λ x hx, subtype.ext (this x hx)),
end

@[priority 100]
instance is_nilpotent_of_subsingleton [subsingleton G] : is_nilpotent G :=
nilpotent_iff_lower_central_series.2 ⟨0, subsingleton.elim ⊤ ⊥⟩

lemma upper_central_series.map {H : Type*} [group H] {f : G →* H} (h : function.surjective f)
  (n : ℕ) : subgroup.map f (upper_central_series G n) ≤ upper_central_series H n :=
begin
  induction n with d hd,
  { simp },
  { rintros _ ⟨x, hx : x ∈ upper_central_series G d.succ, rfl⟩ y',
    rcases h y' with ⟨y, rfl⟩,
    simpa using hd (mem_map_of_mem f (hx y)) }
end

lemma lower_central_series.map {H : Type*} [group H] (f : G →* H) (n : ℕ) :
  subgroup.map f (lower_central_series G n) ≤ lower_central_series H n :=
begin
  induction n with d hd,
  { simp [nat.nat_zero_eq_zero] },
  { rintros a ⟨x, hx : x ∈ lower_central_series G d.succ, rfl⟩,
    refine closure_induction hx _ (by simp [f.map_one, subgroup.one_mem _])
      (λ y z hy hz, by simp [monoid_hom.map_mul, subgroup.mul_mem _ hy hz])
      (λ y hy, by simp [f.map_inv, subgroup.inv_mem _ hy]),
    rintros a ⟨y, hy, z, ⟨-, rfl⟩⟩,
    apply mem_closure.mpr,
    exact λ K hK, hK ⟨f y, hd (mem_map_of_mem f hy), by simp⟩ }
end

lemma lower_central_series_succ_eq_bot {n : ℕ} (h : lower_central_series G n ≤ center G) :
  lower_central_series G (n + 1) = ⊥ :=
begin
  rw [lower_central_series_succ, closure_eq_bot_iff, set.subset_singleton_iff],
  rintro x ⟨y, hy1, z, ⟨⟩, rfl⟩,
  rw [mul_assoc, ←mul_inv_rev, mul_inv_eq_one, eq_comm],
  exact mem_center_iff.mp (h hy1) z,
end

/-- The preimage of a nilpotent group is nilpotent if the kernel of the homomorphism is contained
in the center -/
lemma is_nilpotent_of_ker_le_center {H : Type*} [group H] (f : G →* H)
  (hf1 : f.ker ≤ center G) (hH : is_nilpotent H) : is_nilpotent G :=
begin
  rw nilpotent_iff_lower_central_series at *,
  rcases hH with ⟨n, hn⟩,
  use (n + 1),
  refine lower_central_series_succ_eq_bot (le_trans ((map_eq_bot_iff _).mp _) hf1),
  exact eq_bot_iff.mpr (hn ▸ (lower_central_series.map f n)),
end

section classical

open_locale classical

lemma nilpotency_class_le_of_ker_le_center {H : Type*} [group H] (f : G →* H)
  (hf1 : f.ker ≤ center G) (hH : is_nilpotent H) :
  @group.nilpotency_class G _ (is_nilpotent_of_ker_le_center f hf1 hH) ≤
    group.nilpotency_class H + 1 :=
begin
  rw ← lower_central_series_length_eq_nilpotency_class,
  apply nat.find_min',
  refine lower_central_series_succ_eq_bot (le_trans ((map_eq_bot_iff _).mp _) hf1),
  apply eq_bot_iff.mpr,
  apply (le_trans (lower_central_series.map f _)),
  simp only [lower_central_series_nilpotency_class, le_bot_iff],
end

end classical

/-- The range of a surejctive homomorphism from a nilpotent group is nilpotent -/
lemma nilpotent_of_surjective {G' : Type*} [group G'] [h : is_nilpotent G]
  (f : G →* G') (hf : function.surjective f) :
  is_nilpotent G' :=
begin
  unfreezingI { rcases h with ⟨n, hn⟩ },
  use n,
  apply eq_top_iff.mpr,
  calc ⊤ = f.range : symm (f.range_top_of_surjective hf)
    ... = subgroup.map f ⊤ : monoid_hom.range_eq_map _
    ... = subgroup.map f (upper_central_series G n) : by rw hn
    ... ≤ upper_central_series G' n : upper_central_series.map hf n,
end

/-- The nilpotency class of the range of a surejctive homomorphism from a
nilpotent group is less or equal the nilpotency class of the domain -/
lemma nilpotency_class_le_of_surjective
  {G' : Type*} [group G'] (f : G →* G') (hf : function.surjective f) [h : is_nilpotent G] :
  @group.nilpotency_class G' _ (nilpotent_of_surjective _ hf) ≤
    group.nilpotency_class G :=
begin
  apply nat.find_mono,
  intros n hn,
  apply eq_top_iff.mpr,
  calc ⊤ = f.range : symm (f.range_top_of_surjective hf)
    ... = subgroup.map f ⊤ : monoid_hom.range_eq_map _
    ... = subgroup.map f (upper_central_series G n) : by rw hn
    ... ≤ upper_central_series G' n : upper_central_series.map hf n,
end

/-- A quotient of a nilpotent group is nilpotent -/
instance nilpotent_quotient_of_nilpotent (H : subgroup G) [H.normal] [h : is_nilpotent G] :
  is_nilpotent (G ⧸ H) :=
 nilpotent_of_surjective _ (show function.surjective (quotient_group.mk' H), by tidy)

/-- The nilpotency class of a quotient of `G` is less or equal the nilpotency class of `G` -/
lemma nilpotency_class_quotient_le (H : subgroup G) [H.normal] [h : is_nilpotent G] :
  group.nilpotency_class (G ⧸ H) ≤ group.nilpotency_class G := nilpotency_class_le_of_surjective _ _

lemma comap_comap_center {H₁ : subgroup G} [H₁.normal] {H₂ : subgroup (G ⧸ H₁)} [H₂.normal] :
  comap (mk' H₁) (comap (mk' H₂) (center ((G ⧸ H₁) ⧸ H₂))) =
    comap (mk' (comap (mk' H₁) H₂)) (center (G ⧸ comap (mk' H₁) H₂)) :=
begin
  ext,
  simp,
  repeat { rw mem_center_iff },
  split; intros hx,
  { intro y,
    obtain ⟨y,rfl⟩ := quotient.surjective_quotient_mk' y,
    specialize hx (quotient.mk' (quotient.mk' y)),
    apply eq_iff_div_mem.mpr,
    simp,
    have hx' := eq_iff_div_mem.mp hx, clear hx,
    apply hx',
    apply_instance, },
  { intro y,
    obtain ⟨y,rfl⟩ := quotient.surjective_quotient_mk' y,
    obtain ⟨y,rfl⟩ := quotient.surjective_quotient_mk' y,
    specialize hx (quotient.mk' y),
    apply eq_iff_div_mem.mpr,
    have hx' := eq_iff_div_mem.mp hx, clear hx,
    simp at hx',
    apply hx',
    apply_instance, }
end

-- This lemma is just because `rw h` doesn’t work below.
lemma comap_center_subst {H₁ H₂ : subgroup G} [normal H₁] [normal H₂] (h : H₁ = H₂) :
  comap (mk' H₁) (center (G ⧸ H₁)) = comap (mk' H₂) (center (G ⧸ H₂)) :=
  by { unfreezingI { subst h, } }

lemma comap_upper_central_series_quotient_center (n : ℕ) :
  comap (mk' (center G)) (upper_central_series (G ⧸ center G) n) = upper_central_series G n.succ :=
begin
  induction n with n ih,
  { simp, },
  { let Hn := upper_central_series (G ⧸ center G) n,
    calc comap (mk' (center G)) (upper_central_series (G ⧸ center G) n.succ)
        = comap (mk' (center G)) (upper_central_series_step Hn)
        : rfl
    ... = comap (mk' (center G)) (comap (mk' Hn) (center ((G ⧸ center G) ⧸ Hn)))
        : by rw upper_central_series_step_eq_comap_center
    ... = comap (mk' (comap (mk' (center G)) Hn)) (center (G ⧸ (comap (mk' (center G)) Hn)))
        : comap_comap_center
    ... = comap (mk' (upper_central_series G n.succ)) (center (G ⧸ upper_central_series G n.succ))
        : comap_center_subst ih
    ... = upper_central_series_step (upper_central_series G n.succ)
        : symm (upper_central_series_step_eq_comap_center _)
    ... = upper_central_series G n.succ.succ
        : rfl, },
end

lemma nilpotency_class_zero_iff_subsingleton [is_nilpotent G] :
  group.nilpotency_class G = 0 ↔ subsingleton G :=
by simp [group.nilpotency_class, nat.find_eq_zero, subsingleton_iff_bot_eq_top]

lemma subsingleton_quotient_of_subsingleton
  {H : subgroup G} [subsingleton G] :
  subsingleton (G ⧸ H) :=
begin
  apply subsingleton.intro,
  intros x y,
  obtain ⟨x,rfl⟩ := quotient.surjective_quotient_mk' x,
  obtain ⟨y,rfl⟩ := quotient.surjective_quotient_mk' y,
  have := subsingleton.elim x y,
  subst this,
end

section classical

open_locale classical

/-- Quotienting the `center G` reduces the nilpotency class by 1 -/
lemma nilpotency_class_quotient_center [hH : is_nilpotent G] :
  group.nilpotency_class (G ⧸ center G) = group.nilpotency_class G - 1 :=
begin
  generalize hn : group.nilpotency_class G = n,
  rcases n with rfl | n,
  { simp [nilpotency_class_zero_iff_subsingleton] at *,
    haveI := hn,
    apply subsingleton_quotient_of_subsingleton, },
  { apply le_antisymm,
    { apply nat.find_min',
      apply (@comap_injective G _ _ _ (mk' (center G)) (surjective_quot_mk _)),
      rw comap_upper_central_series_quotient_center,
      simp,
      rw ← hn,
      have : (∃ n : ℕ, upper_central_series G n = ⊤) := begin
          unfreezingI { obtain ⟨n, h⟩ := hH, },
          refine ⟨n,h⟩
      end,
      apply (nat.find_spec this) , },
    { simp,
      apply le_of_add_le_add_right,
      calc n + 1 = n.succ : rfl
        ... = group.nilpotency_class G : symm hn
        ... ≤ group.nilpotency_class (G ⧸ center G) + 1
            : nilpotency_class_le_of_ker_le_center (le_of_eq (ker_mk _)) _, } }
end

end classical

/-- A custom induction principle for nilpotent groups. The base case is a trivial group
(`subsingleton G`), and in the inductoin step, one can assume the hypothesis for
the group quotiented by its center.
-/
@[elab_as_eliminator]
lemma nilpotent_center_quotient_ind
  {P : Π G [group G], by exactI ∀ [is_nilpotent G], Prop}
  (G : Type*)
  [group G]
  [is_nilpotent G]
  (hbase : ∀ G [group G], by exactI ∀ [is_nilpotent G], by exactI ∀ [subsingleton G], P G)
  (hstep : ∀ G [group G], by exactI ∀ [is_nilpotent G], by exactI ∀ (ih : P (G ⧸ center G)), P G)
  :
  P G :=
begin
  obtain ⟨n, h⟩ : ∃ n, group.nilpotency_class G = n := ⟨ _, rfl⟩,
  unfreezingI { induction n with n ih generalizing G },
  { haveI := nilpotency_class_zero_iff_subsingleton.mp h,
    exact hbase _, },
  { have hn : group.nilpotency_class (G ⧸ center G) = n :=
      by simp [nilpotency_class_quotient_center, h],
    exact hstep _ (ih _ hn), },
end


lemma derived_le_lower_central (n : ℕ) : derived_series G n ≤ lower_central_series G n :=
by { induction n with i ih, { simp }, { apply general_commutator_mono ih, simp } }

/-- A nilpotent subgroup is solvable -/
@[priority 100]
instance is_nilpotent.to_is_solvable [h : is_nilpotent G]: is_solvable G :=
begin
  obtain ⟨n, hn⟩ := nilpotent_iff_lower_central_series.1 h,
  use n,
<<<<<<< HEAD
  apply le_bot_iff.mp,
  calc derived_series G n ≤ lower_central_series G n : derived_le_lower_central n
    ... = ⊥ : hn
end

section normalizer_condition

/-- Every proper subgroup `H` of `G` is a proper normal subgroup of the normalizer of `H` in `G`. -/
def normalizer_condition (G : Type*) [group G] :=
  ∀ (H : subgroup G), H < ⊤ → H < normalizer H

/-- Alternative phrasing of the normalizer condition: Only the full group is self-normalizing.
This may be easier to work with, as it avoids inequalities or negations.  -/
lemma normalizer_condition_iff_only_full_group_self_normalizing :
  normalizer_condition G ↔ ∀ (H : subgroup G), H.normalizer = H → H = ⊤ :=
begin
  apply forall_congr, intro H,
  simp [normalizer_condition, lt_top_iff_ne_top, lt_iff_le_and_ne, le_normalizer],
  tauto!,
end

lemma normalizer_condition_of_is_nilpotent [h : is_nilpotent G] : normalizer_condition G :=
begin
  -- roughly based on https://groupprops.subwiki.org/wiki/Nilpotent_implies_normalizer_condition
  rw normalizer_condition_iff_only_full_group_self_normalizing,
  unfreezingI { induction h using nilpotent_center_quotient_ind }; clear _inst_1 G,
  { rintros H -,
    apply subsingleton.elim, },
  { unfreezingI { rename [ h_G → G , h_ih → ih ] },
    intros H hH,

    by_cases hch : center G ≤ H,
    { let H' := H.map (mk' (center G)),

      have hH' : H'.normalizer = H' :=
      begin
        apply (@comap_injective G _ _ _ (mk' (center G)) (surjective_quot_mk _)),
        rw comap_normalizer_eq_of_surjective,
        show function.surjective _, exact (surjective_quot_mk _),
        rw comap_map_eq_self,
        show (_ ≤ H), simp, exact hch,
        exact hH,
      end,

      specialize ih (H.map (mk' (center G))) hH',

      show H = ⊤,
      begin -- this needs to be prettier…
        rw eq_top_iff' at *,
        intro x,
        specialize ih (mk' (center G) x),
        simp at *,
        rcases ih with ⟨x', hx, heq⟩,
        rw eq_iff_div_mem at heq,
        rw div_mem_comm_iff at heq,
        have := mul_mem H (hch heq) hx,
        simp at this,
        assumption,
      end },
    { exfalso, apply hch,
      calc center G ≤ H.normalizer : subgroup.center_le_normalizer
                ... = H : hH, } },
end

end normalizer_condition


section finite

/-- A subgroup is maximal if it is a proper subgroup that is not contained in
anyother proper subgroup -/
def subgroup.is_maximal (H : subgroup G) :=
  H < ⊤  ∧ (∀ H' : subgroup G, H < H' → H < ⊤ → H' = H)

variable (G)

/-- Every Sylow group is normal --/
def sylow_group_normal :=
  ∀ p, ∀ H : subgroup G, sylow p G → H.normal

/-- All maximal subgroups are normal --/
def all_maximal_subgroups_normal :=
  ∀ p, ∀ H : subgroup G, sylow p G → H.is_maximal


end finite
=======
  rw [eq_bot_iff, ←hn],
  exact derived_le_lower_central n,
end
>>>>>>> 540f677f
<|MERGE_RESOLUTION|>--- conflicted
+++ resolved
@@ -697,10 +697,8 @@
 begin
   obtain ⟨n, hn⟩ := nilpotent_iff_lower_central_series.1 h,
   use n,
-<<<<<<< HEAD
-  apply le_bot_iff.mp,
-  calc derived_series G n ≤ lower_central_series G n : derived_le_lower_central n
-    ... = ⊥ : hn
+  rw [eq_bot_iff, ←hn],
+  exact derived_le_lower_central n,
 end
 
 section normalizer_condition
@@ -783,9 +781,4 @@
   ∀ p, ∀ H : subgroup G, sylow p G → H.is_maximal
 
 
-end finite
-=======
-  rw [eq_bot_iff, ←hn],
-  exact derived_le_lower_central n,
-end
->>>>>>> 540f677f
+end finite