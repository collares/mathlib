--- conflicted
+++ resolved
@@ -278,13 +278,8 @@
     exact general_commutator_normal (lower_central_series G d) ⊤ },
 end
 
-<<<<<<< HEAD
-lemma lower_central_series_antitone :
-  antitone (lower_central_series G) :=
-=======
 lemma lower_central_series_antitone {m n : ℕ} (h : n ≤ m) :
   lower_central_series G m ≤ lower_central_series G n :=
->>>>>>> 812d6bbd
 begin
   refine antitone_nat_of_succ_le (λ n x hx, _),
   simp only [mem_lower_central_series_succ_iff, exists_prop, mem_top, exists_true_left, true_and]
