--- conflicted
+++ resolved
@@ -266,7 +266,12 @@
   neg_mem' := λ x hx, (S.to_subalgebra.map f).neg_mem hx,
   .. S.to_subalgebra.map f}
 
-<<<<<<< HEAD
+lemma map_map {K L₁ L₂ L₃ : Type*} [field K] [field L₁] [algebra K L₁]
+  [field L₂] [algebra K L₂] [field L₃] [algebra K L₃]
+  (E : intermediate_field K L₁) (f : L₁ →ₐ[K] L₂) (g : L₂ →ₐ[K] L₃) :
+  (E.map f).map g = E.map (g.comp f) :=
+set_like.coe_injective $ set.image_image _ _ _
+
 /-- Given an equivalence `e : L ≃ₐ[K] M` of `K`-field extensions and an intermediate
 field `E` of `L/K`, `intermediate_field_equiv_map e E` is the induced equivalence
 between `E` and `E.map e` -/
@@ -274,13 +279,6 @@
   [algebra K L] [algebra K M] (e : L ≃ₐ[K] M) (E : intermediate_field K L) :
   E ≃ₐ[K] (E.map e.to_alg_hom) :=
 e.subalgebra_equiv_map E.to_subalgebra
-=======
-lemma map_map {K L₁ L₂ L₃ : Type*} [field K] [field L₁] [algebra K L₁]
-  [field L₂] [algebra K L₂] [field L₃] [algebra K L₃]
-  (E : intermediate_field K L₁) (f : L₁ →ₐ[K] L₂) (g : L₂ →ₐ[K] L₃) :
-  (E.map f).map g = E.map (g.comp f) :=
-set_like.coe_injective $ set.image_image _ _ _
->>>>>>> 862854ed
 
 /-- The embedding from an intermediate field of `L / K` to `L`. -/
 def val : S →ₐ[K] L :=
