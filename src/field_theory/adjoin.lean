/-
Copyright (c) 2020 Thomas Browning and Patrick Lutz. All rights reserved.
Released under Apache 2.0 license as described in the file LICENSE.
Authors: Thomas Browning and Patrick Lutz
-/

import field_theory.intermediate_field
import field_theory.splitting_field
import field_theory.fixed
<<<<<<< HEAD
import field_theory.minimal_polynomial
import ring_theory.adjoin_root
=======
>>>>>>> 0e09ada8

/-!
# Adjoining Elements to Fields

In this file we introduce the notion of adjoining elements to fields.
This isn't quite the same as adjoining elements to rings.
For example, `algebra.adjoin K {x}` might not include `x⁻¹`.

## Main results

- `adjoin_adjoin_left`: adjoining S and then T is the same as adjoining S ∪ T.
- `bot_eq_top_of_dim_adjoin_eq_one`: if `F⟮x⟯` has dimension `1` over `F` for every `x`
  in `E` then `F = E`

## Notation

 - `F⟮α⟯`: adjoin a single element `α` to `F`.
-/

open finite_dimensional
open_locale classical

namespace intermediate_field

section adjoin_def
variables (F : Type*) [field F] {E : Type*} [field E] [algebra F E] (S : set E)

/-- `adjoin F S` extends a field `F` by adjoining a set `S ⊆ E`. -/
def adjoin : intermediate_field F E :=
{ algebra_map_mem' := λ x, subfield.subset_closure (or.inl (set.mem_range_self x)),
  ..subfield.closure (set.range (algebra_map F E) ∪ S) }

end adjoin_def

section lattice
variables {F : Type*} [field F] {E : Type*} [field E] [algebra F E]

@[simp] lemma adjoin_le_iff {S : set E} {T : intermediate_field F E} : adjoin F S ≤ T ↔ S ≤ T :=
⟨λ H, le_trans (le_trans (set.subset_union_right _ _) subfield.subset_closure) H,
  λ H, (@subfield.closure_le E _ (set.range (algebra_map F E) ∪ S) T.to_subfield).mpr
  (set.union_subset (intermediate_field.set_range_subset T) H)⟩

lemma gc : galois_connection (adjoin F : set E → intermediate_field F E) coe := λ _ _, adjoin_le_iff

/-- Galois insertion between `adjoin` and `coe`. -/
def gi : galois_insertion (adjoin F : set E → intermediate_field F E) coe :=
{ choice := λ S _, adjoin F S,
  gc := intermediate_field.gc,
  le_l_u := λ S, (intermediate_field.gc (S : set E) (adjoin F S)).1 $ le_refl _,
  choice_eq := λ _ _, rfl }

instance : complete_lattice (intermediate_field F E) :=
galois_insertion.lift_complete_lattice intermediate_field.gi

instance : inhabited (intermediate_field F E) := ⟨⊤⟩

lemma mem_bot {x : E} : x ∈ (⊥ : intermediate_field F E) ↔ x ∈ set.range (algebra_map F E) :=
begin
  suffices : set.range (algebra_map F E) = (⊥ : intermediate_field F E),
  { rw this, refl },
  { change set.range (algebra_map F E) = subfield.closure (set.range (algebra_map F E) ∪ ∅),
    simp [←set.image_univ, ←ring_hom.map_field_closure] }
end

lemma mem_top {x : E} : x ∈ (⊤ : intermediate_field F E) :=
subfield.subset_closure $ or.inr trivial

@[simp] lemma bot_to_subalgebra : (⊥ : intermediate_field F E).to_subalgebra = ⊥ :=
by { ext, rw [mem_to_subalgebra, algebra.mem_bot, mem_bot] }

@[simp] lemma top_to_subalgebra : (⊤ : intermediate_field F E).to_subalgebra = ⊤ :=
by { ext, rw [mem_to_subalgebra, iff_true_right algebra.mem_top], exact mem_top }

@[simp] lemma coe_bot_eq_self (K : intermediate_field F E) : ↑(⊥ : intermediate_field K E) = K :=
by { ext, rw [mem_lift2, mem_bot], exact set.ext_iff.mp subtype.range_coe x }

@[simp] lemma coe_top_eq_top (K : intermediate_field F E) :
  ↑(⊤ : intermediate_field K E) = (⊤ : intermediate_field F E) :=
intermediate_field.ext'_iff.mpr (set.ext_iff.mpr (λ _, iff_of_true mem_top mem_top))

end lattice

section adjoin_def
variables (F : Type*) [field F] {E : Type*} [field E] [algebra F E] (S : set E)

lemma adjoin_eq_range_algebra_map_adjoin :
  (adjoin F S : set E) = set.range (algebra_map (adjoin F S) E) := (subtype.range_coe).symm

lemma adjoin.algebra_map_mem (x : F) : algebra_map F E x ∈ adjoin F S :=
intermediate_field.algebra_map_mem (adjoin F S) x

lemma adjoin.range_algebra_map_subset : set.range (algebra_map F E) ⊆ adjoin F S :=
begin
  intros x hx,
  cases hx with f hf,
  rw ← hf,
  exact adjoin.algebra_map_mem F S f,
end

instance adjoin.field_coe : has_coe_t F (adjoin F S) :=
{coe := λ x, ⟨algebra_map F E x, adjoin.algebra_map_mem F S x⟩}

lemma subset_adjoin : S ⊆ adjoin F S :=
λ x hx, subfield.subset_closure (or.inr hx)

instance adjoin.set_coe : has_coe_t S (adjoin F S) :=
{coe := λ x, ⟨x,subset_adjoin F S (subtype.mem x)⟩}

@[mono] lemma adjoin.mono (T : set E) (h : S ⊆ T) : adjoin F S ≤ adjoin F T :=
galois_connection.monotone_l gc h

lemma adjoin_contains_field_as_subfield (F : subfield E) : (F : set E) ⊆ adjoin F S :=
λ x hx, adjoin.algebra_map_mem F S ⟨x, hx⟩

lemma subset_adjoin_of_subset_left {F : subfield E} {T : set E} (HT : T ⊆ F) : T ⊆ adjoin F S :=
λ x hx, (adjoin F S).algebra_map_mem ⟨x, HT hx⟩

lemma subset_adjoin_of_subset_right {T : set E} (H : T ⊆ S) : T ⊆ adjoin F S :=
λ x hx, subset_adjoin F S (H hx)

@[simp] lemma adjoin_empty (F E : Type*) [field F] [field E] [algebra F E] :
  adjoin F (∅ : set E) = ⊥ :=
eq_bot_iff.mpr (adjoin_le_iff.mpr (set.empty_subset _))

/-- If `K` is a field with `F ⊆ K` and `S ⊆ K` then `adjoin F S ≤ K`. -/
lemma adjoin_le_subfield {K : subfield E} (HF : set.range (algebra_map F E) ⊆ K)
  (HS : S ⊆ K) : (adjoin F S).to_subfield ≤ K :=
begin
  apply subfield.closure_le.mpr,
  rw set.union_subset_iff,
  exact ⟨HF, HS⟩,
end

lemma adjoin_subset_adjoin_iff {F' : Type*} [field F'] [algebra F' E]
  {S S' : set E} : (adjoin F S : set E) ⊆ adjoin F' S' ↔
  set.range (algebra_map F E) ⊆ adjoin F' S' ∧ S ⊆ adjoin F' S' :=
⟨λ h, ⟨trans (adjoin.range_algebra_map_subset _ _) h, trans (subset_adjoin _ _) h⟩,
  λ ⟨hF, hS⟩, subfield.closure_le.mpr (set.union_subset hF hS)⟩

/-- `F[S][T] = F[S ∪ T]` -/
lemma adjoin_adjoin_left (T : set E) : ↑(adjoin (adjoin F S) T) = adjoin F (S ∪ T) :=
begin
  rw intermediate_field.ext'_iff,
  change ↑(adjoin (adjoin F S) T) = _,
  apply set.eq_of_subset_of_subset; rw adjoin_subset_adjoin_iff; split,
  { rintros _ ⟨⟨x, hx⟩, rfl⟩, exact adjoin.mono _ _ _ (set.subset_union_left _ _) hx },
  { exact subset_adjoin_of_subset_right _ _ (set.subset_union_right _ _) },
  { exact subset_adjoin_of_subset_left _ (adjoin.range_algebra_map_subset _ _) },
  { exact set.union_subset
            (subset_adjoin_of_subset_left _ (subset_adjoin _ _))
            (subset_adjoin _ _) },
end

@[simp] lemma adjoin_insert_adjoin (x : E) :
  adjoin F (insert x (adjoin F S : set E)) = adjoin F (insert x S) :=
le_antisymm
  (adjoin_le_iff.mpr (set.insert_subset.mpr ⟨subset_adjoin _ _ (set.mem_insert _ _),
   adjoin_le_iff.mpr (subset_adjoin_of_subset_right _ _ (set.subset_insert _ _))⟩))
  (adjoin.mono _ _ _ (set.insert_subset_insert (subset_adjoin _ _)))

/-- `F[S][T] = F[T][S]` -/
lemma adjoin_adjoin_comm (T : set E) :
  ↑(adjoin (adjoin F S) T) = (↑(adjoin (adjoin F T) S) : (intermediate_field F E)) :=
by rw [adjoin_adjoin_left, adjoin_adjoin_left, set.union_comm]

lemma adjoin_map {E' : Type*} [field E'] [algebra F E'] (f : E →ₐ[F] E') :
  (adjoin F S).map f = adjoin F (f '' S) :=
begin
  ext x,
  show x ∈ (subfield.closure (set.range (algebra_map F E) ∪ S)).map (f : E →+* E') ↔
       x ∈ subfield.closure (set.range (algebra_map F E') ∪ f '' S),
  rw [ring_hom.map_field_closure, set.image_union, ← set.range_comp, ← ring_hom.coe_comp,
      f.comp_algebra_map],
  refl,
end

lemma algebra_adjoin_le_adjoin : algebra.adjoin F S ≤ (adjoin F S).to_subalgebra :=
algebra.adjoin_le (subset_adjoin _ _)

lemma adjoin_eq_algebra_adjoin (inv_mem : ∀ x ∈ algebra.adjoin F S, x⁻¹ ∈ algebra.adjoin F S) :
  (adjoin F S).to_subalgebra = algebra.adjoin F S :=
le_antisymm
  (show adjoin F S ≤
      { neg_mem' := λ x, (algebra.adjoin F S).neg_mem, inv_mem' := inv_mem, .. algebra.adjoin F S},
    from adjoin_le_iff.mpr (algebra.subset_adjoin))
  (algebra_adjoin_le_adjoin _ _)

lemma eq_adjoin_of_eq_algebra_adjoin (K : intermediate_field F E)
  (h : K.to_subalgebra = algebra.adjoin F S) : K = adjoin F S :=
begin
  apply to_subalgebra_injective,
  rw h,
  refine (adjoin_eq_algebra_adjoin _ _ _).symm,
  intros x,
  convert K.inv_mem,
  rw ← h,
  refl
end

@[elab_as_eliminator]
lemma adjoin_induction {s : set E} {p : E → Prop} {x} (h : x ∈ adjoin F s)
  (Hs : ∀ x ∈ s, p x) (Hmap : ∀ x, p (algebra_map F E x))
  (Hadd : ∀ x y, p x → p y → p (x + y))
  (Hneg : ∀ x, p x → p (-x))
  (Hinv : ∀ x, p x → p x⁻¹)
  (Hmul : ∀ x y, p x → p y → p (x * y)) : p x :=
subfield.closure_induction h (λ x hx, or.cases_on hx (λ ⟨x, hx⟩, hx ▸ Hmap x) (Hs x))
  ((algebra_map F E).map_one ▸ Hmap 1)
  Hadd Hneg Hinv Hmul

/--
Variation on `set.insert` to enable good notation for adjoining elements to fields.
Used to preferentially use `singleton` rather than `insert` when adjoining one element.
-/
--this definition of notation is courtesy of Kyle Miller on zulip
class insert {α : Type*} (s : set α) :=
(insert : α → set α)

@[priority 1000]
instance insert_empty {α : Type*} : insert (∅ : set α) :=
{ insert := λ x, @singleton _ _ set.has_singleton x }

@[priority 900]
instance insert_nonempty {α : Type*} (s : set α) : insert s :=
{ insert := λ x, set.insert x s }

notation K`⟮`:std.prec.max_plus l:(foldr `, ` (h t, insert.insert t h) ∅) `⟯` := adjoin K l

section adjoin_simple
variables (α : E)

lemma mem_adjoin_simple_self : α ∈ F⟮α⟯ :=
subset_adjoin F {α} (set.mem_singleton α)

/-- generator of `F⟮α⟯` -/
def adjoin_simple.gen : F⟮α⟯ := ⟨α, mem_adjoin_simple_self F α⟩

@[simp] lemma adjoin_simple.algebra_map_gen : algebra_map F⟮α⟯ E (adjoin_simple.gen F α) = α := rfl

lemma adjoin_simple_adjoin_simple (β : E) : ↑F⟮α⟯⟮β⟯ = F⟮α, β⟯ :=
adjoin_adjoin_left _ _ _

lemma adjoin_simple_comm (β : E) : ↑F⟮α⟯⟮β⟯ = (↑F⟮β⟯⟮α⟯ : intermediate_field F E) :=
adjoin_adjoin_comm _ _ _

<<<<<<< HEAD
=======
-- TODO: develop the API for `subalgebra.is_field_of_algebraic` so it can be used here
>>>>>>> 0e09ada8
lemma adjoin_simple_to_subalgebra_of_integral (hα : is_integral F α) :
  (F⟮α⟯).to_subalgebra = algebra.adjoin F {α} :=
begin
  apply adjoin_eq_algebra_adjoin,
  intros x hx,
  by_cases x = 0,
<<<<<<< HEAD
  { rw h,
    rw inv_zero,
    exact subalgebra.zero_mem (algebra.adjoin F {α}) },
  let ϕ := alg_equiv.adjoin_singleton_equiv_adjoin_root_minimal_polynomial F α hα,
  let inv := (@adjoin_root.field F _ _ (minimal_polynomial.irreducible hα)).inv,
  suffices key : ↑(ϕ.symm (inv (ϕ (⟨x, hx⟩)))) = x⁻¹,
  { rw ←key,
    exact subtype.mem (ϕ.symm (inv (ϕ ⟨x, hx⟩))) },
  suffices : ϕ ⟨x, hx⟩ * inv (ϕ ⟨x, hx⟩) = 1,
  { apply eq_inv_of_mul_right_eq_one,
    apply_fun ϕ.symm at this,
    rw [alg_equiv.map_one, alg_equiv.map_mul, alg_equiv.symm_apply_apply] at this,
    rw [←subsemiring.coe_one, ←this, subsemiring.coe_mul, subtype.coe_mk] },
  rw field.mul_inv_cancel,
  intro key,
  rw ← alg_equiv.map_zero ϕ at key,
  replace key := ϕ.injective key,
  apply h,
  change ↑(⟨x, hx⟩ : algebra.adjoin F {α}) = _,
  rw key,
  refl,
=======
  { rw [h, inv_zero], exact subalgebra.zero_mem (algebra.adjoin F {α}) },

  let ϕ := alg_equiv.adjoin_singleton_equiv_adjoin_root_minimal_polynomial F α hα,
  let inv := (@adjoin_root.field F _ _ (minimal_polynomial.irreducible hα)).inv,
  suffices : ϕ ⟨x, hx⟩ * inv (ϕ ⟨x, hx⟩) = 1,
  { convert subtype.mem (ϕ.symm (inv (ϕ ⟨x, hx⟩))),
    refine (eq_inv_of_mul_right_eq_one _).symm,
    apply_fun ϕ.symm at this,
    rw [alg_equiv.map_one, alg_equiv.map_mul, alg_equiv.symm_apply_apply] at this,
    rw [←subsemiring.coe_one, ←this, subsemiring.coe_mul, subtype.coe_mk] },

  rw field.mul_inv_cancel (mt (λ key, _) h),
  rw ← ϕ.map_zero at key,
  change ↑(⟨x, hx⟩ : algebra.adjoin F {α}) = _,
  rw [ϕ.injective key, submodule.coe_zero]
>>>>>>> 0e09ada8
end

end adjoin_simple
end adjoin_def

section adjoin_intermediate_field_lattice
variables {F : Type*} [field F] {E : Type*} [field E] [algebra F E] {α : E} {S : set E}

@[simp] lemma adjoin_eq_bot_iff : adjoin F S = ⊥ ↔ S ⊆ (⊥ : intermediate_field F E) :=
by { rw [eq_bot_iff, adjoin_le_iff], refl, }

@[simp] lemma adjoin_simple_eq_bot_iff : F⟮α⟯ = ⊥ ↔ α ∈ (⊥ : intermediate_field F E) :=
by { rw adjoin_eq_bot_iff, exact set.singleton_subset_iff }

@[simp] lemma adjoin_zero : F⟮(0 : E)⟯ = ⊥ :=
adjoin_simple_eq_bot_iff.mpr (zero_mem ⊥)

@[simp] lemma adjoin_one : F⟮(1 : E)⟯ = ⊥ :=
adjoin_simple_eq_bot_iff.mpr (one_mem ⊥)

@[simp] lemma adjoin_int (n : ℤ) : F⟮(n : E)⟯ = ⊥ :=
adjoin_simple_eq_bot_iff.mpr (coe_int_mem ⊥ n)

@[simp] lemma adjoin_nat (n : ℕ) : F⟮(n : E)⟯ = ⊥ :=
adjoin_simple_eq_bot_iff.mpr (coe_int_mem ⊥ n)

section adjoin_dim
open finite_dimensional vector_space

@[simp] lemma dim_intermediate_field_eq_dim_subalgebra :
  dim F (adjoin F S).to_subalgebra = dim F (adjoin F S) := rfl

@[simp] lemma findim_intermediate_field_eq_findim_subalgebra :
  findim F (adjoin F S).to_subalgebra = findim F (adjoin F S) := rfl

@[simp] lemma to_subalgebra_eq_iff {K L : intermediate_field F E} :
  K.to_subalgebra = L.to_subalgebra ↔ K = L :=
by { rw [subalgebra.ext_iff, intermediate_field.ext'_iff, set.ext_iff], refl }

lemma dim_adjoin_eq_one_iff : dim F (adjoin F S) = 1 ↔ S ⊆ (⊥ : intermediate_field F E) :=
by rw [←dim_intermediate_field_eq_dim_subalgebra, subalgebra.dim_eq_one_iff,
      ←bot_to_subalgebra, to_subalgebra_eq_iff, adjoin_eq_bot_iff]

lemma dim_adjoin_simple_eq_one_iff : dim F F⟮α⟯ = 1 ↔ α ∈ (⊥ : intermediate_field F E) :=
by { rw [dim_adjoin_eq_one_iff], exact set.singleton_subset_iff }

lemma findim_adjoin_eq_one_iff : findim F (adjoin F S) = 1 ↔ S ⊆ (⊥ : intermediate_field F E) :=
by rw [←findim_intermediate_field_eq_findim_subalgebra, subalgebra.findim_eq_one_iff,
      ←bot_to_subalgebra, to_subalgebra_eq_iff, adjoin_eq_bot_iff]

lemma findim_adjoin_simple_eq_one_iff : findim F F⟮α⟯ = 1 ↔ α ∈ (⊥ : intermediate_field F E) :=
by { rw [findim_adjoin_eq_one_iff], exact set.singleton_subset_iff }

/-- If `F⟮x⟯` has dimension `1` over `F` for every `x ∈ E` then `F = E`. -/
lemma bot_eq_top_of_dim_adjoin_eq_one (h : ∀ x : E, dim F F⟮x⟯ = 1) :
  (⊥ : intermediate_field F E) = ⊤ :=
begin
  ext,
  rw iff_true_right intermediate_field.mem_top,
  exact dim_adjoin_simple_eq_one_iff.mp (h x),
end

lemma bot_eq_top_of_findim_adjoin_eq_one (h : ∀ x : E, findim F F⟮x⟯ = 1) :
  (⊥ : intermediate_field F E) = ⊤ :=
begin
  ext,
  rw iff_true_right intermediate_field.mem_top,
  exact findim_adjoin_simple_eq_one_iff.mp (h x),
end

lemma subsingleton_of_dim_adjoin_eq_one (h : ∀ x : E, dim F F⟮x⟯ = 1) :
  subsingleton (intermediate_field F E) :=
subsingleton_of_bot_eq_top (bot_eq_top_of_dim_adjoin_eq_one h)

lemma subsingleton_of_findim_adjoin_eq_one (h : ∀ x : E, findim F F⟮x⟯ = 1) :
  subsingleton (intermediate_field F E) :=
subsingleton_of_bot_eq_top (bot_eq_top_of_findim_adjoin_eq_one h)

/-- If `F⟮x⟯` has dimension `≤1` over `F` for every `x ∈ E` then `F = E`. -/
lemma bot_eq_top_of_findim_adjoin_le_one [finite_dimensional F E]
  (h : ∀ x : E, findim F F⟮x⟯ ≤ 1) : (⊥ : intermediate_field F E) = ⊤ :=
begin
  apply bot_eq_top_of_findim_adjoin_eq_one,
  exact λ x, by linarith [h x, show 0 < findim F F⟮x⟯, from findim_pos],
end

lemma subsingleton_of_findim_adjoin_le_one [finite_dimensional F E]
  (h : ∀ x : E, findim F F⟮x⟯ ≤ 1) : subsingleton (intermediate_field F E) :=
subsingleton_of_bot_eq_top (bot_eq_top_of_findim_adjoin_le_one h)

end adjoin_dim
end adjoin_intermediate_field_lattice
<<<<<<< HEAD

section adjoin_integral_element

variables (F : Type*) [field F] {E : Type*} [field E] [algebra F E] (α : E)
variables [h : fact (is_integral F α)]

lemma min_poly_eval_gen_eq_zero :
  (minimal_polynomial h).eval₂ (algebra_map F F⟮α⟯) (adjoin_simple.gen F α) = 0 :=
begin
  have comp : algebra_map F E = (algebra_map F⟮α⟯ E).comp (algebra_map F F⟮α⟯) := by { ext, refl },
  have hom_eval := polynomial.hom_eval₂ (minimal_polynomial h)
    (algebra_map F F⟮α⟯) (algebra_map F⟮α⟯ E) (adjoin_simple.gen F α),
  rw [←comp, adjoin_simple.algebra_map_gen, ←polynomial.aeval_def, ←polynomial.aeval_def,
    minimal_polynomial.aeval h] at hom_eval,
  ext,
  exact hom_eval,
end

/-- algebra isomorphism between `adjoin_root` and `F⟮α⟯` -/
noncomputable def adjoin_root_equiv_adjoin_simple : adjoin_root (minimal_polynomial h) ≃ₐ[F] F⟮α⟯ :=
alg_equiv.of_bijective (alg_hom.mk (adjoin_root.lift (algebra_map F F⟮α⟯)
  (adjoin_simple.gen F α) (@min_poly_eval_gen_eq_zero F  _ _ _ _ α h)) (ring_hom.map_one _)
  (λ x y, ring_hom.map_mul _ x y) (ring_hom.map_zero _) (λ x y, ring_hom.map_add _ x y)
  (by { exact λ _, adjoin_root.lift_of })) (begin
    set f := adjoin_root.lift _ _ (min_poly_eval_gen_eq_zero F α),
    haveI := minimal_polynomial.irreducible h,
    split,
    { exact ring_hom.injective f },
    { suffices : F⟮α⟯.to_subfield ≤ ring_hom.field_range ((F⟮α⟯.to_subfield.subtype).comp f),
      { exact λ x, Exists.cases_on (this (subtype.mem x)) (λ y hy, ⟨y, subtype.ext hy.2⟩) },
      exact subfield.closure_le.mpr (set.union_subset (λ x hx, Exists.cases_on hx (λ y hy, ⟨y,
        ⟨subfield.mem_top y, by { rw [ring_hom.comp_apply, adjoin_root.lift_of], exact hy }⟩⟩))
        (set.singleton_subset_iff.mpr ⟨adjoin_root.root (minimal_polynomial h),
        ⟨subfield.mem_top (adjoin_root.root (minimal_polynomial h)),
        by { rw [ring_hom.comp_apply, adjoin_root.lift_root], refl }⟩⟩)) } end)

instance finite_dimensional_adjoin_integral [h : fact (is_integral F α)] :
  finite_dimensional F F⟮α⟯ :=
begin
  haveI := minimal_polynomial.irreducible h,
  haveI := adjoin_root.finite_dimensional (minimal_polynomial h) (minimal_polynomial.ne_zero h),
  exact linear_equiv.finite_dimensional (adjoin_root_equiv_adjoin_simple F α).to_linear_equiv,
end

lemma findim_adjoin_integral [h : fact (is_integral F α)] :
  findim F F⟮α⟯ = (minimal_polynomial h).nat_degree :=
begin
  haveI := minimal_polynomial.irreducible h,
  haveI := adjoin_root.finite_dimensional (minimal_polynomial h) (minimal_polynomial.ne_zero h),
  have key1 := linear_equiv.findim_eq (adjoin_root_equiv_adjoin_simple F α).to_linear_equiv,
  have key2 := adjoin_root.findim (minimal_polynomial h) (minimal_polynomial.ne_zero h),
  exact eq.trans key1.symm key2,
end

lemma alg_hom_adjoin_integral (h_sep : (minimal_polynomial h).separable)
  (h_splits : (minimal_polynomial h).splits (algebra_map F F⟮α⟯)) :
  fintype.card (F⟮α⟯ →ₐ[F] F⟮α⟯) = (minimal_polynomial h).nat_degree :=
begin
  have ϕ := adjoin_root_equiv_adjoin_simple F α,
  have swap1 : (F⟮α⟯ →ₐ[F] F⟮α⟯) ≃
    (adjoin_root (minimal_polynomial h) →ₐ[F] F⟮α⟯) :=
  { to_fun := λ f, f.comp (ϕ.to_alg_hom),
    inv_fun := λ f, f.comp (ϕ.symm.to_alg_hom),
    left_inv := λ _, by { ext, simp only [alg_equiv.coe_alg_hom,
      alg_equiv.to_alg_hom_eq_coe, alg_hom.comp_apply, alg_equiv.apply_symm_apply]},
    right_inv := λ _, by { ext, simp only [alg_equiv.symm_apply_apply,
      alg_equiv.coe_alg_hom, alg_equiv.to_alg_hom_eq_coe, alg_hom.comp_apply] } },
  have swap2 := adjoin_root.equiv F F⟮α⟯ (minimal_polynomial h) (minimal_polynomial.ne_zero h),
  rw [fintype.card_congr (swap1.trans swap2), polynomial.nat_degree_eq_card_roots h_splits,
      fintype.card_coe, multiset.to_finset_card_of_nodup],
  exact polynomial.nodup_roots ((polynomial.separable_map (algebra_map F F⟮α⟯)).mpr h_sep),
end

lemma alg_equiv_adjoin_integral (h_separable : (minimal_polynomial h).separable)
  (h_splits : (minimal_polynomial h).splits (algebra_map F F⟮α⟯)) :
  fintype.card (F⟮α⟯ ≃ₐ[F] F⟮α⟯) = (minimal_polynomial h).nat_degree :=
eq.trans (fintype.card_congr (alg_equiv_equiv_alg_hom F F⟮α⟯))
  (@alg_hom_adjoin_integral F _ _ _ _ α h h_separable h_splits)

end adjoin_integral_element
=======
>>>>>>> 0e09ada8

section adjoin_integral_element

variables (F : Type*) [field F] {E : Type*} [field E] [algebra F E] {α : E}
variables {K : Type*} [field K] [algebra F K]

lemma aeval_gen_minimal_polynomial (h : is_integral F α) :
  polynomial.aeval (adjoin_simple.gen F α) (minimal_polynomial h)  = 0 :=
begin
  ext,
  convert minimal_polynomial.aeval h,
  conv in (polynomial.aeval α) { rw [← adjoin_simple.algebra_map_gen F α] },
  exact is_scalar_tower.algebra_map_aeval F F⟮α⟯ E _ _
end

/-- algebra isomorphism between `adjoin_root` and `F⟮α⟯` -/
noncomputable def adjoin_root_equiv_adjoin (h : is_integral F α) :
  adjoin_root (minimal_polynomial h) ≃ₐ[F] F⟮α⟯ :=
alg_equiv.of_bijective (alg_hom.mk (adjoin_root.lift (algebra_map F F⟮α⟯)
  (adjoin_simple.gen F α) (aeval_gen_minimal_polynomial F h)) (ring_hom.map_one _)
  (λ x y, ring_hom.map_mul _ x y) (ring_hom.map_zero _) (λ x y, ring_hom.map_add _ x y)
  (by { exact λ _, adjoin_root.lift_of })) (begin
    set f := adjoin_root.lift _ _ (aeval_gen_minimal_polynomial F h),
    haveI := minimal_polynomial.irreducible h,
    split,
    { exact ring_hom.injective f },
    { suffices : F⟮α⟯.to_subfield ≤ ring_hom.field_range ((F⟮α⟯.to_subfield.subtype).comp f),
      { exact λ x, Exists.cases_on (this (subtype.mem x)) (λ y hy, ⟨y, subtype.ext hy.2⟩) },
      exact subfield.closure_le.mpr (set.union_subset (λ x hx, Exists.cases_on hx (λ y hy, ⟨y,
        ⟨subfield.mem_top y, by { rw [ring_hom.comp_apply, adjoin_root.lift_of], exact hy }⟩⟩))
        (set.singleton_subset_iff.mpr ⟨adjoin_root.root (minimal_polynomial h),
        ⟨subfield.mem_top (adjoin_root.root (minimal_polynomial h)),
        by { rw [ring_hom.comp_apply, adjoin_root.lift_root], refl }⟩⟩)) } end)

lemma adjoin_root_equiv_adjoin_apply_root (h : is_integral F α) :
  adjoin_root_equiv_adjoin F h (adjoin_root.root (minimal_polynomial h)) =
    adjoin_simple.gen F α :=
begin
  refine adjoin_root.lift_root,
  { exact minimal_polynomial h },
  { exact aeval_gen_minimal_polynomial F h }
end

/-- Algebra homomorphism `F⟮α⟯ →ₐ[F] K` are in bijection with the set of roots
of `minimal_polynomial α` in `K`. -/
noncomputable def alg_hom_adjoin_integral_equiv (h : is_integral F α) :
  (F⟮α⟯ →ₐ[F] K) ≃ {x // x ∈ ((minimal_polynomial h).map (algebra_map F K)).roots} :=
let ϕ := adjoin_root_equiv_adjoin F h,
  swap1 : (F⟮α⟯ →ₐ[F] K) ≃ (adjoin_root (minimal_polynomial h) →ₐ[F] K) :=
  { to_fun := λ f, f.comp ϕ.to_alg_hom,
    inv_fun := λ f, f.comp ϕ.symm.to_alg_hom,
    left_inv := λ _, by { ext, simp only [alg_equiv.coe_alg_hom,
      alg_equiv.to_alg_hom_eq_coe, alg_hom.comp_apply, alg_equiv.apply_symm_apply]},
    right_inv := λ _, by { ext, simp only [alg_equiv.symm_apply_apply,
      alg_equiv.coe_alg_hom, alg_equiv.to_alg_hom_eq_coe, alg_hom.comp_apply] } },
  swap2 := adjoin_root.equiv F K (minimal_polynomial h) (minimal_polynomial.ne_zero h) in
swap1.trans swap2

/-- Fintype of algebra homomorphism `F⟮α⟯ →ₐ[F] K` -/
noncomputable def fintype_of_alg_hom_adjoin_integral (h : is_integral F α) :
  fintype (F⟮α⟯ →ₐ[F] K) :=
fintype.of_equiv _ (alg_hom_adjoin_integral_equiv F h).symm

lemma card_alg_hom_adjoin_integral (h : is_integral F α) (h_sep : (minimal_polynomial h).separable)
  (h_splits : (minimal_polynomial h).splits (algebra_map F K)) :
  @fintype.card (F⟮α⟯ →ₐ[F] K) (fintype_of_alg_hom_adjoin_integral F h) =
    (minimal_polynomial h).nat_degree :=
begin
  let s := ((minimal_polynomial h).map (algebra_map F K)).roots.to_finset,
  have H := λ x, multiset.mem_to_finset,
  rw [fintype.card_congr (alg_hom_adjoin_integral_equiv F h), fintype.card_of_subtype s H,
      polynomial.nat_degree_eq_card_roots h_splits, multiset.to_finset_card_of_nodup],
  exact polynomial.nodup_roots ((polynomial.separable_map (algebra_map F K)).mpr h_sep),
end

end adjoin_integral_element

section induction

variables {F : Type*} [field F] {E : Type*} [field E] [algebra F E]

/-- An intermediate field `S` is finitely generated if there exists `t : finset E` such that
`intermediate_field.adjoin F t = S`. -/
def fg (S : intermediate_field F E) : Prop := ∃ (t : finset E), adjoin F ↑t = S

lemma fg_adjoin_finset (t : finset E) : (adjoin F (↑t : set E)).fg :=
⟨t, rfl⟩

theorem fg_def {S : intermediate_field F E} : S.fg ↔ ∃ t : set E, set.finite t ∧ adjoin F t = S :=
⟨λ ⟨t, ht⟩, ⟨↑t, set.finite_mem_finset t, ht⟩,
 λ ⟨t, ht1, ht2⟩, ⟨ht1.to_finset, by rwa set.finite.coe_to_finset⟩⟩

theorem fg_bot : (⊥ : intermediate_field F E).fg :=
⟨∅, adjoin_empty F E⟩

lemma fg_of_fg_to_subalgebra (S : intermediate_field F E)
  (h : S.to_subalgebra.fg) : S.fg :=
begin
  cases h with t ht,
  exact ⟨t, (eq_adjoin_of_eq_algebra_adjoin _ _ _ ht.symm).symm⟩
end

lemma fg_of_noetherian (S : intermediate_field F E)
  [is_noetherian F E] : S.fg :=
S.fg_of_fg_to_subalgebra S.to_subalgebra.fg_of_noetherian

lemma induction_on_adjoin [fd : finite_dimensional F E] (P : intermediate_field F E → Prop)
  (base : P ⊥) (ih : ∀ (K : intermediate_field F E) (x : E), P K → P ↑K⟮x⟯)
  (K : intermediate_field F E) : P K :=
begin
  haveI := classical.prop_decidable,
  obtain ⟨s, rfl⟩ := fg_of_noetherian K,
  apply @finset.induction_on E (λ s, P (adjoin F ↑s)) _ s base,
  intros a t _ h,
  rw [finset.coe_insert, ←set.union_singleton, ←adjoin_adjoin_left],
  exact ih (adjoin F ↑t) a h
end

end induction

end intermediate_field<|MERGE_RESOLUTION|>--- conflicted
+++ resolved
@@ -7,11 +7,8 @@
 import field_theory.intermediate_field
 import field_theory.splitting_field
 import field_theory.fixed
-<<<<<<< HEAD
 import field_theory.minimal_polynomial
 import ring_theory.adjoin_root
-=======
->>>>>>> 0e09ada8
 
 /-!
 # Adjoining Elements to Fields
@@ -257,39 +254,13 @@
 lemma adjoin_simple_comm (β : E) : ↑F⟮α⟯⟮β⟯ = (↑F⟮β⟯⟮α⟯ : intermediate_field F E) :=
 adjoin_adjoin_comm _ _ _
 
-<<<<<<< HEAD
-=======
 -- TODO: develop the API for `subalgebra.is_field_of_algebraic` so it can be used here
->>>>>>> 0e09ada8
 lemma adjoin_simple_to_subalgebra_of_integral (hα : is_integral F α) :
   (F⟮α⟯).to_subalgebra = algebra.adjoin F {α} :=
 begin
   apply adjoin_eq_algebra_adjoin,
   intros x hx,
   by_cases x = 0,
-<<<<<<< HEAD
-  { rw h,
-    rw inv_zero,
-    exact subalgebra.zero_mem (algebra.adjoin F {α}) },
-  let ϕ := alg_equiv.adjoin_singleton_equiv_adjoin_root_minimal_polynomial F α hα,
-  let inv := (@adjoin_root.field F _ _ (minimal_polynomial.irreducible hα)).inv,
-  suffices key : ↑(ϕ.symm (inv (ϕ (⟨x, hx⟩)))) = x⁻¹,
-  { rw ←key,
-    exact subtype.mem (ϕ.symm (inv (ϕ ⟨x, hx⟩))) },
-  suffices : ϕ ⟨x, hx⟩ * inv (ϕ ⟨x, hx⟩) = 1,
-  { apply eq_inv_of_mul_right_eq_one,
-    apply_fun ϕ.symm at this,
-    rw [alg_equiv.map_one, alg_equiv.map_mul, alg_equiv.symm_apply_apply] at this,
-    rw [←subsemiring.coe_one, ←this, subsemiring.coe_mul, subtype.coe_mk] },
-  rw field.mul_inv_cancel,
-  intro key,
-  rw ← alg_equiv.map_zero ϕ at key,
-  replace key := ϕ.injective key,
-  apply h,
-  change ↑(⟨x, hx⟩ : algebra.adjoin F {α}) = _,
-  rw key,
-  refl,
-=======
   { rw [h, inv_zero], exact subalgebra.zero_mem (algebra.adjoin F {α}) },
 
   let ϕ := alg_equiv.adjoin_singleton_equiv_adjoin_root_minimal_polynomial F α hα,
@@ -305,7 +276,6 @@
   rw ← ϕ.map_zero at key,
   change ↑(⟨x, hx⟩ : algebra.adjoin F {α}) = _,
   rw [ϕ.injective key, submodule.coe_zero]
->>>>>>> 0e09ada8
 end
 
 end adjoin_simple
@@ -398,7 +368,6 @@
 
 end adjoin_dim
 end adjoin_intermediate_field_lattice
-<<<<<<< HEAD
 
 section adjoin_integral_element
 
@@ -479,8 +448,6 @@
   (@alg_hom_adjoin_integral F _ _ _ _ α h h_separable h_splits)
 
 end adjoin_integral_element
-=======
->>>>>>> 0e09ada8
 
 section adjoin_integral_element
 
