--- conflicted
+++ resolved
@@ -222,7 +222,6 @@
 theorem fg_bot : (⊥ : subalgebra R A).fg :=
 ⟨∅, algebra.adjoin_empty R A⟩
 
-<<<<<<< HEAD
 theorem fg_of_fg_to_submodule {S : subalgebra R A} : (S : submodule R A).fg → S.fg :=
 λ ⟨t, ht⟩, ⟨t, le_antisymm
   (algebra.adjoin_le (λ x hx, show x ∈ (S : submodule R A), from ht ▸ subset_span hx))
@@ -232,7 +231,7 @@
 
 theorem fg_of_noetherian [is_noetherian R A] (S : subalgebra R A) : S.fg :=
 fg_of_fg_to_submodule (is_noetherian.noetherian S)
-=======
+
 lemma fg_of_submodule_fg (h : (⊤ : submodule R A).fg) : (⊤ : subalgebra R A).fg :=
 let ⟨s, hs⟩ := h in ⟨s, to_submodule_injective $
 by { rw [algebra.coe_top, eq_top_iff, ← hs, span_le], exact algebra.subset_adjoin }⟩
@@ -252,7 +251,6 @@
 lemma fg_top (S : subalgebra R A) : (⊤ : subalgebra R S).fg ↔ S.fg :=
 ⟨λ h, by { rw [← S.range_val, ← algebra.map_top], exact fg_map _ _ h },
 λ h, fg_of_fg_map _ S.val subtype.val_injective $ by { rw [algebra.map_top, range_val], exact h }⟩
->>>>>>> d631126a
 
 end subalgebra
 
@@ -274,7 +272,6 @@
 theorem is_noetherian_ring_closure (s : set R) (hs : s.finite) :
   is_noetherian_ring (ring.closure s) :=
 show is_noetherian_ring (subalgebra_of_is_subring (ring.closure s)), from
-<<<<<<< HEAD
 algebra.adjoin_int s ▸ is_noetherian_ring_of_fg (subalgebra.fg_def.2 ⟨s, hs, rfl⟩)
 
 namespace algebra
@@ -292,7 +289,4 @@
 le_antisymm (adjoin_le $ set.image_subset_iff.2 $ λ y hy, ⟨y, subset_adjoin hy, rfl⟩)
 (subalgebra.map_le.2 $ adjoin_le $ λ y hy, subset_adjoin ⟨y, hy, rfl⟩)
 
-end algebra
-=======
-algebra.adjoin_int s ▸ is_noetherian_ring_of_fg (subalgebra.fg_def.2 ⟨s, hs, rfl⟩)
->>>>>>> d631126a
+end algebra