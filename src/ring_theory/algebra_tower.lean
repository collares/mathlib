/-
Copyright (c) 2020 Kenny Lau. All rights reserved.
Released under Apache 2.0 license as described in the file LICENSE.
Authors: Kenny Lau
-/

import algebra.algebra.tower
import algebra.invertible
import linear_algebra.basis
import ring_theory.adjoin.basic
import ring_theory.polynomial.tower

/-!
# Towers of algebras

We set up the basic theory of algebra towers.
An algebra tower A/S/R is expressed by having instances of `algebra A S`,
`algebra R S`, `algebra R A` and `is_scalar_tower R S A`, the later asserting the
compatibility condition `(r • s) • a = r • (s • a)`.

In `field_theory/tower.lean` we use this to prove the tower law for finite extensions,
that if `R` and `S` are both fields, then `[A:R] = [A:S] [S:A]`.

In this file we prepare the main lemma:
if `{bi | i ∈ I}` is an `R`-basis of `S` and `{cj | j ∈ J}` is a `S`-basis
of `A`, then `{bi cj | i ∈ I, j ∈ J}` is an `R`-basis of `A`. This statement does not require the
base rings to be a field, so we also generalize the lemma to rings in this file.
-/

universes u v w u₁

variables (R : Type u) (S : Type v) (A : Type w) (B : Type u₁)

namespace is_scalar_tower

section semiring
variables [comm_semiring R] [comm_semiring S] [semiring A] [semiring B]
variables [algebra R S] [algebra S A] [algebra S B] [algebra R A] [algebra R B]
variables [is_scalar_tower R S A] [is_scalar_tower R S B]

variables (R S A B)

/-- Suppose that `R -> S -> A` is a tower of algebras.
If an element `r : R` is invertible in `S`, then it is invertible in `A`. -/
def invertible.algebra_tower (r : R) [invertible (algebra_map R S r)] :
  invertible (algebra_map R A r) :=
invertible.copy (invertible.map (algebra_map S A : S →* A) (algebra_map R S r)) (algebra_map R A r)
  (by rw [ring_hom.coe_monoid_hom, is_scalar_tower.algebra_map_apply R S A])

/-- A natural number that is invertible when coerced to `R` is also invertible
when coerced to any `R`-algebra. -/
def invertible_algebra_coe_nat (n : ℕ) [inv : invertible (n : R)] :
  invertible (n : A) := sorry
-- by { haveI : invertible (algebra_map ℕ R n) := inv, exact invertible.algebra_tower ℕ R A n }

end semiring

section comm_semiring
variables [comm_semiring R] [comm_semiring A] [comm_semiring B]
variables [algebra R A] [algebra A B] [algebra R B] [is_scalar_tower R A B]

end comm_semiring

end is_scalar_tower

namespace algebra

theorem adjoin_algebra_map' {R : Type u} {S : Type v} {A : Type w}
  [comm_ring R] [comm_ring S] [comm_ring A] [algebra R S] [algebra S A] (s : set S) :
  adjoin R (algebra_map S (comap R S A) '' s) = subalgebra.map (adjoin R s) (to_comap R S A) :=
le_antisymm (adjoin_le $ set.image_subset_iff.2 $ λ y hy, ⟨y, subset_adjoin hy, rfl⟩)
  (subalgebra.map_le.2 $ adjoin_le $ λ y hy, subset_adjoin ⟨y, hy, rfl⟩)

theorem adjoin_algebra_map (R : Type u) (S : Type v) (A : Type w)
  [comm_ring R] [comm_ring S] [comm_ring A] [algebra R S] [algebra S A] [algebra R A]
  [is_scalar_tower R S A] (s : set S) :
  adjoin R (algebra_map S A '' s) =
    subalgebra.map (adjoin R s) (is_scalar_tower.to_alg_hom R S A) :=
le_antisymm (adjoin_le $ set.image_subset_iff.2 $ λ y hy, ⟨y, subset_adjoin hy, rfl⟩)
  (subalgebra.map_le.2 $ adjoin_le $ λ y hy, subset_adjoin ⟨y, hy, rfl⟩)

lemma adjoin_res (C D E : Type*) [comm_semiring C] [comm_semiring D] [comm_semiring E]
  [algebra C D] [algebra C E] [algebra D E] [is_scalar_tower C D E] (S : set E) :
(algebra.adjoin D S).res C = ((⊤ : subalgebra C D).map (is_scalar_tower.to_alg_hom C D E)).under
  (algebra.adjoin ((⊤ : subalgebra C D).map (is_scalar_tower.to_alg_hom C D E)) S) :=
begin
  suffices : set.range (algebra_map D E) =
    set.range (algebra_map ((⊤ : subalgebra C D).map (is_scalar_tower.to_alg_hom C D E)) E),
  { ext x, change x ∈ subsemiring.closure (_ ∪ S) ↔ x ∈ subsemiring.closure (_ ∪ S), rw this },
  ext x,
  split,
  { rintros ⟨y, hy⟩,
    sorry, },
    -- exact ⟨⟨algebra_map D E y, ⟨y, ⟨algebra.mem_top, rfl⟩⟩⟩, hy⟩ },
  { rintros ⟨⟨y, ⟨z, ⟨h0, h1⟩⟩⟩, h2⟩,
  sorry, },
    -- exact ⟨z, eq.trans h1 h2⟩ },
end

lemma adjoin_res_eq_adjoin_res (C D E F : Type*) [comm_semiring C] [comm_semiring D]
  [comm_semiring E] [comm_semiring F] [algebra C D] [algebra C E] [algebra C F] [algebra D F]
  [algebra E F] [is_scalar_tower C D F] [is_scalar_tower C E F] {S : set D} {T : set E}
  (hS : algebra.adjoin C S = ⊤) (hT : algebra.adjoin C T = ⊤) :
(algebra.adjoin E (algebra_map D F '' S)).res C =
  (algebra.adjoin D (algebra_map E F '' T)).res C :=
by { rw [adjoin_res, adjoin_res, ←hS, ←hT, ←algebra.adjoin_image, ←algebra.adjoin_image,
  ←alg_hom.coe_to_ring_hom, ←alg_hom.coe_to_ring_hom, is_scalar_tower.coe_to_alg_hom,
  is_scalar_tower.coe_to_alg_hom, ←algebra.adjoin_union, ←algebra.adjoin_union, set.union_comm] }

end algebra

section
open_locale classical
lemma algebra.fg_trans' {R S A : Type*} [comm_ring R] [comm_ring S] [comm_ring A]
  [algebra R S] [algebra S A] [algebra R A] [is_scalar_tower R S A]
  (hRS : (⊤ : subalgebra R S).fg) (hSA : (⊤ : subalgebra S A).fg) :
  (⊤ : subalgebra R A).fg :=
let ⟨s, hs⟩ := hRS, ⟨t, ht⟩ := hSA in ⟨s.image (algebra_map S A) ∪ t,
by rw [finset.coe_union, finset.coe_image, algebra.adjoin_union, algebra.adjoin_algebra_map, hs,
    algebra.map_top, is_scalar_tower.range_under_adjoin, ht, subalgebra.res_top]⟩
end

section ring

open finsupp
open_locale big_operators classical
universes v₁ w₁

variables {R S A}
variables [comm_ring R] [ring S] [add_comm_group A]
variables [algebra R S] [module S A] [module R A] [is_scalar_tower R S A]

theorem linear_independent_smul {ι : Type v₁} {b : ι → S} {ι' : Type w₁} {c : ι' → A}
  (hb : linear_independent R b) (hc : linear_independent S c) :
  linear_independent R (λ p : ι × ι', b p.1 • c p.2) :=
begin
  rw linear_independent_iff' at hb hc, rw linear_independent_iff'', rintros s g hg hsg ⟨i, k⟩,
  by_cases hik : (i, k) ∈ s,
  { have h1 : ∑ i in (s.image prod.fst).product (s.image prod.snd), g i • b i.1 • c i.2 = 0,
    { rw ← hsg, exact (finset.sum_subset finset.subset_product $ λ p _ hp,
        show g p • b p.1 • c p.2 = 0, by rw [hg p hp, zero_smul]).symm },
    rw [finset.sum_product, finset.sum_comm] at h1,
    simp_rw [← smul_assoc, ← finset.sum_smul] at h1,
    exact hb _ _ (hc _ _ h1 k (finset.mem_image_of_mem _ hik)) i (finset.mem_image_of_mem _ hik) },
  exact hg _ hik
end

theorem is_basis.smul {ι : Type v₁} {b : ι → S} {ι' : Type w₁} {c : ι' → A}
  (hb : is_basis R b) (hc : is_basis S c) : is_basis R (λ p : ι × ι', b p.1 • c p.2) :=
⟨linear_independent_smul hb.1 hc.1,
by rw [← set.range_smul_range, submodule.span_smul hb.2, ← submodule.restrict_scalars_top R S A,
    submodule.restrict_scalars_inj, hc.2]⟩

theorem is_basis.smul_repr
  {ι ι' : Type*} {b : ι → S} {c : ι' → A}
  (hb : is_basis R b) (hc : is_basis S c) (x : A) (ij : ι × ι') :
  (hb.smul hc).repr x ij = hb.repr (hc.repr x ij.2) ij.1 :=
begin
  apply (hb.smul hc).repr_apply_eq,
  { intros x y, ext, simp only [linear_map.map_add, add_apply, pi.add_apply] },
  { intros c x, ext,
    simp only [← is_scalar_tower.algebra_map_smul S c x, linear_map.map_smul, smul_eq_mul,
               ← algebra.smul_def, smul_apply, pi.smul_apply] },
  rintros ij,
  ext ij',
  rw single_apply,
  split_ifs with hij,
  { simp [hij] },
  rw [linear_map.map_smul, smul_apply, hc.repr_self_apply],
  split_ifs with hj,
  { simp [hj, show ¬ (ij.1 = ij'.1), from λ hi, hij (prod.ext hi hj)] },
  simp
end

theorem is_basis.smul_repr_mk
  {ι ι' : Type*} {b : ι → S} {c : ι' → A}
  (hb : is_basis R b) (hc : is_basis S c) (x : A) (i : ι) (j : ι') :
  (hb.smul hc).repr x (i, j) = hb.repr (hc.repr x j) i :=
by simp [is_basis.smul_repr]

end ring

section artin_tate

variables (C : Type*)
variables [comm_ring A] [comm_ring B] [comm_ring C]
variables [algebra A B] [algebra B C] [algebra A C] [is_scalar_tower A B C]

open finset submodule
open_locale classical

lemma exists_subalgebra_of_fg (hAC : (⊤ : subalgebra A C).fg) (hBC : (⊤ : submodule B C).fg) :
<<<<<<< HEAD
  ∃ B₀ : subalgebra A B, B₀.fg ∧ (⊤ : submodule B₀ C).fg := sorry
-- begin
--   cases hAC with x hx,
--   cases hBC with y hy, have := hy,
--   simp_rw [eq_top_iff', mem_span_finset] at this, choose f hf,
--   let s : finset B := (finset.product (x ∪ (y * y)) y).image (function.uncurry f),
--   have hsx : ∀ (xi ∈ x) (yj ∈ y), f xi yj ∈ s := λ xi hxi yj hyj,
--     show function.uncurry f (xi, yj) ∈ s,
--     from mem_image_of_mem _ $ mem_product.2 ⟨mem_union_left _ hxi, hyj⟩,
--   have hsy : ∀ (yi yj yk ∈ y), f (yi * yj) yk ∈ s := λ yi yj yk hyi hyj hyk,
--     show function.uncurry f (yi * yj, yk) ∈ s,
--    from mem_image_of_mem _ $ mem_product.2 ⟨mem_union_right _ $ finset.mul_mem_mul hyi hyj, hyk⟩,
--   have hxy : ∀ xi ∈ x, xi ∈ span (algebra.adjoin A (↑s : set B))
--                (↑(insert 1 y : finset C) : set C) :=
--     λ xi hxi, hf xi ▸ sum_mem _ (λ yj hyj, smul_mem
--       (span (algebra.adjoin A (↑s : set B)) (↑(insert 1 y : finset C) : set C))
--       ⟨f xi yj, algebra.subset_adjoin $ hsx xi hxi yj hyj⟩
--       (subset_span $ mem_insert_of_mem hyj)),
--   have hyy : span (algebra.adjoin A (↑s : set B)) (↑(insert 1 y : finset C) : set C) *
--       span (algebra.adjoin A (↑s : set B)) (↑(insert 1 y : finset C) : set C) ≤
--     span (algebra.adjoin A (↑s : set B)) (↑(insert 1 y : finset C) : set C),
--   { rw [span_mul_span, span_le, coe_insert], rintros _ ⟨yi, yj, rfl | hyi, rfl | hyj, rfl⟩,
--     { rw mul_one, exact subset_span (set.mem_insert _ _) },
--     { rw one_mul, exact subset_span (set.mem_insert_of_mem _ hyj) },
--     { rw mul_one, exact subset_span (set.mem_insert_of_mem _ hyi) },
--     { rw ← hf (yi * yj), exact set_like.mem_coe.2 (sum_mem _ $ λ yk hyk, smul_mem
--         (span (algebra.adjoin A (↑s : set B)) (insert 1 ↑y : set C))
--         ⟨f (yi * yj) yk, algebra.subset_adjoin $ hsy yi yj yk hyi hyj hyk⟩
--         (subset_span $ set.mem_insert_of_mem _ hyk : yk ∈ _)) } },
--   refine ⟨algebra.adjoin A (↑s : set B), subalgebra.fg_adjoin_finset _, insert 1 y, _⟩,
--   refine restrict_scalars_injective A _ _ _,
--  rw [restrict_scalars_top, eq_top_iff, ← algebra.coe_top, ← hx, algebra.adjoin_eq_span, span_le],
--   refine λ r hr, monoid.in_closure.rec_on hr hxy (subset_span $ mem_insert_self _ _)
--       (λ p q _ _ hp hq, hyy $ submodule.mul_mem_mul hp hq)
-- end
=======
  ∃ B₀ : subalgebra A B, B₀.fg ∧ (⊤ : submodule B₀ C).fg :=
begin
  cases hAC with x hx,
  cases hBC with y hy, have := hy,
  simp_rw [eq_top_iff', mem_span_finset] at this, choose f hf,
  let s : finset B := (finset.product (x ∪ (y * y)) y).image (function.uncurry f),
  have hsx : ∀ (xi ∈ x) (yj ∈ y), f xi yj ∈ s := λ xi hxi yj hyj,
    show function.uncurry f (xi, yj) ∈ s,
    from mem_image_of_mem _ $ mem_product.2 ⟨mem_union_left _ hxi, hyj⟩,
  have hsy : ∀ (yi yj yk ∈ y), f (yi * yj) yk ∈ s := λ yi yj yk hyi hyj hyk,
    show function.uncurry f (yi * yj, yk) ∈ s,
    from mem_image_of_mem _ $ mem_product.2 ⟨mem_union_right _ $ finset.mul_mem_mul hyi hyj, hyk⟩,
  have hxy : ∀ xi ∈ x, xi ∈ span (algebra.adjoin A (↑s : set B))
               (↑(insert 1 y : finset C) : set C) :=
    λ xi hxi, hf xi ▸ sum_mem _ (λ yj hyj, smul_mem
      (span (algebra.adjoin A (↑s : set B)) (↑(insert 1 y : finset C) : set C))
      ⟨f xi yj, algebra.subset_adjoin $ hsx xi hxi yj hyj⟩
      (subset_span $ mem_insert_of_mem hyj)),
  have hyy : span (algebra.adjoin A (↑s : set B)) (↑(insert 1 y : finset C) : set C) *
      span (algebra.adjoin A (↑s : set B)) (↑(insert 1 y : finset C) : set C) ≤
    span (algebra.adjoin A (↑s : set B)) (↑(insert 1 y : finset C) : set C),
  { rw [span_mul_span, span_le, coe_insert], rintros _ ⟨yi, yj, rfl | hyi, rfl | hyj, rfl⟩,
    { rw mul_one, exact subset_span (set.mem_insert _ _) },
    { rw one_mul, exact subset_span (set.mem_insert_of_mem _ hyj) },
    { rw mul_one, exact subset_span (set.mem_insert_of_mem _ hyi) },
    { rw ← hf (yi * yj), exact set_like.mem_coe.2 (sum_mem _ $ λ yk hyk, smul_mem
        (span (algebra.adjoin A (↑s : set B)) (insert 1 ↑y : set C))
        ⟨f (yi * yj) yk, algebra.subset_adjoin $ hsy yi yj yk hyi hyj hyk⟩
        (subset_span $ set.mem_insert_of_mem _ hyk : yk ∈ _)) } },
  refine ⟨algebra.adjoin A (↑s : set B), subalgebra.fg_adjoin_finset _, insert 1 y, _⟩,
  refine restrict_scalars_injective A _ _ _,
  rw [restrict_scalars_top, eq_top_iff, ← algebra.coe_top, ← hx, algebra.adjoin_eq_span, span_le],
  refine λ r hr, submonoid.closure_induction hr (λ c hc, hxy c hc)
    (subset_span $ mem_insert_self _ _) (λ p q hp hq, hyy $ submodule.mul_mem_mul hp hq)
end
>>>>>>> bbd9362d

/-- Artin--Tate lemma: if A ⊆ B ⊆ C is a chain of subrings of commutative rings, and
A is noetherian, and C is algebra-finite over A, and C is module-finite over B,
then B is algebra-finite over A.

References: Atiyah--Macdonald Proposition 7.8; Stacks 00IS; Altman--Kleiman 16.17. -/
theorem fg_of_fg_of_fg [is_noetherian_ring A]
  (hAC : (⊤ : subalgebra A C).fg) (hBC : (⊤ : submodule B C).fg)
  (hBCi : function.injective (algebra_map B C)) :
  (⊤ : subalgebra A B).fg :=
let ⟨B₀, hAB₀, hB₀C⟩ := exists_subalgebra_of_fg A B C hAC hBC in
algebra.fg_trans' (B₀.fg_top.2 hAB₀) $ subalgebra.fg_of_submodule_fg $
have is_noetherian_ring B₀, from is_noetherian_ring_of_fg hAB₀,
have is_noetherian B₀ C, by exactI is_noetherian_of_fg_of_noetherian' hB₀C,
by exactI fg_of_injective (is_scalar_tower.to_alg_hom B₀ B C).to_linear_map
  (linear_map.ker_eq_bot.2 hBCi)

end artin_tate

section alg_hom_tower

variables {A} {C D : Type*} [comm_semiring A] [comm_semiring C] [comm_semiring D]
  [algebra A C] [algebra A D]

variables (f : C →ₐ[A] D) (B) [comm_semiring B] [algebra A B] [algebra B C] [is_scalar_tower A B C]

/-- Restrict the domain of an `alg_hom`. -/
def alg_hom.restrict_domain : B →ₐ[A] D := f.comp (is_scalar_tower.to_alg_hom A B C)

/-- Extend the scalars of an `alg_hom`. -/
def alg_hom.extend_scalars : @alg_hom B C D _ _ _ _ (f.restrict_domain B).to_ring_hom.to_algebra :=
{ commutes' := sorry, .. f }

variables {B}

/-- `alg_hom`s from the top of a tower are equivalent to a pair of `alg_hom`s. -/
def alg_hom_equiv_sigma :
  (C →ₐ[A] D) ≃ Σ (f : B →ₐ[A] D), @alg_hom B C D _ _ _ _ f.to_ring_hom.to_algebra :=
{ to_fun := λ f, ⟨f.restrict_domain B, f.extend_scalars B⟩,
  inv_fun := λ fg,
    let alg := fg.1.to_ring_hom.to_algebra in by exactI fg.2.restrict_scalars A,
  left_inv := λ f, by { dsimp only, ext, refl },
  right_inv :=
  begin
    rintros ⟨⟨f, _, _, _, _, _⟩, g, _, _, _, _, hg⟩,
    have : f = λ x, g (algebra_map B C x) := by { ext, sorry, }, --exact (hg x).symm },
    subst this,
    refl,
  end }

end alg_hom_tower<|MERGE_RESOLUTION|>--- conflicted
+++ resolved
@@ -190,43 +190,6 @@
 open_locale classical
 
 lemma exists_subalgebra_of_fg (hAC : (⊤ : subalgebra A C).fg) (hBC : (⊤ : submodule B C).fg) :
-<<<<<<< HEAD
-  ∃ B₀ : subalgebra A B, B₀.fg ∧ (⊤ : submodule B₀ C).fg := sorry
--- begin
---   cases hAC with x hx,
---   cases hBC with y hy, have := hy,
---   simp_rw [eq_top_iff', mem_span_finset] at this, choose f hf,
---   let s : finset B := (finset.product (x ∪ (y * y)) y).image (function.uncurry f),
---   have hsx : ∀ (xi ∈ x) (yj ∈ y), f xi yj ∈ s := λ xi hxi yj hyj,
---     show function.uncurry f (xi, yj) ∈ s,
---     from mem_image_of_mem _ $ mem_product.2 ⟨mem_union_left _ hxi, hyj⟩,
---   have hsy : ∀ (yi yj yk ∈ y), f (yi * yj) yk ∈ s := λ yi yj yk hyi hyj hyk,
---     show function.uncurry f (yi * yj, yk) ∈ s,
---    from mem_image_of_mem _ $ mem_product.2 ⟨mem_union_right _ $ finset.mul_mem_mul hyi hyj, hyk⟩,
---   have hxy : ∀ xi ∈ x, xi ∈ span (algebra.adjoin A (↑s : set B))
---                (↑(insert 1 y : finset C) : set C) :=
---     λ xi hxi, hf xi ▸ sum_mem _ (λ yj hyj, smul_mem
---       (span (algebra.adjoin A (↑s : set B)) (↑(insert 1 y : finset C) : set C))
---       ⟨f xi yj, algebra.subset_adjoin $ hsx xi hxi yj hyj⟩
---       (subset_span $ mem_insert_of_mem hyj)),
---   have hyy : span (algebra.adjoin A (↑s : set B)) (↑(insert 1 y : finset C) : set C) *
---       span (algebra.adjoin A (↑s : set B)) (↑(insert 1 y : finset C) : set C) ≤
---     span (algebra.adjoin A (↑s : set B)) (↑(insert 1 y : finset C) : set C),
---   { rw [span_mul_span, span_le, coe_insert], rintros _ ⟨yi, yj, rfl | hyi, rfl | hyj, rfl⟩,
---     { rw mul_one, exact subset_span (set.mem_insert _ _) },
---     { rw one_mul, exact subset_span (set.mem_insert_of_mem _ hyj) },
---     { rw mul_one, exact subset_span (set.mem_insert_of_mem _ hyi) },
---     { rw ← hf (yi * yj), exact set_like.mem_coe.2 (sum_mem _ $ λ yk hyk, smul_mem
---         (span (algebra.adjoin A (↑s : set B)) (insert 1 ↑y : set C))
---         ⟨f (yi * yj) yk, algebra.subset_adjoin $ hsy yi yj yk hyi hyj hyk⟩
---         (subset_span $ set.mem_insert_of_mem _ hyk : yk ∈ _)) } },
---   refine ⟨algebra.adjoin A (↑s : set B), subalgebra.fg_adjoin_finset _, insert 1 y, _⟩,
---   refine restrict_scalars_injective A _ _ _,
---  rw [restrict_scalars_top, eq_top_iff, ← algebra.coe_top, ← hx, algebra.adjoin_eq_span, span_le],
---   refine λ r hr, monoid.in_closure.rec_on hr hxy (subset_span $ mem_insert_self _ _)
---       (λ p q _ _ hp hq, hyy $ submodule.mul_mem_mul hp hq)
--- end
-=======
   ∃ B₀ : subalgebra A B, B₀.fg ∧ (⊤ : submodule B₀ C).fg :=
 begin
   cases hAC with x hx,
@@ -262,7 +225,6 @@
   refine λ r hr, submonoid.closure_induction hr (λ c hc, hxy c hc)
     (subset_span $ mem_insert_self _ _) (λ p q hp hq, hyy $ submodule.mul_mem_mul hp hq)
 end
->>>>>>> bbd9362d
 
 /-- Artin--Tate lemma: if A ⊆ B ⊆ C is a chain of subrings of commutative rings, and
 A is noetherian, and C is algebra-finite over A, and C is module-finite over B,
