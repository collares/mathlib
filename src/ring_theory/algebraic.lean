/-
Copyright (c) 2019 Johan Commelin. All rights reserved.
Released under Apache 2.0 license as described in the file LICENSE.
Authors: Johan Commelin
-/

import linear_algebra.finite_dimensional
import ring_theory.integral_closure
import data.polynomial.integral_normalization

/-!
# Algebraic elements and algebraic extensions

An element of an R-algebra is algebraic over R if it is the root of a nonzero polynomial.
An R-algebra is algebraic over R if and only if all its elements are algebraic over R.
The main result in this file proves transitivity of algebraicity:
a tower of algebraic field extensions is algebraic.
-/

universe variables u v

open_locale classical
open polynomial

section
variables (R : Type u) {A : Type v} [comm_ring R] [ring A] [algebra R A]

/-- An element of an R-algebra is algebraic over R if it is the root of a nonzero polynomial. -/
def is_algebraic (x : A) : Prop :=
∃ p : polynomial R, p ≠ 0 ∧ aeval x p = 0

/-- An element of an R-algebra is transcendental over R if it is not algebraic over R. -/
def transcendental (x : A) : Prop := ¬ is_algebraic R x

variables {R}

/-- A subalgebra is algebraic if all its elements are algebraic. -/
def subalgebra.is_algebraic (S : subalgebra R A) : Prop := ∀ x ∈ S, is_algebraic R x

variables (R A)

/-- An algebra is algebraic if all its elements are algebraic. -/
def algebra.is_algebraic : Prop := ∀ x : A, is_algebraic R x

variables {R A}

/-- A subalgebra is algebraic if and only if it is algebraic an algebra. -/
lemma subalgebra.is_algebraic_iff (S : subalgebra R A) :
  S.is_algebraic ↔ @algebra.is_algebraic R S _ _ (S.algebra) :=
begin
  delta algebra.is_algebraic subalgebra.is_algebraic,
  rw [subtype.forall'],
  apply forall_congr, rintro ⟨x, hx⟩,
  apply exists_congr, intro p,
  apply and_congr iff.rfl,
  have h : function.injective (S.val) := subtype.val_injective,
  conv_rhs { rw [← h.eq_iff, alg_hom.map_zero], },
  rw [← aeval_alg_hom_apply, S.val_apply]
end

/-- An algebra is algebraic if and only if it is algebraic as a subalgebra. -/
lemma algebra.is_algebraic_iff : algebra.is_algebraic R A ↔ (⊤ : subalgebra R A).is_algebraic :=
begin
  delta algebra.is_algebraic subalgebra.is_algebraic,
  simp only [algebra.mem_top, forall_prop_of_true, iff_self],
end

<<<<<<< HEAD
lemma is_algebraic_iff_not_injective {x : A} : is_algebraic R x ↔
=======
lemma is_algebraic_iff_not_injective {x : A} : is_algebraic R x ↔ 
>>>>>>> 54eb6037
  ¬ function.injective (polynomial.aeval x : polynomial R →ₐ[R] A) :=
by simp only [is_algebraic, alg_hom.injective_iff, not_forall, and.comm, exists_prop]

end

section zero_ne_one
variables (R : Type u) {A : Type v} [comm_ring R] [nontrivial R] [ring A] [algebra R A]

/-- An integral element of an algebra is algebraic.-/
lemma is_integral.is_algebraic {x : A} (h : is_integral R x) : is_algebraic R x :=
by { rcases h with ⟨p, hp, hpx⟩, exact ⟨p, hp.ne_zero, hpx⟩ }

variables {R}

/-- An element of `R` is algebraic, when viewed as an element of the `R`-algebra `A`. -/
lemma is_algebraic_algebra_map (a : R) : is_algebraic R (algebra_map R A a) :=
⟨X - C a, X_sub_C_ne_zero a, by simp only [aeval_C, aeval_X, alg_hom.map_sub, sub_self]⟩

end zero_ne_one

section field
variables (K : Type u) {A : Type v} [field K] [ring A] [algebra K A]

/-- An element of an algebra over a field is algebraic if and only if it is integral.-/
lemma is_algebraic_iff_is_integral {x : A} :
  is_algebraic K x ↔ is_integral K x :=
begin
  refine ⟨_, is_integral.is_algebraic K⟩,
  rintro ⟨p, hp, hpx⟩,
  refine ⟨_, monic_mul_leading_coeff_inv hp, _⟩,
  rw [← aeval_def, alg_hom.map_mul, hpx, zero_mul],
end

lemma is_algebraic_iff_is_integral' :
  algebra.is_algebraic K A ↔ algebra.is_integral K A :=
⟨λ h x, (is_algebraic_iff_is_integral K).mp (h x),
  λ h x, (is_algebraic_iff_is_integral K).mpr (h x)⟩

end field

namespace algebra
variables {K : Type*} {L : Type*} {A : Type*}
variables [field K] [field L] [comm_ring A]
variables [algebra K L] [algebra L A] [algebra K A] [is_scalar_tower K L A]

/-- If L is an algebraic field extension of K and A is an algebraic algebra over L,
then A is algebraic over K. -/
lemma is_algebraic_trans (L_alg : is_algebraic K L) (A_alg : is_algebraic L A) :
  is_algebraic K A :=
begin
  simp only [is_algebraic, is_algebraic_iff_is_integral] at L_alg A_alg ⊢,
  exact is_integral_trans L_alg A_alg,
end

variables (K L)

/-- If A is an algebraic algebra over K, then A is algebraic over L when L is an extension of K -/
lemma is_algebraic_of_larger_base (A_alg : is_algebraic K A) : is_algebraic L A :=
λ x, let ⟨p, hp⟩ := A_alg x in
⟨p.map (algebra_map _ _), map_ne_zero hp.1, by simp [hp.2]⟩

variables {K L}

/-- A field extension is algebraic if it is finite. -/
lemma is_algebraic_of_finite [finite : finite_dimensional K L] : is_algebraic K L :=
λ x, (is_algebraic_iff_is_integral _).mpr (is_integral_of_submodule_noetherian ⊤
  (is_noetherian_of_submodule_of_noetherian _ _ _ finite) x algebra.mem_top)

end algebra

variables {R S : Type*} [integral_domain R] [comm_ring S]

lemma exists_integral_multiple [algebra R S] {z : S} (hz : is_algebraic R z)
  (inj : ∀ x, algebra_map R S x = 0 → x = 0) :
  ∃ (x : integral_closure R S) (y ≠ (0 : R)),
    z * algebra_map R S y = x :=
begin
  rcases hz with ⟨p, p_ne_zero, px⟩,
  set a := p.leading_coeff with a_def,
  have a_ne_zero : a ≠ 0 := mt polynomial.leading_coeff_eq_zero.mp p_ne_zero,
  have y_integral : is_integral R (algebra_map R S a) := is_integral_algebra_map,
  have x_integral : is_integral R (z * algebra_map R S a) :=
    ⟨p.integral_normalization,
     monic_integral_normalization p_ne_zero,
     integral_normalization_aeval_eq_zero px inj⟩,
  exact ⟨⟨_, x_integral⟩, a, a_ne_zero, rfl⟩
end

/-- A fraction `(a : S) / (b : S)` can be reduced to `(c : S) / (d : R)`,
if `S` is the integral closure of `R` in an algebraic extension `L` of `R`. -/
lemma is_integral_closure.exists_smul_eq_mul {L : Type*} [field L]
  [algebra R S] [algebra S L] [algebra R L] [is_scalar_tower R S L] [is_integral_closure S R L]
  (h : algebra.is_algebraic R L) (inj : function.injective (algebra_map R L))
  (a : S) {b : S} (hb : b ≠ 0) : ∃ (c : S) (d ≠ (0 : R)), d • a = b * c :=
begin
  obtain ⟨c, d, d_ne, hx⟩ := exists_integral_multiple
    (h (algebra_map _ L a / algebra_map _ L b))
    ((ring_hom.injective_iff _).mp inj),
  refine ⟨is_integral_closure.mk' S (c : L) c.2, d, d_ne,
    is_integral_closure.algebra_map_injective S R L _⟩,
  simp only [algebra.smul_def, ring_hom.map_mul, is_integral_closure.algebra_map_mk', ← hx,
    ← is_scalar_tower.algebra_map_apply],
  rw [← mul_assoc _ (_ / _), mul_div_cancel' (algebra_map S L a), mul_comm],
  exact mt ((ring_hom.injective_iff _).mp (is_integral_closure.algebra_map_injective S R L) _) hb
end

section field

variables {K L : Type*} [field K] [field L] [algebra K L] (A : subalgebra K L)

lemma inv_eq_of_aeval_div_X_ne_zero {x : L} {p : polynomial K}
  (aeval_ne : aeval x (div_X p) ≠ 0) :
  x⁻¹ = aeval x (div_X p) / (aeval x p - algebra_map _ _ (p.coeff 0)) :=
begin
  rw [inv_eq_iff, inv_div, div_eq_iff, sub_eq_iff_eq_add, mul_comm],
  conv_lhs { rw ← div_X_mul_X_add p },
  rw [alg_hom.map_add, alg_hom.map_mul, aeval_X, aeval_C],
  exact aeval_ne
end

lemma inv_eq_of_root_of_coeff_zero_ne_zero {x : L} {p : polynomial K}
  (aeval_eq : aeval x p = 0) (coeff_zero_ne : p.coeff 0 ≠ 0) :
  x⁻¹ = - (aeval x (div_X p) / algebra_map _ _ (p.coeff 0)) :=
begin
  convert inv_eq_of_aeval_div_X_ne_zero (mt (λ h, (algebra_map K L).injective _) coeff_zero_ne),
  { rw [aeval_eq, zero_sub, div_neg] },
  rw ring_hom.map_zero,
  convert aeval_eq,
  conv_rhs { rw ← div_X_mul_X_add p },
  rw [alg_hom.map_add, alg_hom.map_mul, h, zero_mul, zero_add, aeval_C]
end

lemma subalgebra.inv_mem_of_root_of_coeff_zero_ne_zero {x : A} {p : polynomial K}
  (aeval_eq : aeval x p = 0) (coeff_zero_ne : p.coeff 0 ≠ 0) : (x⁻¹ : L) ∈ A :=
begin
  have : (x⁻¹ : L) = aeval x (div_X p) / (aeval x p - algebra_map _ _ (p.coeff 0)),
  { rw [aeval_eq, subalgebra.coe_zero, zero_sub, div_neg],
    convert inv_eq_of_root_of_coeff_zero_ne_zero _ coeff_zero_ne,
    { rw subalgebra.aeval_coe },
    { simpa using aeval_eq } },
  rw [this, div_eq_mul_inv, aeval_eq, subalgebra.coe_zero, zero_sub, ← ring_hom.map_neg,
      ← ring_hom.map_inv],
  exact A.mul_mem (aeval x p.div_X).2 (A.algebra_map_mem _),
end

lemma subalgebra.inv_mem_of_algebraic {x : A} (hx : is_algebraic K (x : L)) : (x⁻¹ : L) ∈ A :=
begin
  obtain ⟨p, ne_zero, aeval_eq⟩ := hx,
  rw [subalgebra.aeval_coe, subalgebra.coe_eq_zero] at aeval_eq,
  revert ne_zero aeval_eq,
  refine p.rec_on_horner _ _ _,
  { intro h,
    contradiction },
  { intros p a hp ha ih ne_zero aeval_eq,
    refine A.inv_mem_of_root_of_coeff_zero_ne_zero aeval_eq _,
    rwa [coeff_add, hp, zero_add, coeff_C, if_pos rfl] },
  { intros p hp ih ne_zero aeval_eq,
    rw [alg_hom.map_mul, aeval_X, mul_eq_zero] at aeval_eq,
    cases aeval_eq with aeval_eq x_eq,
    { exact ih hp aeval_eq },
    { rw [x_eq, subalgebra.coe_zero, inv_zero],
      exact A.zero_mem } }
end

/-- In an algebraic extension L/K, an intermediate subalgebra is a field. -/
lemma subalgebra.is_field_of_algebraic (hKL : algebra.is_algebraic K L) : is_field A :=
{ mul_inv_cancel := λ a ha, ⟨
        ⟨a⁻¹, A.inv_mem_of_algebraic (hKL a)⟩,
        subtype.ext (mul_inv_cancel (mt (subalgebra.coe_eq_zero _).mp ha))⟩,
  .. subalgebra.integral_domain A }

end field<|MERGE_RESOLUTION|>--- conflicted
+++ resolved
@@ -65,11 +65,7 @@
   simp only [algebra.mem_top, forall_prop_of_true, iff_self],
 end
 
-<<<<<<< HEAD
 lemma is_algebraic_iff_not_injective {x : A} : is_algebraic R x ↔
-=======
-lemma is_algebraic_iff_not_injective {x : A} : is_algebraic R x ↔ 
->>>>>>> 54eb6037
   ¬ function.injective (polynomial.aeval x : polynomial R →ₐ[R] A) :=
 by simp only [is_algebraic, alg_hom.injective_iff, not_forall, and.comm, exists_prop]
 
