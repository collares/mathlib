--- conflicted
+++ resolved
@@ -37,11 +37,7 @@
 
 lemma mem_non_zero_divisors_iff {r : M} : r ∈ M⁰ ↔ ∀ x, x * r = 0 → x = 0 := iff.rfl
 
-<<<<<<< HEAD
-@[simp] lemma mul_right_mem_non_zero_divisors_eq_zero_iff {x r : M} (hr : r ∈ M⁰) :
-=======
 lemma mul_right_mem_non_zero_divisors_eq_zero_iff {x r : M} (hr : r ∈ M⁰) :
->>>>>>> a196f9be
   x * r = 0 ↔ x = 0 :=
 ⟨hr _, by simp {contextual := tt}⟩
 
@@ -49,11 +45,7 @@
   x * c = 0 ↔ x = 0 :=
 mul_right_mem_non_zero_divisors_eq_zero_iff c.prop
 
-<<<<<<< HEAD
-@[simp] lemma mul_left_mem_non_zero_divisors_eq_zero_iff {r x : M₁} (hr : r ∈ M₁⁰) :
-=======
 lemma mul_left_mem_non_zero_divisors_eq_zero_iff {r x : M₁} (hr : r ∈ M₁⁰) :
->>>>>>> a196f9be
   r * x = 0 ↔ x = 0 :=
 by rw [mul_comm, mul_right_mem_non_zero_divisors_eq_zero_iff hr]
 
@@ -61,22 +53,14 @@
   (c : M₁) * x = 0 ↔ x = 0 :=
 mul_left_mem_non_zero_divisors_eq_zero_iff c.prop
 
-<<<<<<< HEAD
-@[simp] lemma mul_cancel_right_mem_non_zero_divisor {x y r : R} (hr : r ∈ R⁰) :
-=======
 lemma mul_cancel_right_mem_non_zero_divisor {x y r : R} (hr : r ∈ R⁰) :
->>>>>>> a196f9be
   x * r = y * r ↔ x = y :=
 begin
   refine ⟨λ h, _, congr_arg _⟩,
   rw [←sub_eq_zero, ←mul_right_mem_non_zero_divisors_eq_zero_iff hr, sub_mul, h, sub_self]
 end
 
-<<<<<<< HEAD
-@[simp] lemma mul_cancel_right_coe_non_zero_divisor {x y : R} {c : R⁰} :
-=======
 lemma mul_cancel_right_coe_non_zero_divisor {x y : R} {c : R⁰} :
->>>>>>> a196f9be
   x * c = y * c ↔ x = y :=
 mul_cancel_right_mem_non_zero_divisor c.prop
 
@@ -84,11 +68,7 @@
   r * x = r * y ↔ x = y :=
 by simp_rw [mul_comm r, mul_cancel_right_mem_non_zero_divisor hr]
 
-<<<<<<< HEAD
-@[simp] lemma mul_cancel_left_coe_non_zero_divisor {x y : R'} {c : R'⁰} :
-=======
 lemma mul_cancel_left_coe_non_zero_divisor {x y : R'} {c : R'⁰} :
->>>>>>> a196f9be
   (c : R') * x = c * y ↔ x = y :=
 mul_cancel_left_mem_non_zero_divisor c.prop
 
