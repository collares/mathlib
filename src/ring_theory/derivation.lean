/-
Copyright © 2020 Nicolò Cavalleri. All rights reserved.
Released under Apache 2.0 license as described in the file LICENSE.
Authors: Nicolò Cavalleri
-/

import ring_theory.adjoin.basic
import algebra.lie.of_associative

/-!
# Derivations

This file defines derivation. A derivation `D` from the `R`-algebra `A` to the `A`-module `M` is an
`R`-linear map that satisfy the Leibniz rule `D (a * b) = a * D b + D a * b`.

## Notation

The notation `⁅D1, D2⁆` is used for the commutator of two derivations.

TODO: this file is just a stub to go on with some PRs in the geometry section. It only
implements the definition of derivations in commutative algebra. This will soon change: as soon
as bimodules will be there in mathlib I will change this file to take into account the
non-commutative case. Any development on the theory of derivations is discouraged until the
definitive definition of derivation will be implemented.
-/

open algebra

/-- `D : derivation R A M` is an `R`-linear map from `A` to `M` that satisfies the `leibniz`
equality.
TODO: update this when bimodules are defined. -/
@[protect_proj]
structure derivation (R : Type*) (A : Type*) [comm_semiring R] [comm_semiring A]
  [algebra R A] (M : Type*) [add_cancel_comm_monoid M] [module A M] [module R M]
  [is_scalar_tower R A M]
  extends A →ₗ[R] M :=
(leibniz' (a b : A) : to_fun (a * b) = a • to_fun b + b • to_fun a)

/-- The `linear_map` underlying a `derivation`. -/
add_decl_doc derivation.to_linear_map

namespace derivation

section

variables {R : Type*} [comm_semiring R]
variables {A : Type*} [comm_semiring A] [algebra R A]
variables {M : Type*} [add_cancel_comm_monoid M] [module A M] [module R M]
variables [is_scalar_tower R A M]
variables (D : derivation R A M) {D1 D2 : derivation R A M} (r : R) (a b : A)

instance : add_monoid_hom_class (derivation R A M) A M :=
{ coe := λ D, D.to_fun,
  coe_injective' := λ D1 D2 h, by { cases D1, cases D2, congr, exact fun_like.coe_injective h },
  map_add := λ D, D.to_linear_map.map_add',
  map_zero := λ D, D.to_linear_map.map_zero }

/-- Helper instance for when there's too many metavariables to apply `to_fun.to_coe_fn` directly. -/
instance : has_coe_to_fun (derivation R A M) (λ _, A → M) := ⟨λ D, D.to_linear_map.to_fun⟩

-- Not a simp lemma because it can be proved via `coe_fn_coe` + `to_linear_map_eq_coe`
lemma to_fun_eq_coe : D.to_fun = ⇑D := rfl

instance has_coe_to_linear_map : has_coe (derivation R A M) (A →ₗ[R] M) :=
⟨λ D, D.to_linear_map⟩

@[simp] lemma to_linear_map_eq_coe : D.to_linear_map = D := rfl

@[simp] lemma mk_coe (f : A →ₗ[R] M) (h) :
  ((⟨f, h⟩ : derivation R A M) : A → M) = f := rfl

@[simp, norm_cast]
lemma coe_fn_coe (f : derivation R A M) : ⇑(f : A →ₗ[R] M) = f := rfl

lemma coe_injective : @function.injective (derivation R A M) (A → M) coe_fn :=
fun_like.coe_injective

@[ext] theorem ext (H : ∀ a, D1 a = D2 a) : D1 = D2 :=
fun_like.ext _ _ H

<<<<<<< HEAD
lemma to_linear_map_injective (h : (D1 : A →ₗ[R] M) = D2) : D1 = D2 :=
ext $ linear_map.congr_fun h

lemma congr_fun (h : D1 = D2) (a : A) : D1 a = D2 a := congr_fun (congr_arg coe_fn h) a
=======
lemma congr_fun (h : D1 = D2) (a : A) : D1 a = D2 a := fun_like.congr_fun h a
>>>>>>> 50e318ec

protected lemma map_add : D (a + b) = D a + D b := map_add D a b
protected lemma map_zero : D 0 = 0 := map_zero D
@[simp] lemma map_smul : D (r • a) = r • D a := D.to_linear_map.map_smul r a
@[simp] lemma leibniz : D (a * b) = a • D b + b • D a := D.leibniz' _ _

@[simp] lemma map_one_eq_zero : D 1 = 0 :=
begin
  have h : D 1 = D (1 * 1) := by rw mul_one,
  rwa [leibniz D 1 1, one_smul, self_eq_add_right] at h
end

@[simp] lemma map_algebra_map : D (algebra_map R A r) = 0 :=
by rw [←mul_one r, ring_hom.map_mul, ring_hom.map_one, ←smul_def, map_smul, map_one_eq_zero,
  smul_zero]

@[simp] lemma leibniz_pow (n : ℕ) : D (a ^ n) = n • a ^ (n - 1) • D a :=
begin
  induction n with n ihn,
  { rw [pow_zero, map_one_eq_zero, zero_smul] },
  { rcases (zero_le n).eq_or_lt with (rfl|hpos),
    { rw [pow_one, one_smul, pow_zero, one_smul] },
    { have : a * a ^ (n - 1) = a ^ n, by rw [← pow_succ, nat.sub_add_cancel hpos],
      simp only [pow_succ, leibniz, ihn, smul_comm a n, smul_smul a, add_smul, this,
        nat.succ_eq_add_one, nat.add_succ_sub_one, add_zero, one_nsmul] } }
end

lemma eq_on_adjoin {s : set A} (h : set.eq_on D1 D2 s) : set.eq_on D1 D2 (adjoin R s) :=
λ x hx, algebra.adjoin_induction hx h
  (λ r, (D1.map_algebra_map r).trans (D2.map_algebra_map r).symm)
  (λ x y hx hy, by simp only [map_add, *])
  (λ x y hx hy, by simp only [leibniz, *])

/-- If adjoin of a set is the whole algebra, then any two derivations equal on this set are equal
on the whole algebra. -/
lemma ext_of_adjoin_eq_top (s : set A) (hs : adjoin R s = ⊤) (h : set.eq_on D1 D2 s) : D1 = D2 :=
ext $ λ a, eq_on_adjoin h $ hs.symm ▸ trivial

/- Data typeclasses -/

instance : has_zero (derivation R A M) :=
⟨{ leibniz' := λ a b, by simp only [add_zero, linear_map.zero_apply, linear_map.to_fun_eq_coe,
     smul_zero],
   ..(0 : A →ₗ[R] M) }⟩

@[simp] lemma coe_zero : ⇑(0 : derivation R A M) = 0 := rfl
@[simp] lemma coe_zero_linear_map : ↑(0 : derivation R A M) = (0 : A →ₗ[R] M) := rfl
lemma zero_apply (a : A) : (0 : derivation R A M) a = 0 := rfl

instance : has_add (derivation R A M) :=
⟨λ D1 D2, { leibniz' := λ a b, by simp only [leibniz, linear_map.add_apply,
              linear_map.to_fun_eq_coe, coe_fn_coe, smul_add, add_add_add_comm],
            ..(D1 + D2 : A →ₗ[R] M) }⟩

@[simp] lemma coe_add (D1 D2 : derivation R A M) : ⇑(D1 + D2) = D1 + D2 := rfl
@[simp] lemma coe_add_linear_map (D1 D2 : derivation R A M) : ↑(D1 + D2) = (D1 + D2 : A →ₗ[R] M) :=
rfl
lemma add_apply : (D1 + D2) a = D1 a + D2 a := rfl

instance Rscalar : has_scalar R (derivation R A M) :=
⟨λ r D, { leibniz' := λ a b, by simp only [linear_map.smul_apply, leibniz,
            linear_map.to_fun_eq_coe, smul_algebra_smul_comm, coe_fn_coe, smul_add, add_comm],
          ..(r • D : A →ₗ[R] M) }⟩

@[simp] lemma coe_Rsmul (r : R) (D : derivation R A M) : ⇑(r • D) = r • D := rfl
@[simp] lemma coe_Rsmul_linear_map (r : R) (D : derivation R A M) :
  ↑(r • D) = (r • D : A →ₗ[R] M) := rfl
lemma Rsmul_apply (r : R) (D : derivation R A M) : (r • D) a = r • D a := rfl

instance has_scalar : has_scalar A (derivation R A M) :=
⟨λ a D, { leibniz' := λ b c, by
          { dsimp, simp only [smul_add, leibniz, smul_comm a, add_comm] },
          ..(a • D : A →ₗ[R] M) }⟩

@[simp] lemma coe_smul (a : A) (D : derivation R A M) : ⇑(a • D) = a • D := rfl
@[simp] lemma coe_smul_linear_map (a : A) (D : derivation R A M) :
  ↑(a • D) = (a • D : A →ₗ[R] M) := rfl
lemma smul_apply (a : A) (D : derivation R A M) (b : A) : (a • D) b = a • D b := rfl

instance : inhabited (derivation R A M) := ⟨0⟩

instance : add_comm_monoid (derivation R A M) :=
coe_injective.add_comm_monoid _ coe_zero coe_add

/-- `coe_fn` as an `add_monoid_hom`. -/
def coe_fn_add_monoid_hom : derivation R A M →+ (A → M) :=
{ to_fun := coe_fn, map_zero' := coe_zero, map_add' := coe_add }

@[priority 100]
instance derivation.Rmodule : module R (derivation R A M) :=
function.injective.module R coe_fn_add_monoid_hom coe_injective coe_Rsmul

instance : module A (derivation R A M) :=
function.injective.module A coe_fn_add_monoid_hom coe_injective coe_smul

instance : is_scalar_tower R A (derivation R A M) :=
⟨λ x y z, ext (λ a, smul_assoc _ _ _)⟩

section push_forward

variables {N : Type*} [add_cancel_comm_monoid N] [module A N] [module R N] [is_scalar_tower R A N]
variables (f : M →ₗ[A] N)

/-- We can push forward derivations using linear maps, i.e., the composition of a derivation with a
linear map is a derivation. Furthermore, this operation is linear on the spaces of derivations. -/
def _root_.linear_map.comp_der : derivation R A M →ₗ[R] derivation R A N :=
{ to_fun    := λ D,
  { leibniz'  := λ a b, by simp only [coe_fn_coe, function.comp_app, linear_map.coe_comp,
                      linear_map.map_add, leibniz, linear_map.coe_coe_is_scalar_tower,
                      linear_map.map_smul, linear_map.to_fun_eq_coe],
    .. (f : M →ₗ[R] N).comp (D : A →ₗ[R] M), },
  map_add'  := λ D₁ D₂, by { ext, exact linear_map.map_add _ _ _, },
  map_smul' := λ r D, by { ext, exact linear_map.map_smul _ _ _, }, }

@[simp] lemma coe_to_linear_map_comp :
  (f.comp_der D : A →ₗ[R] N) = (f : M →ₗ[R] N).comp (D : A →ₗ[R] M) :=
rfl

@[simp] lemma coe_comp :
  (f.comp_der D : A → N) = (f : M →ₗ[R] N).comp (D : A →ₗ[R] M) :=
rfl

end push_forward

end

section

variables {R : Type*} [comm_ring R]
variables {A : Type*} [comm_ring A] [algebra R A]

section

variables {M : Type*} [add_comm_group M] [module A M] [module R M] [is_scalar_tower R A M]
variables (D : derivation R A M) {D1 D2 : derivation R A M} (r : R) (a b : A)

protected lemma map_neg : D (-a) = -D a := map_neg D a
protected lemma map_sub : D (a - b) = D a - D b := map_sub D a b

lemma leibniz_of_mul_eq_one {a b : A} (h : a * b = 1) : D a = -a^2 • D b :=
begin
  rw neg_smul,
  refine eq_neg_of_add_eq_zero _,
  calc D a + a ^ 2 • D b = a • b • D a + a • a • D b : by simp only [smul_smul, h, one_smul, sq]
                     ... = a • D (a * b)             : by rw [leibniz, smul_add, add_comm]
                     ... = 0                         : by rw [h, map_one_eq_zero, smul_zero]
end

lemma leibniz_inv_of [invertible a] : D (⅟a) = -⅟a^2 • D a :=
D.leibniz_of_mul_eq_one $ inv_of_mul_self a

lemma leibniz_inv {K : Type*} [field K] [module K M] [algebra R K] [is_scalar_tower R K M]
  (D : derivation R K M) (a : K) : D (a⁻¹) = -a⁻¹ ^ 2 • D a :=
begin
  rcases eq_or_ne a 0 with (rfl|ha),
  { simp },
  { exact D.leibniz_of_mul_eq_one (inv_mul_cancel ha) }
end

instance : has_neg (derivation R A M) :=
⟨λ D, { leibniz' := λ a b, by simp only [linear_map.neg_apply, smul_neg, neg_add_rev, leibniz,
          linear_map.to_fun_eq_coe, coe_fn_coe, add_comm],
        ..(-D : A →ₗ[R] M)}⟩

@[simp] lemma coe_neg (D : derivation R A M) : ⇑(-D) = -D := rfl
@[simp] lemma coe_neg_linear_map (D : derivation R A M) : ↑(-D) = (-D : A →ₗ[R] M) :=
rfl
lemma neg_apply : (-D) a = -D a := rfl

instance : has_sub (derivation R A M) :=
⟨λ D1 D2, { leibniz' := λ a b, by { simp only [linear_map.to_fun_eq_coe, linear_map.sub_apply,
              leibniz, coe_fn_coe, smul_sub], abel },
            ..(D1 - D2 : A →ₗ[R] M)}⟩

@[simp] lemma coe_sub (D1 D2 : derivation R A M) : ⇑(D1 - D2) = D1 - D2 := rfl
@[simp] lemma coe_sub_linear_map (D1 D2 : derivation R A M) : ↑(D1 - D2) = (D1 - D2 : A →ₗ[R] M) :=
rfl
lemma sub_apply : (D1 - D2) a = D1 a - D2 a := rfl

instance : add_comm_group (derivation R A M) :=
coe_injective.add_comm_group _ coe_zero coe_add coe_neg coe_sub

end

section lie_structures

/-! # Lie structures -/

variables (D : derivation R A A) {D1 D2 : derivation R A A} (r : R) (a b : A)

/-- The commutator of derivations is again a derivation. -/
instance : has_bracket (derivation R A A) (derivation R A A) :=
⟨λ D1 D2, { leibniz' := λ a b, by
            { simp only [ring.lie_def, map_add, id.smul_eq_mul, linear_map.mul_apply, leibniz,
                        linear_map.to_fun_eq_coe, coe_fn_coe, linear_map.sub_apply], ring, },
            to_linear_map := ⁅(D1 : module.End R A), (D2 : module.End R A)⁆, }⟩

@[simp] lemma commutator_coe_linear_map :
  ↑⁅D1, D2⁆ = ⁅(D1 : module.End R A), (D2 : module.End R A)⁆ := rfl

lemma commutator_apply : ⁅D1, D2⁆ a = D1 (D2 a) - D2 (D1 a) := rfl

instance : lie_ring (derivation R A A) :=
{ add_lie     := λ d e f, by { ext a, simp only [commutator_apply, add_apply, map_add], ring, },
  lie_add     := λ d e f, by { ext a, simp only [commutator_apply, add_apply, map_add], ring, },
  lie_self    := λ d, by { ext a, simp only [commutator_apply, add_apply, map_add], ring_nf, },
  leibniz_lie := λ d e f,
    by { ext a, simp only [commutator_apply, add_apply, sub_apply, map_sub], ring, } }

instance : lie_algebra R (derivation R A A) :=
{ lie_smul := λ r d e, by { ext a, simp only [commutator_apply, map_smul, smul_sub, Rsmul_apply]},
  ..derivation.Rmodule }

end lie_structures

end

end derivation<|MERGE_RESOLUTION|>--- conflicted
+++ resolved
@@ -78,14 +78,10 @@
 @[ext] theorem ext (H : ∀ a, D1 a = D2 a) : D1 = D2 :=
 fun_like.ext _ _ H
 
-<<<<<<< HEAD
 lemma to_linear_map_injective (h : (D1 : A →ₗ[R] M) = D2) : D1 = D2 :=
 ext $ linear_map.congr_fun h
 
 lemma congr_fun (h : D1 = D2) (a : A) : D1 a = D2 a := congr_fun (congr_arg coe_fn h) a
-=======
-lemma congr_fun (h : D1 = D2) (a : A) : D1 a = D2 a := fun_like.congr_fun h a
->>>>>>> 50e318ec
 
 protected lemma map_add : D (a + b) = D a + D b := map_add D a b
 protected lemma map_zero : D 0 = 0 := map_zero D
