--- conflicted
+++ resolved
@@ -791,13 +791,8 @@
 `subsemiring_map e s` is the induced equivalence between `s` and `s.map e` -/
 @[simps] def subsemiring_map (e : R ≃+* S) (s : subsemiring R) :
   s ≃+* s.map e.to_ring_hom :=
-<<<<<<< HEAD
-{ ..e.to_add_equiv.add_submonoid_map R.to_add_submonoid,
-  ..e.to_mul_equiv.submonoid_map R.to_submonoid }
-=======
 { ..e.to_add_equiv.add_submonoid_map s.to_add_submonoid,
   ..e.to_mul_equiv.submonoid_map s.to_submonoid }
->>>>>>> 852ff6bb
 
 end ring_equiv
 
