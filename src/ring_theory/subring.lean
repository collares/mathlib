--- conflicted
+++ resolved
@@ -3,11 +3,6 @@
 Released under Apache 2.0 license as described in the file LICENSE.
 Authors: Ashvni Narayanan
 -/
-<<<<<<< HEAD
-import deprecated.subgroup
-import deprecated.group
-=======
->>>>>>> bcd61b1d
 
 import deprecated.subring
 import group_theory.subgroup
@@ -834,54 +829,6 @@
   { exact ⟨L, HL', or.inl $ by rw [list.prod_cons, hhd, HP, neg_one_mul, neg_neg]⟩ }
 end
 
-<<<<<<< HEAD
-instance : is_subring (closure s) :=
-{ one_mem := add_group.mem_closure is_submonoid.one_mem,
-  mul_mem := λ a b ha hb, add_group.in_closure.rec_on hb
-    (λ b hb, add_group.in_closure.rec_on ha
-      (λ a ha, add_group.subset_closure (is_submonoid.mul_mem ha hb))
-      ((zero_mul b).symm ▸ is_add_submonoid.zero_mem)
-      (λ a ha hab, (neg_mul_eq_neg_mul a b) ▸ is_add_subgroup.neg_mem hab)
-      (λ a c ha hc hab hcb, (add_mul a c b).symm ▸ is_add_submonoid.add_mem hab hcb))
-    ((mul_zero a).symm ▸ is_add_submonoid.zero_mem)
-    (λ b hb hab, (neg_mul_eq_mul_neg a b) ▸ is_add_subgroup.neg_mem hab)
-    (λ b c hb hc hab hac, (mul_add a b c).symm ▸ is_add_submonoid.add_mem hab hac),
-  .. add_group.closure.is_add_subgroup _ }
-
-theorem mem_closure {a : R} : a ∈ s → a ∈ closure s :=
-add_group.mem_closure ∘ @monoid.subset_closure _ _ _ _
-
-theorem subset_closure : s ⊆ closure s :=
-λ _, mem_closure
-
-theorem closure_subset {t : set R} [is_subring t] : s ⊆ t → closure s ⊆ t :=
-add_group.closure_subset ∘ monoid.closure_subset
-
-theorem closure_subset_iff (s t : set R) [is_subring t] : closure s ⊆ t ↔ s ⊆ t :=
-(add_group.closure_subset_iff _ t).trans
-  ⟨set.subset.trans monoid.subset_closure, monoid.closure_subset⟩
-
-theorem closure_mono {s t : set R} (H : s ⊆ t) : closure s ⊆ closure t :=
-closure_subset $ set.subset.trans H subset_closure
-
--- lemma image_closure {S : Type*} [ring S] (f : R →+* S) (s : set R) :
---   f '' closure s = closure (f '' s) :=
--- le_antisymm
---   begin
---     rintros _ ⟨x, hx, rfl⟩,
---     apply in_closure.rec_on hx; intros,
---     { rw [f.map_one], apply is_submonoid.one_mem },
---     { rw [f.map_neg, f.map_one],
---       apply is_add_subgroup.neg_mem, apply is_submonoid.one_mem },
---     { rw [f.map_mul],
---       apply is_submonoid.mul_mem; solve_by_elim [subset_closure, set.mem_image_of_mem] },
---     { rw [f.map_add], apply is_add_submonoid.add_mem, assumption' },
---   end
---   (closure_subset $ set.image_subset _ subset_closure)
-
-
-end ring
-=======
 lemma closure_preimage_le (f : R →+* S) (s : set S) :
   closure (f ⁻¹' s) ≤ (closure s).comap f :=
 closure_le.2 $ λ x hx, set_like.mem_coe.2 $ mem_comap.2 $ subset_closure hx
@@ -939,5 +886,4 @@
 
 end subring
 
-end actions
->>>>>>> bcd61b1d
+end actions