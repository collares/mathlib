--- conflicted
+++ resolved
@@ -649,8 +649,6 @@
 by rw [frontier, closure_closed_ball, interior_closed_ball x hr,
   closed_ball_diff_ball]
 
-<<<<<<< HEAD
-=======
 theorem smul_ball {c : α} (hc : c ≠ 0) (x : E) (r : ℝ) :
   c • ball x r = ball (c • x) (∥c∥ * r) :=
 begin
@@ -692,20 +690,6 @@
   { exact smul_sphere' hc x r }
 end
 
-theorem smul_closed_ball' {c : α} (hc : c ≠ 0) (x : E) (r : ℝ) :
-  c • closed_ball x r = closed_ball (c • x) (∥c∥ * r) :=
-by simp only [← ball_union_sphere, set.smul_set_union, smul_ball hc, smul_sphere' hc]
-
-theorem smul_closed_ball {E : Type*} [normed_group E] [normed_space α E]
-  (c : α) (x : E) {r : ℝ} (hr : 0 ≤ r) :
-  c • closed_ball x r = closed_ball (c • x) (∥c∥ * r) :=
-begin
-  rcases eq_or_ne c 0 with rfl|hc,
-  { simp [hr, zero_smul_set, set.singleton_zero, ← nonempty_closed_ball] },
-  { exact smul_closed_ball' hc x r }
-end
-
->>>>>>> a2c3b293
 /-- A (semi) normed real vector space is homeomorphic to the unit ball in the same space.
 This homeomorphism sends `x : E` to `(1 + ∥x∥)⁻¹ • x`.
 
