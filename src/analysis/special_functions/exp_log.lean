/-
Copyright (c) 2018 Chris Hughes. All rights reserved.
Released under Apache 2.0 license as described in the file LICENSE.
Authors: Chris Hughes, Abhimanyu Pallavi Sudhir, Jean Lo, Calle Sönne
-/
import data.complex.exponential
import analysis.complex.basic

/-!
# Complex and real exponential, real logarithm

## Main statements

This file establishes the continuity of the complex and real exponential functions.

It also contains the definition of the real logarithm function (as the inverse of the
exponential on `(0, +∞)`, extended to `ℝ` by setting `log (-x) = log x`) and its continuity.

The complex logarithm is *not* defined in this file as it relies on trigonometric functions. See
instead `trigonometric_continuity.lean`.

## Tags

exp, log
-/

open metric filter finset function set
open_locale classical topological_space

variables {z y x : ℝ}

section continuity

namespace complex

lemma exp_bound_first_order (x z : ℂ) (hz : ∥z∥ ≤ 1) :
  ∥exp (x + z) - exp x - z • exp x∥ ≤ ∥exp x∥ * ∥z∥ ^ 2 :=
calc ∥exp (x + z) - exp x - z * exp x∥
    = ∥exp x * (exp z - 1 - z)∥ : by { congr, rw [exp_add], ring }
... = ∥exp x∥ * ∥exp z - 1 - z∥ : normed_field.norm_mul _ _
... ≤ ∥exp x∥ * ∥z∥^2 : mul_le_mul_of_nonneg_left (abs_exp_sub_one_sub_id_le hz) (norm_nonneg _)

@[continuity] lemma continuous_exp : continuous exp :=
begin
  refine continuous_iff.mpr (λ x ε hε_pos, _),
  simp_rw dist_eq_norm,
  have h_first_order : ∀ z, ∥z∥ ≤ 1 → ∥exp (x + z) - exp x∥ ≤ ∥z∥ * ∥exp x∥ + ∥exp x∥ * ∥z∥ ^ 2,
  { intros z hz,
    have : ∥exp (x + z) - exp x - z • exp x∥ ≤ ∥exp x∥ * ∥z∥ ^ 2, from exp_bound_first_order x z hz,
    rw [← sub_le_iff_le_add',  ← norm_smul z],
    exact (norm_sub_norm_le _ _).trans this, },
  -- introduce small enough `δ'`
  let δ' := min 1 ((ε/2) / (2 * ∥exp x∥)),
  have hδ'_right_pos : 0 < (ε/2) / (2 * ∥exp x∥),
    by { refine div_pos (half_pos hε_pos) _, simp [exp_ne_zero],},
  have hδ'_pos : 0 < δ',
    by { simp only [true_and, gt_iff_lt, lt_min_iff, zero_lt_one, hδ'_right_pos], },
  have hδ'_sq_le : δ' ^ 2 ≤ δ',
  { rw [← inv_le_inv hδ'_pos (sq_pos_of_ne_zero _ hδ'_pos.ne.symm), ← inv_pow'],
    nth_rewrite 0 ← pow_one δ'⁻¹,
    exact pow_le_pow (one_le_inv hδ'_pos (min_le_left _ _)) one_le_two, },
  refine ⟨δ', hδ'_pos, λ y hyδ', _⟩,
  have hy_eq : y = x + (y - x), by abel,
  have hyx_le_one : ∥y - x∥ ≤ 1, from hyδ'.le.trans (min_le_left _ _),
  -- now compute the difference, check that it is `< ε`
  calc ∥exp y - exp x∥
      = ∥exp (x + (y - x)) - exp x∥ : by nth_rewrite 0 hy_eq
  ... ≤ ∥y - x∥ * ∥exp x∥ + ∥exp x∥ * ∥y - x∥ ^ 2 : h_first_order (y - x) hyx_le_one
  ... ≤ δ' * ∥exp x∥ + ∥exp x∥ * δ' ^ 2 : begin
    refine add_le_add (mul_le_mul hyδ'.le le_rfl (norm_nonneg _) hδ'_pos.le)
      (mul_le_mul le_rfl (sq_le_sq _) (sq_nonneg _) (norm_nonneg _)),
    rw [abs_eq_self.mpr (norm_nonneg _), abs_eq_self.mpr hδ'_pos.le],
    exact hyδ'.le,
  end
  ... ≤ δ' * ∥exp x∥ + ∥exp x∥ * δ' :
    add_le_add le_rfl (mul_le_mul le_rfl hδ'_sq_le (sq_nonneg _) (norm_nonneg _))
  ... = δ' * (2 * ∥exp x∥) : by ring
  ... ≤ ((ε/2) / (2 * ∥exp x∥)) * (2 * ∥exp x∥) : begin
    simp_rw δ',
    exact mul_le_mul (min_le_right _ _) le_rfl (mul_nonneg zero_le_two (norm_nonneg _))
      hδ'_right_pos.le,
  end
  ... = ε / 2 : div_mul_cancel _ (mul_ne_zero two_ne_zero (by simp [exp_ne_zero]))
  ... < ε : half_lt_self hε_pos,
end

lemma continuous_on_exp {s : set ℂ} : continuous_on exp s :=
continuous_exp.continuous_on

end complex

<<<<<<< HEAD
=======
section
variables {f : ℂ → ℂ} {f' x : ℂ} {s : set ℂ}

lemma has_strict_deriv_at.cexp (hf : has_strict_deriv_at f f' x) :
  has_strict_deriv_at (λ x, complex.exp (f x)) (complex.exp (f x) * f') x :=
(complex.has_strict_deriv_at_exp (f x)).comp x hf

lemma has_deriv_at.cexp (hf : has_deriv_at f f' x) :
  has_deriv_at (λ x, complex.exp (f x)) (complex.exp (f x) * f') x :=
(complex.has_deriv_at_exp (f x)).comp x hf

lemma has_deriv_within_at.cexp (hf : has_deriv_within_at f f' s x) :
  has_deriv_within_at (λ x, complex.exp (f x)) (complex.exp (f x) * f') s x :=
(complex.has_deriv_at_exp (f x)).comp_has_deriv_within_at x hf

lemma deriv_within_cexp (hf : differentiable_within_at ℂ f s x)
  (hxs : unique_diff_within_at ℂ s x) :
  deriv_within (λx, complex.exp (f x)) s x = complex.exp (f x) * (deriv_within f s x) :=
hf.has_deriv_within_at.cexp.deriv_within hxs

@[simp] lemma deriv_cexp (hc : differentiable_at ℂ f x) :
  deriv (λx, complex.exp (f x)) x = complex.exp (f x) * (deriv f x) :=
hc.has_deriv_at.cexp.deriv

end

section

variables {E : Type*} [normed_group E] [normed_space ℂ E] {f : E → ℂ} {f' : E →L[ℂ] ℂ}
  {x : E} {s : set E}

lemma has_strict_fderiv_at.cexp (hf : has_strict_fderiv_at f f' x) :
  has_strict_fderiv_at (λ x, complex.exp (f x)) (complex.exp (f x) • f') x :=
(complex.has_strict_deriv_at_exp (f x)).comp_has_strict_fderiv_at x hf

lemma has_fderiv_within_at.cexp (hf : has_fderiv_within_at f f' s x) :
  has_fderiv_within_at (λ x, complex.exp (f x)) (complex.exp (f x) • f') s x :=
(complex.has_deriv_at_exp (f x)).comp_has_fderiv_within_at x hf

lemma has_fderiv_at.cexp (hf : has_fderiv_at f f' x) :
  has_fderiv_at (λ x, complex.exp (f x)) (complex.exp (f x) • f') x :=
has_fderiv_within_at_univ.1 $ hf.has_fderiv_within_at.cexp

lemma differentiable_within_at.cexp (hf : differentiable_within_at ℂ f s x) :
  differentiable_within_at ℂ (λ x, complex.exp (f x)) s x :=
hf.has_fderiv_within_at.cexp.differentiable_within_at

@[simp] lemma differentiable_at.cexp (hc : differentiable_at ℂ f x) :
  differentiable_at ℂ (λx, complex.exp (f x)) x :=
hc.has_fderiv_at.cexp.differentiable_at

lemma differentiable_on.cexp (hc : differentiable_on ℂ f s) :
  differentiable_on ℂ (λx, complex.exp (f x)) s :=
λx h, (hc x h).cexp

@[simp] lemma differentiable.cexp (hc : differentiable ℂ f) :
  differentiable ℂ (λx, complex.exp (f x)) :=
λx, (hc x).cexp

lemma times_cont_diff.cexp {n} (h : times_cont_diff ℂ n f) :
  times_cont_diff ℂ n (λ x, complex.exp (f x)) :=
complex.times_cont_diff_exp.comp h

lemma times_cont_diff_at.cexp {n} (hf : times_cont_diff_at ℂ n f x) :
  times_cont_diff_at ℂ n (λ x, complex.exp (f x)) x :=
complex.times_cont_diff_exp.times_cont_diff_at.comp x hf

lemma times_cont_diff_on.cexp {n} (hf : times_cont_diff_on ℂ n f s) :
  times_cont_diff_on ℂ n (λ x, complex.exp (f x)) s :=
complex.times_cont_diff_exp.comp_times_cont_diff_on  hf

lemma times_cont_diff_within_at.cexp {n} (hf : times_cont_diff_within_at ℂ n f s x) :
  times_cont_diff_within_at ℂ n (λ x, complex.exp (f x)) s x :=
complex.times_cont_diff_exp.times_cont_diff_at.comp_times_cont_diff_within_at x hf

end

section

variable {α : Type*}

open complex

lemma filter.tendsto.cexp {l : filter α} {f : α → ℂ} {z : ℂ} (hf : tendsto f l (𝓝 z)) :
  tendsto (λ x, exp (f x)) l (𝓝 (exp z)) :=
(continuous_exp.tendsto _).comp hf

variables [topological_space α] {f : α → ℂ} {s : set α} {x : α}

lemma continuous_within_at.cexp (h : continuous_within_at f s x) :
  continuous_within_at (λ y, exp (f y)) s x :=
h.cexp

lemma continuous_at.cexp (h : continuous_at f x) : continuous_at (λ y, exp (f y)) x :=
h.cexp

lemma continuous_on.cexp (h : continuous_on f s) : continuous_on (λ y, exp (f y)) s :=
λ x hx, (h x hx).cexp

lemma continuous.cexp (h : continuous f) : continuous (λ y, exp (f y)) :=
continuous_iff_continuous_at.2 $ λ x, h.continuous_at.cexp

end

>>>>>>> 88e613e7
namespace real

@[continuity] lemma continuous_exp : continuous exp :=
complex.continuous_re.comp (complex.continuous_exp.comp complex.continuous_of_real)

lemma continuous_on_exp {s : set ℝ} : continuous_on exp s :=
continuous_exp.continuous_on

end real

end continuity


namespace real

section tendsto_exp

/-- The real exponential function tends to `+∞` at `+∞`. -/
lemma tendsto_exp_at_top : tendsto exp at_top at_top :=
begin
  have A : tendsto (λx:ℝ, x + 1) at_top at_top :=
    tendsto_at_top_add_const_right at_top 1 tendsto_id,
  have B : ∀ᶠ x in at_top, x + 1 ≤ exp x :=
    eventually_at_top.2 ⟨0, λx hx, add_one_le_exp_of_nonneg hx⟩,
  exact tendsto_at_top_mono' at_top B A
end

/-- The real exponential function tends to `0` at `-∞` or, equivalently, `exp(-x)` tends to `0`
at `+∞` -/
lemma tendsto_exp_neg_at_top_nhds_0 : tendsto (λx, exp (-x)) at_top (𝓝 0) :=
(tendsto_inv_at_top_zero.comp tendsto_exp_at_top).congr (λx, (exp_neg x).symm)

/-- The real exponential function tends to `1` at `0`. -/
lemma tendsto_exp_nhds_0_nhds_1 : tendsto exp (𝓝 0) (𝓝 1) :=
by { convert continuous_exp.tendsto 0, simp }

lemma tendsto_exp_at_bot : tendsto exp at_bot (𝓝 0) :=
(tendsto_exp_neg_at_top_nhds_0.comp tendsto_neg_at_bot_at_top).congr $
  λ x, congr_arg exp $ neg_neg x

lemma tendsto_exp_at_bot_nhds_within : tendsto exp at_bot (𝓝[Ioi 0] 0) :=
tendsto_inf.2 ⟨tendsto_exp_at_bot, tendsto_principal.2 $ eventually_of_forall exp_pos⟩

end tendsto_exp

section real_exp_order_iso

/-- `real.exp` as an order isomorphism between `ℝ` and `(0, +∞)`. -/
noncomputable def exp_order_iso : ℝ ≃o Ioi (0 : ℝ) :=
strict_mono.order_iso_of_surjective _ (exp_strict_mono.cod_restrict exp_pos) $
  (continuous_subtype_mk _ continuous_exp).surjective
    (by simp only [tendsto_Ioi_at_top, subtype.coe_mk, tendsto_exp_at_top])
    (by simp [tendsto_exp_at_bot_nhds_within])

@[simp] lemma coe_exp_order_iso_apply (x : ℝ) : (exp_order_iso x : ℝ) = exp x := rfl

@[simp] lemma coe_comp_exp_order_iso : coe ∘ exp_order_iso = exp := rfl

@[simp] lemma range_exp : range exp = Ioi 0 :=
by rw [← coe_comp_exp_order_iso, range_comp, exp_order_iso.range_eq, image_univ, subtype.range_coe]

@[simp] lemma map_exp_at_top : map exp at_top = at_top :=
by rw [← coe_comp_exp_order_iso, ← filter.map_map, order_iso.map_at_top, map_coe_Ioi_at_top]

@[simp] lemma comap_exp_at_top : comap exp at_top = at_top :=
by rw [← map_exp_at_top, comap_map exp_injective, map_exp_at_top]

@[simp] lemma tendsto_exp_comp_at_top {α : Type*} {l : filter α} {f : α → ℝ} :
  tendsto (λ x, exp (f x)) l at_top ↔ tendsto f l at_top :=
by rw [← tendsto_comap_iff, comap_exp_at_top]

lemma tendsto_comp_exp_at_top {α : Type*} {l : filter α} {f : ℝ → α} :
  tendsto (λ x, f (exp x)) at_top l ↔ tendsto f at_top l :=
by rw [← tendsto_map'_iff, map_exp_at_top]

@[simp] lemma map_exp_at_bot : map exp at_bot = 𝓝[Ioi 0] 0 :=
by rw [← coe_comp_exp_order_iso, ← filter.map_map, exp_order_iso.map_at_bot, ← map_coe_Ioi_at_bot]

lemma comap_exp_nhds_within_Ioi_zero : comap exp (𝓝[Ioi 0] 0) = at_bot :=
by rw [← map_exp_at_bot, comap_map exp_injective]

lemma tendsto_comp_exp_at_bot {α : Type*} {l : filter α} {f : ℝ → α} :
  tendsto (λ x, f (exp x)) at_bot l ↔ tendsto f (𝓝[Ioi 0] 0) l :=
by rw [← map_exp_at_bot, tendsto_map'_iff]

end real_exp_order_iso

end real



namespace real

/-- The real logarithm function, equal to the inverse of the exponential for `x > 0`,
to `log |x|` for `x < 0`, and to `0` for `0`. We use this unconventional extension to
`(-∞, 0]` as it gives the formula `log (x * y) = log x + log y` for all nonzero `x` and `y`, and
the derivative of `log` is `1/x` away from `0`. -/
@[pp_nodot] noncomputable def log (x : ℝ) : ℝ :=
if hx : x = 0 then 0 else exp_order_iso.symm ⟨abs x, abs_pos.2 hx⟩

lemma log_of_ne_zero (hx : x ≠ 0) : log x = exp_order_iso.symm ⟨abs x, abs_pos.2 hx⟩ := dif_neg hx

lemma log_of_pos (hx : 0 < x) : log x = exp_order_iso.symm ⟨x, hx⟩ :=
by { rw [log_of_ne_zero hx.ne'], congr, exact abs_of_pos hx }

lemma exp_log_eq_abs (hx : x ≠ 0) : exp (log x) = abs x :=
by rw [log_of_ne_zero hx, ← coe_exp_order_iso_apply, order_iso.apply_symm_apply, subtype.coe_mk]

lemma exp_log (hx : 0 < x) : exp (log x) = x :=
by { rw exp_log_eq_abs hx.ne', exact abs_of_pos hx }

lemma exp_log_of_neg (hx : x < 0) : exp (log x) = -x :=
by { rw exp_log_eq_abs (ne_of_lt hx), exact abs_of_neg hx }

@[simp] lemma log_exp (x : ℝ) : log (exp x) = x :=
exp_injective $ exp_log (exp_pos x)

lemma surj_on_log : surj_on log (Ioi 0) univ :=
λ x _, ⟨exp x, exp_pos x, log_exp x⟩

lemma log_surjective : surjective log :=
λ x, ⟨exp x, log_exp x⟩

@[simp] lemma range_log : range log = univ :=
log_surjective.range_eq

@[simp] lemma log_zero : log 0 = 0 := dif_pos rfl

@[simp] lemma log_one : log 1 = 0 :=
exp_injective $ by rw [exp_log zero_lt_one, exp_zero]

@[simp] lemma log_abs (x : ℝ) : log (abs x) = log x :=
begin
  by_cases h : x = 0,
  { simp [h] },
  { rw [← exp_eq_exp, exp_log_eq_abs h, exp_log_eq_abs (abs_pos.2 h).ne', abs_abs] }
end

@[simp] lemma log_neg_eq_log (x : ℝ) : log (-x) = log x :=
by rw [← log_abs x, ← log_abs (-x), abs_neg]

lemma surj_on_log' : surj_on log (Iio 0) univ :=
λ x _, ⟨-exp x, neg_lt_zero.2 $ exp_pos x, by rw [log_neg_eq_log, log_exp]⟩

lemma log_mul (hx : x ≠ 0) (hy : y ≠ 0) : log (x * y) = log x + log y :=
exp_injective $
by rw [exp_log_eq_abs (mul_ne_zero hx hy), exp_add, exp_log_eq_abs hx, exp_log_eq_abs hy, abs_mul]

lemma log_div (hx : x ≠ 0) (hy : y ≠ 0) : log (x / y) = log x - log y :=
exp_injective $
by rw [exp_log_eq_abs (div_ne_zero hx hy), exp_sub, exp_log_eq_abs hx, exp_log_eq_abs hy, abs_div]

@[simp] lemma log_inv (x : ℝ) : log (x⁻¹) = -log x :=
begin
  by_cases hx : x = 0, { simp [hx] },
  rw [← exp_eq_exp, exp_log_eq_abs (inv_ne_zero hx), exp_neg, exp_log_eq_abs hx, abs_inv]
end

lemma log_le_log (h : 0 < x) (h₁ : 0 < y) : real.log x ≤ real.log y ↔ x ≤ y :=
by rw [← exp_le_exp, exp_log h, exp_log h₁]

lemma log_lt_log (hx : 0 < x) : x < y → log x < log y :=
by { intro h, rwa [← exp_lt_exp, exp_log hx, exp_log (lt_trans hx h)] }

lemma log_lt_log_iff (hx : 0 < x) (hy : 0 < y) : log x < log y ↔ x < y :=
by { rw [← exp_lt_exp, exp_log hx, exp_log hy] }

lemma log_pos_iff (hx : 0 < x) : 0 < log x ↔ 1 < x :=
by { rw ← log_one, exact log_lt_log_iff zero_lt_one hx }

lemma log_pos (hx : 1 < x) : 0 < log x :=
(log_pos_iff (lt_trans zero_lt_one hx)).2 hx

lemma log_neg_iff (h : 0 < x) : log x < 0 ↔ x < 1 :=
by { rw ← log_one, exact log_lt_log_iff h zero_lt_one }

lemma log_neg (h0 : 0 < x) (h1 : x < 1) : log x < 0 := (log_neg_iff h0).2 h1

lemma log_nonneg_iff (hx : 0 < x) : 0 ≤ log x ↔ 1 ≤ x :=
by rw [← not_lt, log_neg_iff hx, not_lt]

lemma log_nonneg (hx : 1 ≤ x) : 0 ≤ log x :=
(log_nonneg_iff (zero_lt_one.trans_le hx)).2 hx

lemma log_nonpos_iff (hx : 0 < x) : log x ≤ 0 ↔ x ≤ 1 :=
by rw [← not_lt, log_pos_iff hx, not_lt]

lemma log_nonpos_iff' (hx : 0 ≤ x) : log x ≤ 0 ↔ x ≤ 1 :=
begin
  rcases hx.eq_or_lt with (rfl|hx),
  { simp [le_refl, zero_le_one] },
  exact log_nonpos_iff hx
end

lemma log_nonpos (hx : 0 ≤ x) (h'x : x ≤ 1) : log x ≤ 0 :=
(log_nonpos_iff' hx).2 h'x

lemma strict_mono_on_log : strict_mono_on log (set.Ioi 0) :=
λ x hx y hy hxy, log_lt_log hx hxy

lemma strict_anti_on_log : strict_anti_on log (set.Iio 0) :=
begin
  rintros x (hx : x < 0) y (hy : y < 0) hxy,
  rw [← log_abs y, ← log_abs x],
  refine log_lt_log (abs_pos.2 hy.ne) _,
  rwa [abs_of_neg hy, abs_of_neg hx, neg_lt_neg_iff]
end

lemma log_inj_on_pos : set.inj_on log (set.Ioi 0) :=
strict_mono_on_log.inj_on

lemma eq_one_of_pos_of_log_eq_zero {x : ℝ} (h₁ : 0 < x) (h₂ : log x = 0) : x = 1 :=
log_inj_on_pos (set.mem_Ioi.2 h₁) (set.mem_Ioi.2 zero_lt_one) (h₂.trans real.log_one.symm)

lemma log_ne_zero_of_pos_of_ne_one {x : ℝ} (hx_pos : 0 < x) (hx : x ≠ 1) : log x ≠ 0 :=
mt (eq_one_of_pos_of_log_eq_zero hx_pos) hx

/-- The real logarithm function tends to `+∞` at `+∞`. -/
lemma tendsto_log_at_top : tendsto log at_top at_top :=
tendsto_comp_exp_at_top.1 $ by simpa only [log_exp] using tendsto_id

lemma tendsto_log_nhds_within_zero : tendsto log (𝓝[{0}ᶜ] 0) at_bot :=
begin
  rw [← (show _ = log, from funext log_abs)],
  refine tendsto.comp _ tendsto_abs_nhds_within_zero,
  simpa [← tendsto_comp_exp_at_bot] using tendsto_id
end

lemma continuous_on_log : continuous_on log {0}ᶜ :=
begin
  rw [continuous_on_iff_continuous_restrict, restrict],
  conv in (log _) { rw [log_of_ne_zero (show (x : ℝ) ≠ 0, from x.2)] },
  exact exp_order_iso.symm.continuous.comp (continuous_subtype_mk _ continuous_subtype_coe.norm)
end

@[continuity] lemma continuous_log : continuous (λ x : {x : ℝ // x ≠ 0}, log x) :=
continuous_on_iff_continuous_restrict.1 $ continuous_on_log.mono $ λ x hx, hx

@[continuity] lemma continuous_log' : continuous (λ x : {x : ℝ // 0 < x}, log x) :=
continuous_on_iff_continuous_restrict.1 $ continuous_on_log.mono $ λ x hx, ne_of_gt hx

lemma continuous_at_log (hx : x ≠ 0) : continuous_at log x :=
(continuous_on_log x hx).continuous_at $ is_open.mem_nhds is_open_compl_singleton hx

@[simp] lemma continuous_at_log_iff : continuous_at log x ↔ x ≠ 0 :=
begin
  refine ⟨_, continuous_at_log⟩,
  rintros h rfl,
  exact not_tendsto_nhds_of_tendsto_at_bot tendsto_log_nhds_within_zero _
    (h.tendsto.mono_left inf_le_left)
end

end real

section continuity
open real

variables {α : Type*}

lemma filter.tendsto.log {f : α → ℝ} {l : filter α} {x : ℝ} (h : tendsto f l (𝓝 x)) (hx : x ≠ 0) :
  tendsto (λ x, log (f x)) l (𝓝 (log x)) :=
(continuous_at_log hx).tendsto.comp h

variables [topological_space α] {f : α → ℝ} {s : set α} {a : α}

lemma continuous.log (hf : continuous f) (h₀ : ∀ x, f x ≠ 0) : continuous (λ x, log (f x)) :=
continuous_on_log.comp_continuous hf h₀

lemma continuous_at.log (hf : continuous_at f a) (h₀ : f a ≠ 0) :
  continuous_at (λ x, log (f x)) a :=
hf.log h₀

lemma continuous_within_at.log (hf : continuous_within_at f s a) (h₀ : f a ≠ 0) :
  continuous_within_at (λ x, log (f x)) s a :=
hf.log h₀

lemma continuous_on.log (hf : continuous_on f s) (h₀ : ∀ x ∈ s, f x ≠ 0) :
  continuous_on (λ x, log (f x)) s :=
λ x hx, (hf x hx).log (h₀ x hx)

end continuity<|MERGE_RESOLUTION|>--- conflicted
+++ resolved
@@ -89,8 +89,6 @@
 
 end complex
 
-<<<<<<< HEAD
-=======
 section
 variables {f : ℂ → ℂ} {f' x : ℂ} {s : set ℂ}
 
@@ -195,7 +193,6 @@
 
 end
 
->>>>>>> 88e613e7
 namespace real
 
 @[continuity] lemma continuous_exp : continuous exp :=
