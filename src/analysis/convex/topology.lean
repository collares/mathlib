/-
Copyright (c) 2020 Yury Kudryashov. All rights reserved.
Released under Apache 2.0 license as described in the file LICENSE.
Authors: Alexander Bentkamp, Yury Kudriashov
-/
import analysis.convex.jensen
import analysis.normed_space.finite_dimension
import topology.path_connected
import topology.algebra.affine

/-!
# Topological and metric properties of convex sets

We prove the following facts:

* `convex.interior` : interior of a convex set is convex;
* `convex.closure` : closure of a convex set is convex;
* `set.finite.compact_convex_hull` : convex hull of a finite set is compact;
* `set.finite.is_closed_convex_hull` : convex hull of a finite set is closed;
* `convex_on_dist` : distance to a fixed point is convex on any convex set;
* `convex_hull_ediam`, `convex_hull_diam` : convex hull of a set has the same (e)metric diameter
  as the original set;
* `bounded_convex_hull` : convex hull of a set is bounded if and only if the original set
  is bounded.
* `bounded_std_simplex`, `is_closed_std_simplex`, `compact_std_simplex`: topological properties
  of the standard simplex;
-/

variables {ι : Type*} {E : Type*}

open set
open_locale pointwise

lemma real.convex_iff_is_preconnected {s : set ℝ} : convex ℝ s ↔ is_preconnected s :=
convex_iff_ord_connected.trans is_preconnected_iff_ord_connected.symm

alias real.convex_iff_is_preconnected ↔ convex.is_preconnected is_preconnected.convex

/-! ### Standard simplex -/

section std_simplex

variables [fintype ι]

/-- Every vector in `std_simplex 𝕜 ι` has `max`-norm at most `1`. -/
lemma std_simplex_subset_closed_ball :
  std_simplex ℝ ι ⊆ metric.closed_ball 0 1 :=
begin
  assume f hf,
  rw [metric.mem_closed_ball, dist_zero_right],
  refine (nnreal.coe_one ▸ nnreal.coe_le_coe.2 $ finset.sup_le $ λ x hx, _),
  change |f x| ≤ 1,
  rw [abs_of_nonneg $ hf.1 x],
  exact (mem_Icc_of_mem_std_simplex hf x).2
end

variable (ι)

/-- `std_simplex ℝ ι` is bounded. -/
lemma bounded_std_simplex : metric.bounded (std_simplex ℝ ι) :=
(metric.bounded_iff_subset_ball 0).2 ⟨1, std_simplex_subset_closed_ball⟩

/-- `std_simplex ℝ ι` is closed. -/
lemma is_closed_std_simplex : is_closed (std_simplex ℝ ι) :=
(std_simplex_eq_inter ℝ ι).symm ▸ is_closed.inter
  (is_closed_Inter $ λ i, is_closed_le continuous_const (continuous_apply i))
  (is_closed_eq (continuous_finset_sum _ $ λ x _, continuous_apply x) continuous_const)

/-- `std_simplex ℝ ι` is compact. -/
lemma compact_std_simplex : is_compact (std_simplex ℝ ι) :=
metric.compact_iff_closed_bounded.2 ⟨is_closed_std_simplex ι, bounded_std_simplex ι⟩

end std_simplex

/-! ### Topological vector space -/

section has_continuous_smul

variables [add_comm_group E] [module ℝ E] [topological_space E]
  [topological_add_group E] [has_continuous_smul ℝ E]

<<<<<<< HEAD
lemma convex.comb_interior_subset_interior {s : set E} (hs : convex ℝ s) {a b : ℝ}
=======
lemma convex.combo_interior_subset_interior {s : set E} (hs : convex ℝ s) {a b : ℝ}
>>>>>>> fc0c9cae
  (ha : 0 < a) (hb : 0 ≤ b) (hab : a + b = 1) :
  a • interior s + b • s ⊆ interior s :=
interior_smul₀ ha.ne' s ▸
  calc interior (a • s) + b • s ⊆ interior (a • s + b • s) : subset_interior_add_left
<<<<<<< HEAD
  ... ⊆ interior s : interior_mono $ hs.set_comb_subset ha.le hb hab

lemma convex.comb_mem_interior {s : set E} (hs : convex ℝ s) {x y : E} (hx : x ∈ interior s)
  (hy : y ∈ s) {a b : ℝ} (ha : 0 < a) (hb : 0 ≤ b) (hab : a + b = 1) :
  a • x + b • y ∈ interior s :=
hs.comb_interior_subset_interior ha hb hab $
=======
  ... ⊆ interior s : interior_mono $ hs.set_combo_subset ha.le hb hab

lemma convex.combo_mem_interior {s : set E} (hs : convex ℝ s) {x y : E} (hx : x ∈ interior s)
  (hy : y ∈ s) {a b : ℝ} (ha : 0 < a) (hb : 0 ≤ b) (hab : a + b = 1) :
  a • x + b • y ∈ interior s :=
hs.combo_interior_subset_interior ha hb hab $
>>>>>>> fc0c9cae
  add_mem_add (smul_mem_smul_set hx) (smul_mem_smul_set hy)

lemma convex.open_segment_subset_interior {s : set E} (hs : convex ℝ s) {x y : E}
  (hx : x ∈ interior s) (hy : y ∈ s) : open_segment ℝ x y ⊆ interior s :=
<<<<<<< HEAD
by { rintro _ ⟨a, b, ha, hb, hab, rfl⟩, exact hs.comb_mem_interior hx hy ha hb.le hab }
=======
by { rintro _ ⟨a, b, ha, hb, hab, rfl⟩, exact hs.combo_mem_interior hx hy ha hb.le hab }
>>>>>>> fc0c9cae

/-- If `x ∈ s` and `y ∈ interior s`, then the segment `(x, y]` is included in `interior s`. -/
lemma convex.add_smul_sub_mem_interior {s : set E} (hs : convex ℝ s)
  {x y : E} (hx : x ∈ s) (hy : y ∈ interior s) {t : ℝ} (ht : t ∈ Ioc (0 : ℝ) 1) :
  x + t • (y - x) ∈ interior s :=
by simpa only [sub_smul, smul_sub, one_smul, add_sub, add_comm]
<<<<<<< HEAD
  using hs.comb_mem_interior hy hx ht.1 (sub_nonneg.mpr ht.2) (add_sub_cancel'_right _ _)
=======
  using hs.combo_mem_interior hy hx ht.1 (sub_nonneg.mpr ht.2) (add_sub_cancel'_right _ _)
>>>>>>> fc0c9cae

/-- If `x ∈ s` and `x + y ∈ interior s`, then `x + t y ∈ interior s` for `t ∈ (0, 1]`. -/
lemma convex.add_smul_mem_interior {s : set E} (hs : convex ℝ s)
  {x y : E} (hx : x ∈ s) (hy : x + y ∈ interior s) {t : ℝ} (ht : t ∈ Ioc (0 : ℝ) 1) :
  x + t • y ∈ interior s :=
by { convert hs.add_smul_sub_mem_interior hx hy ht, abel }

/-- In a topological vector space, the interior of a convex set is convex. -/
lemma convex.interior {s : set E} (hs : convex ℝ s) : convex ℝ (interior s) :=
convex_iff_open_segment_subset.mpr $ λ x y hx hy,
  hs.open_segment_subset_interior hx (interior_subset hy)

/-- In a topological vector space, the closure of a convex set is convex. -/
lemma convex.closure {s : set E} (hs : convex ℝ s) : convex ℝ (closure s) :=
λ x y hx hy a b ha hb hab,
let f : E → E → E := λ x' y', a • x' + b • y' in
have hf : continuous (λ p : E × E, f p.1 p.2), from
  (continuous_const.smul continuous_fst).add (continuous_const.smul continuous_snd),
show f x y ∈ closure s, from
  mem_closure_of_continuous2 hf hx hy (λ x' hx' y' hy', subset_closure
  (hs hx' hy' ha hb hab))

/-- Convex hull of a finite set is compact. -/
lemma set.finite.compact_convex_hull {s : set E} (hs : finite s) :
  is_compact (convex_hull ℝ s) :=
begin
  rw [hs.convex_hull_eq_image],
  apply (compact_std_simplex _).image,
  haveI := hs.fintype,
  apply linear_map.continuous_on_pi
end

/-- Convex hull of a finite set is closed. -/
lemma set.finite.is_closed_convex_hull [t2_space E] {s : set E} (hs : finite s) :
  is_closed (convex_hull ℝ s) :=
hs.compact_convex_hull.is_closed

open affine_map

/-- If we dilate a convex set about a point in its interior by a scale `t > 1`, the interior of
the result contains the original set.

TODO Generalise this from convex sets to sets that are balanced / star-shaped about `x`. -/
lemma convex.subset_interior_image_homothety_of_one_lt
  {s : set E} (hs : convex ℝ s) {x : E} (hx : x ∈ interior s) (t : ℝ) (ht : 1 < t) :
  s ⊆ interior (image (homothety x t) s) :=
begin
  intros y hy,
  let I := { z | ∃ (u : ℝ), u ∈ Ioc (0 : ℝ) 1 ∧ z = y + u • (x - y) },
  have hI : I ⊆ interior s,
  { rintros z ⟨u, hu, rfl⟩, exact hs.add_smul_sub_mem_interior hy hx hu, },
  let z := homothety x t⁻¹ y,
  have hz₁ : z ∈ interior s,
  { suffices : z ∈ I, { exact hI this, },
    use 1 - t⁻¹,
    split,
    { simp only [mem_Ioc, sub_le_self_iff, inv_nonneg, sub_pos, inv_lt_one ht, true_and],
      linarith, },
    { simp only [z, homothety_apply, sub_smul, smul_sub, vsub_eq_sub, vadd_eq_add, one_smul],
      abel, }, },
  have ht' : t ≠ 0, { linarith, },
  have hz₂ : y = homothety x t z, { simp [z, ht', homothety_apply, smul_smul], },
  rw hz₂,
  rw mem_interior at hz₁ ⊢,
  obtain ⟨U, hU₁, hU₂, hU₃⟩ := hz₁,
  exact ⟨image (homothety x t) U,
         image_subset ⇑(homothety x t) hU₁,
         homothety_is_open_map x t ht' U hU₂,
         mem_image_of_mem ⇑(homothety x t) hU₃⟩,
end

lemma convex.is_path_connected {s : set E} (hconv : convex ℝ s) (hne : s.nonempty) :
  is_path_connected s :=
begin
  refine is_path_connected_iff.mpr ⟨hne, _⟩,
  intros x x_in y y_in,
  have H := hconv.segment_subset x_in y_in,
  rw segment_eq_image_line_map at H,
  exact joined_in.of_line affine_map.line_map_continuous.continuous_on (line_map_apply_zero _ _)
    (line_map_apply_one _ _) H
end

@[priority 100]
instance topological_add_group.path_connected : path_connected_space E :=
path_connected_space_iff_univ.mpr $ convex_univ.is_path_connected ⟨(0 : E), trivial⟩

end has_continuous_smul

/-! ### Normed vector space -/

section normed_space
variables [normed_group E] [normed_space ℝ E]

lemma convex_on_dist (z : E) (s : set E) (hs : convex ℝ s) :
  convex_on ℝ s (λz', dist z' z) :=
and.intro hs $
assume x y hx hy a b ha hb hab,
calc
  dist (a • x + b • y) z = ∥ (a • x + b • y) - (a + b) • z ∥ :
    by rw [hab, one_smul, normed_group.dist_eq]
  ... = ∥a • (x - z) + b • (y - z)∥ :
    by rw [add_smul, smul_sub, smul_sub, sub_eq_add_neg, sub_eq_add_neg, sub_eq_add_neg, neg_add,
           ←add_assoc, add_assoc (a • x), add_comm (b • y)]; simp only [add_assoc]
  ... ≤ ∥a • (x - z)∥ + ∥b • (y - z)∥ :
    norm_add_le (a • (x - z)) (b • (y - z))
  ... = a * dist x z + b * dist y z :
    by simp [norm_smul, normed_group.dist_eq, real.norm_eq_abs, abs_of_nonneg ha, abs_of_nonneg hb]

lemma convex_ball (a : E) (r : ℝ) : convex ℝ (metric.ball a r) :=
by simpa only [metric.ball, sep_univ] using (convex_on_dist a _ convex_univ).convex_lt r

lemma convex_closed_ball (a : E) (r : ℝ) : convex ℝ (metric.closed_ball a r) :=
by simpa only [metric.closed_ball, sep_univ] using (convex_on_dist a _ convex_univ).convex_le r

/-- Given a point `x` in the convex hull of `s` and a point `y`, there exists a point
of `s` at distance at least `dist x y` from `y`. -/
lemma convex_hull_exists_dist_ge {s : set E} {x : E} (hx : x ∈ convex_hull ℝ s) (y : E) :
  ∃ x' ∈ s, dist x y ≤ dist x' y :=
(convex_on_dist y _ (convex_convex_hull ℝ _)).exists_ge_of_mem_convex_hull hx

/-- Given a point `x` in the convex hull of `s` and a point `y` in the convex hull of `t`,
there exist points `x' ∈ s` and `y' ∈ t` at distance at least `dist x y`. -/
lemma convex_hull_exists_dist_ge2 {s t : set E} {x y : E}
  (hx : x ∈ convex_hull ℝ s) (hy : y ∈ convex_hull ℝ t) :
  ∃ (x' ∈ s) (y' ∈ t), dist x y ≤ dist x' y' :=
begin
  rcases convex_hull_exists_dist_ge hx y with ⟨x', hx', Hx'⟩,
  rcases convex_hull_exists_dist_ge hy x' with ⟨y', hy', Hy'⟩,
  use [x', hx', y', hy'],
  exact le_trans Hx' (dist_comm y x' ▸ dist_comm y' x' ▸ Hy')
end

/-- Emetric diameter of the convex hull of a set `s` equals the emetric diameter of `s. -/
@[simp] lemma convex_hull_ediam (s : set E) :
  emetric.diam (convex_hull ℝ s) = emetric.diam s :=
begin
  refine (emetric.diam_le $ λ x hx y hy, _).antisymm (emetric.diam_mono $ subset_convex_hull ℝ s),
  rcases convex_hull_exists_dist_ge2 hx hy with ⟨x', hx', y', hy', H⟩,
  rw edist_dist,
  apply le_trans (ennreal.of_real_le_of_real H),
  rw ← edist_dist,
  exact emetric.edist_le_diam_of_mem hx' hy'
end

/-- Diameter of the convex hull of a set `s` equals the emetric diameter of `s. -/
@[simp] lemma convex_hull_diam (s : set E) :
  metric.diam (convex_hull ℝ s) = metric.diam s :=
by simp only [metric.diam, convex_hull_ediam]

/-- Convex hull of `s` is bounded if and only if `s` is bounded. -/
@[simp] lemma bounded_convex_hull {s : set E} :
  metric.bounded (convex_hull ℝ s) ↔ metric.bounded s :=
by simp only [metric.bounded_iff_ediam_ne_top, convex_hull_ediam]

@[priority 100]
instance normed_space.loc_path_connected : loc_path_connected_space E :=
loc_path_connected_of_bases (λ x, metric.nhds_basis_ball)
  (λ x r r_pos, (convex_ball x r).is_path_connected $ by simp [r_pos])

end normed_space<|MERGE_RESOLUTION|>--- conflicted
+++ resolved
@@ -79,50 +79,29 @@
 variables [add_comm_group E] [module ℝ E] [topological_space E]
   [topological_add_group E] [has_continuous_smul ℝ E]
 
-<<<<<<< HEAD
-lemma convex.comb_interior_subset_interior {s : set E} (hs : convex ℝ s) {a b : ℝ}
-=======
 lemma convex.combo_interior_subset_interior {s : set E} (hs : convex ℝ s) {a b : ℝ}
->>>>>>> fc0c9cae
   (ha : 0 < a) (hb : 0 ≤ b) (hab : a + b = 1) :
   a • interior s + b • s ⊆ interior s :=
 interior_smul₀ ha.ne' s ▸
   calc interior (a • s) + b • s ⊆ interior (a • s + b • s) : subset_interior_add_left
-<<<<<<< HEAD
-  ... ⊆ interior s : interior_mono $ hs.set_comb_subset ha.le hb hab
-
-lemma convex.comb_mem_interior {s : set E} (hs : convex ℝ s) {x y : E} (hx : x ∈ interior s)
-  (hy : y ∈ s) {a b : ℝ} (ha : 0 < a) (hb : 0 ≤ b) (hab : a + b = 1) :
-  a • x + b • y ∈ interior s :=
-hs.comb_interior_subset_interior ha hb hab $
-=======
   ... ⊆ interior s : interior_mono $ hs.set_combo_subset ha.le hb hab
 
 lemma convex.combo_mem_interior {s : set E} (hs : convex ℝ s) {x y : E} (hx : x ∈ interior s)
   (hy : y ∈ s) {a b : ℝ} (ha : 0 < a) (hb : 0 ≤ b) (hab : a + b = 1) :
   a • x + b • y ∈ interior s :=
 hs.combo_interior_subset_interior ha hb hab $
->>>>>>> fc0c9cae
   add_mem_add (smul_mem_smul_set hx) (smul_mem_smul_set hy)
 
 lemma convex.open_segment_subset_interior {s : set E} (hs : convex ℝ s) {x y : E}
   (hx : x ∈ interior s) (hy : y ∈ s) : open_segment ℝ x y ⊆ interior s :=
-<<<<<<< HEAD
-by { rintro _ ⟨a, b, ha, hb, hab, rfl⟩, exact hs.comb_mem_interior hx hy ha hb.le hab }
-=======
 by { rintro _ ⟨a, b, ha, hb, hab, rfl⟩, exact hs.combo_mem_interior hx hy ha hb.le hab }
->>>>>>> fc0c9cae
 
 /-- If `x ∈ s` and `y ∈ interior s`, then the segment `(x, y]` is included in `interior s`. -/
 lemma convex.add_smul_sub_mem_interior {s : set E} (hs : convex ℝ s)
   {x y : E} (hx : x ∈ s) (hy : y ∈ interior s) {t : ℝ} (ht : t ∈ Ioc (0 : ℝ) 1) :
   x + t • (y - x) ∈ interior s :=
 by simpa only [sub_smul, smul_sub, one_smul, add_sub, add_comm]
-<<<<<<< HEAD
-  using hs.comb_mem_interior hy hx ht.1 (sub_nonneg.mpr ht.2) (add_sub_cancel'_right _ _)
-=======
   using hs.combo_mem_interior hy hx ht.1 (sub_nonneg.mpr ht.2) (add_sub_cancel'_right _ _)
->>>>>>> fc0c9cae
 
 /-- If `x ∈ s` and `x + y ∈ interior s`, then `x + t y ∈ interior s` for `t ∈ (0, 1]`. -/
 lemma convex.add_smul_mem_interior {s : set E} (hs : convex ℝ s)
