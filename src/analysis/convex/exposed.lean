/-
Copyright (c) 2021 Yaël Dillies, Bhavik Mehta. All rights reserved.
Released under Apache 2.0 license as described in the file LICENSE.
Authors: Yaël Dillies, Bhavik Mehta
-/
import analysis.convex.extreme
import analysis.convex.function
import analysis.normed_space.ordered

/-!
# Exposed sets

This file defines exposed sets and exposed points for sets in a real vector space.

An exposed subset of `A` is a subset of `A` that is the set of all maximal points of a functional
(a continuous linear map `E → 𝕜`) over `A`. By convention, `∅` is an exposed subset of all sets.
This allows for better functioriality of the definition (the intersection of two exposed subsets is
exposed, faces of a polytope form a bounded lattice).
This is an analytic notion of "being on the side of". It is stronger than being extreme (see
`is_exposed.is_extreme`), but weaker (for exposed points) than being a vertex.

An exposed set of `A` is sometimes called a "face of `A`", but we decided to reserve this
terminology to the more specific notion of a face of a polytope (sometimes hopefully soon out
on mathlib!).

## Main declarations

* `is_exposed 𝕜 A B`: States that `B` is an exposed set of `A` (in the literature, `A` is often
  implicit).
* `is_exposed.is_extreme`: An exposed set is also extreme.

## References

See chapter 8 of [Barry Simon, *Convexity*][simon2011]

## TODO

Define intrinsic frontier/interior and prove the lemmas related to exposed sets and points.

Generalise to Locally Convex Topological Vector Spaces™

More not-yet-PRed stuff is available on the branch `sperner_again`.
-/

open_locale classical affine big_operators
open set

variables (𝕜 : Type*) {E : Type*} [normed_linear_ordered_field 𝕜] [normed_group E]
  [normed_space 𝕜 E] {l : E →L[𝕜] 𝕜} {A B C : set E} {X : finset E} {x : E}

/-- A set `B` is exposed with respect to `A` iff it maximizes some functional over `A` (and contains
all points maximizing it). Written `is_exposed 𝕜 A B`. -/
def is_exposed (A B : set E) : Prop :=
B.nonempty → ∃ l : E →L[𝕜] 𝕜, B = {x ∈ A | ∀ y ∈ A, l y ≤ l x}

variables {𝕜}

/-- A useful way to build exposed sets from intersecting `A` with halfspaces (modelled by an
inequality with a functional). -/
def continuous_linear_map.to_exposed (l : E →L[𝕜] 𝕜) (A : set E) : set E :=
{x ∈ A | ∀ y ∈ A, l y ≤ l x}

lemma continuous_linear_map.to_exposed.is_exposed : is_exposed 𝕜 A (l.to_exposed A) := λ h, ⟨l, rfl⟩

lemma is_exposed_empty : is_exposed 𝕜 A ∅ :=
λ ⟨x, hx⟩, by { exfalso, exact hx }

namespace is_exposed

protected lemma subset (hAB : is_exposed 𝕜 A B) : B ⊆ A :=
begin
  rintro x hx,
  obtain ⟨_, rfl⟩ := hAB ⟨x, hx⟩,
  exact hx.1,
end

@[refl] lemma refl (A : set E) : is_exposed 𝕜 A A :=
λ ⟨w, hw⟩, ⟨0, subset.antisymm (λ x hx, ⟨hx, λ y hy, by exact le_refl 0⟩) (λ x hx, hx.1)⟩

lemma antisymm (hB : is_exposed 𝕜 A B) (hA : is_exposed 𝕜 B A) :
  A = B :=
hA.subset.antisymm hB.subset

/- `is_exposed` is *not* transitive: Consider a (topologically) open cube with vertices
`A₀₀₀, ..., A₁₁₁` and add to it the triangle `A₀₀₀A₀₀₁A₀₁₀`. Then `A₀₀₁A₀₁₀` is an exposed subset
of `A₀₀₀A₀₀₁A₀₁₀` which is an exposed subset of the cube, but `A₀₀₁A₀₁₀` is not itself an exposed
subset of the cube. -/

protected lemma mono (hC : is_exposed 𝕜 A C) (hBA : B ⊆ A) (hCB : C ⊆ B) :
  is_exposed 𝕜 B C :=
begin
  rintro ⟨w, hw⟩,
  obtain ⟨l, rfl⟩ := hC ⟨w, hw⟩,
  exact ⟨l, subset.antisymm (λ x hx, ⟨hCB hx, λ y hy, hx.2 y (hBA hy)⟩)
    (λ x hx, ⟨hBA hx.1, λ y hy, (hw.2 y hy).trans (hx.2 w (hCB hw))⟩)⟩,
end

/-- If `B` is an exposed subset of `A`, then `B` is the intersection of `A` with some closed
halfspace. The converse is *not* true. It would require that the corresponding open halfspace
doesn't intersect `A`. -/
lemma eq_inter_halfspace (hAB : is_exposed 𝕜 A B) :
  ∃ l : E →L[𝕜] 𝕜, ∃ a, B = {x ∈ A | a ≤ l x} :=
begin
  obtain hB | hB := B.eq_empty_or_nonempty,
  { refine ⟨0, 1, _⟩,
    rw [hB, eq_comm, eq_empty_iff_forall_not_mem],
    rintro x ⟨-, h⟩,
    rw continuous_linear_map.zero_apply at h,
    linarith },
  obtain ⟨l, rfl⟩ := hAB hB,
  obtain ⟨w, hw⟩ := hB,
  exact ⟨l, l w, subset.antisymm (λ x hx, ⟨hx.1, hx.2 w hw.1⟩)
    (λ x hx, ⟨hx.1, λ y hy, (hw.2 y hy).trans hx.2⟩)⟩,
end

lemma inter (hB : is_exposed 𝕜 A B) (hC : is_exposed 𝕜 A C) :
  is_exposed 𝕜 A (B ∩ C) :=
begin
  rintro ⟨w, hwB, hwC⟩,
  obtain ⟨l₁, rfl⟩ := hB ⟨w, hwB⟩,
  obtain ⟨l₂, rfl⟩ := hC ⟨w, hwC⟩,
  refine ⟨l₁ + l₂, subset.antisymm _ _⟩,
  { rintro x ⟨⟨hxA, hxB⟩, ⟨-, hxC⟩⟩,
    exact ⟨hxA, λ z hz, add_le_add (hxB z hz) (hxC z hz)⟩ },
  rintro x ⟨hxA, hx⟩,
  refine ⟨⟨hxA, λ y hy, _⟩, hxA, λ y hy, _⟩,
  { exact (add_le_add_iff_right (l₂ x)).1 ((add_le_add (hwB.2 y hy) (hwC.2 x hxA)).trans
      (hx w hwB.1)) },
  { exact (add_le_add_iff_left (l₁ x)).1 (le_trans (add_le_add (hwB.2 x hxA) (hwC.2 y hy))
    (hx w hwB.1)) }
end

lemma sInter {F : finset (set E)} (hF : F.nonempty)
  (hAF : ∀ B ∈ F, is_exposed 𝕜 A B) :
  is_exposed 𝕜 A (⋂₀ F) :=
begin
  revert hF F,
  refine finset.induction _ _,
  { rintro h,
    exfalso,
    exact empty_not_nonempty h },
  rintro C F _ hF _ hCF,
  rw [finset.coe_insert, sInter_insert],
  obtain rfl | hFnemp := F.eq_empty_or_nonempty,
  { rw [finset.coe_empty, sInter_empty, inter_univ],
    exact hCF C (finset.mem_singleton_self C) },
  exact (hCF C (finset.mem_insert_self C F)).inter (hF hFnemp (λ B hB,
    hCF B(finset.mem_insert_of_mem hB))),
end

lemma inter_left (hC : is_exposed 𝕜 A C) (hCB : C ⊆ B) :
  is_exposed 𝕜 (A ∩ B) C :=
begin
  rintro ⟨w, hw⟩,
  obtain ⟨l, rfl⟩ := hC ⟨w, hw⟩,
  exact ⟨l, subset.antisymm (λ x hx, ⟨⟨hx.1, hCB hx⟩, λ y hy, hx.2 y hy.1⟩)
    (λ x ⟨⟨hxC, _⟩, hx⟩, ⟨hxC, λ y hy, (hw.2 y hy).trans (hx w ⟨hC.subset hw, hCB hw⟩)⟩)⟩,
end

lemma inter_right (hC : is_exposed 𝕜 B C) (hCA : C ⊆ A) :
  is_exposed 𝕜 (A ∩ B) C :=
begin
  rw inter_comm,
  exact hC.inter_left hCA,
end

protected lemma is_extreme (hAB : is_exposed 𝕜 A B) :
  is_extreme 𝕜 A B :=
begin
  refine ⟨hAB.subset, λ x₁ x₂ hx₁A hx₂A x hxB hx, _⟩,
  obtain ⟨l, rfl⟩ := hAB ⟨x, hxB⟩,
<<<<<<< HEAD
  have hl : convex_on ℝ univ l := l.to_linear_map.convex_on convex_univ,
=======
  have hl : convex_on 𝕜 univ l := l.to_linear_map.convex_on convex_univ,
>>>>>>> 73d490ae
  have hlx₁ := hxB.2 x₁ hx₁A,
  have hlx₂ := hxB.2 x₂ hx₂A,
  refine ⟨⟨hx₁A, λ y hy, _⟩, ⟨hx₂A, λ y hy, _⟩⟩,
  { rw hlx₁.antisymm (hl.le_left_of_right_le (mem_univ _) (mem_univ _) hx hlx₂),
    exact hxB.2 y hy },
  { rw hlx₂.antisymm (hl.le_right_of_left_le (mem_univ _) (mem_univ _) hx hlx₁),
    exact hxB.2 y hy }
end

protected lemma convex (hAB : is_exposed 𝕜 A B) (hA : convex 𝕜 A) :
  convex 𝕜 B :=
begin
  obtain rfl | hB := B.eq_empty_or_nonempty,
  { exact convex_empty },
  obtain ⟨l, rfl⟩ := hAB hB,
  exact λ x₁ x₂ hx₁ hx₂ a b ha hb hab, ⟨hA hx₁.1 hx₂.1 ha hb hab, λ y hy,
    ((l.to_linear_map.concave_on convex_univ).concave_ge _
    ⟨mem_univ _, hx₁.2 y hy⟩ ⟨mem_univ _, hx₂.2 y hy⟩ ha hb hab).2⟩,
end

lemma is_closed [normed_space ℝ E] (hAB : is_exposed ℝ A B) (hA : is_closed A) :
  is_closed B :=
begin
  obtain ⟨l, a, rfl⟩ := hAB.eq_inter_halfspace,
  exact hA.is_closed_le continuous_on_const l.continuous.continuous_on,
end

lemma is_compact [normed_space ℝ E] (hAB : is_exposed ℝ A B) (hA : is_compact A) :
  is_compact B :=
compact_of_is_closed_subset hA (hAB.is_closed hA.is_closed) hAB.subset

end is_exposed

variables (𝕜)

/-- A point is exposed with respect to `A` iff there exists an hyperplane whose intersection with
`A` is exactly that point. -/
def set.exposed_points (A : set E) :
  set E :=
{x ∈ A | ∃ l : E →L[𝕜] 𝕜, ∀ y ∈ A, l y ≤ l x ∧ (l x ≤ l y → y = x)}

variables {𝕜}

lemma exposed_point_def :
  x ∈ A.exposed_points 𝕜 ↔ x ∈ A ∧ ∃ l : E →L[𝕜] 𝕜, ∀ y ∈ A, l y ≤ l x ∧ (l x ≤ l y → y = x) :=
iff.rfl

lemma exposed_points_subset :
  A.exposed_points 𝕜 ⊆ A :=
λ x hx, hx.1

@[simp] lemma exposed_points_empty :
  (∅ : set E).exposed_points 𝕜 = ∅ :=
subset_empty_iff.1 exposed_points_subset

/-- Exposed points exactly correspond to exposed singletons. -/
lemma mem_exposed_points_iff_exposed_singleton :
  x ∈ A.exposed_points 𝕜 ↔ is_exposed 𝕜 A {x} :=
begin
  use λ ⟨hxA, l, hl⟩ h, ⟨l, eq.symm $ eq_singleton_iff_unique_mem.2 ⟨⟨hxA, λ y hy, (hl y hy).1⟩,
    λ z hz, (hl z hz.1).2 (hz.2 x hxA)⟩⟩,
  rintro h,
  obtain ⟨l, hl⟩ := h ⟨x, mem_singleton _⟩,
  rw [eq_comm, eq_singleton_iff_unique_mem] at hl,
  exact ⟨hl.1.1, l, λ y hy, ⟨hl.1.2 y hy, λ hxy, hl.2 y ⟨hy, λ z hz, (hl.1.2 z hz).trans hxy⟩⟩⟩,
end

lemma exposed_points_subset_extreme_points [normed_space ℝ E] :
  A.exposed_points ℝ ⊆ A.extreme_points ℝ :=
λ x hx, mem_extreme_points_iff_extreme_singleton.2
  (mem_exposed_points_iff_exposed_singleton.1 hx).is_extreme<|MERGE_RESOLUTION|>--- conflicted
+++ resolved
@@ -169,11 +169,7 @@
 begin
   refine ⟨hAB.subset, λ x₁ x₂ hx₁A hx₂A x hxB hx, _⟩,
   obtain ⟨l, rfl⟩ := hAB ⟨x, hxB⟩,
-<<<<<<< HEAD
-  have hl : convex_on ℝ univ l := l.to_linear_map.convex_on convex_univ,
-=======
   have hl : convex_on 𝕜 univ l := l.to_linear_map.convex_on convex_univ,
->>>>>>> 73d490ae
   have hlx₁ := hxB.2 x₁ hx₁A,
   have hlx₂ := hxB.2 x₂ hx₂A,
   refine ⟨⟨hx₁A, λ y hy, _⟩, ⟨hx₂A, λ y hy, _⟩⟩,
