--- conflicted
+++ resolved
@@ -80,7 +80,6 @@
   closed_ball 0 r + {x} = closed_ball x r :=
 by simp
 
-<<<<<<< HEAD
 @[simp] lemma add_ball (s : set E) (δ : ℝ) : s + ball 0 δ = thickening δ s :=
 begin
   rw thickening_eq_bUnion_ball,
@@ -93,7 +92,15 @@
 @[simp] lemma ball_add (s : set E) (δ : ℝ) : ball 0 δ + s = thickening δ s :=
 by rw [add_comm, add_ball]
 
-=======
+
+--TODO: Also true with one `closed_ball` and one `ball`
+@[simp] lemma ball_add_ball (a b : E) (ε δ : ℝ) : ball a ε + ball b δ = ball (a + b) (ε + δ) :=
+sorry
+
+@[simp] lemma closed_ball_add_closed_ball (a b : E) (ε δ : ℝ) :
+  closed_ball a ε + closed_ball b δ = closed_ball (a + b) (ε + δ) :=
+sorry
+
 lemma is_compact.cthickening_eq_add_closed_ball
   {s : set E} (hs : is_compact s) {r : ℝ} (hr : 0 ≤ r) :
   cthickening r s = s + closed_ball 0 r :=
@@ -104,5 +111,4 @@
     exists_and_distrib_left, mem_closed_ball_zero_iff, ← eq_sub_iff_add_eq', exists_eq_right],
 end
 
->>>>>>> 4ad74aed
 end semi_normed_group