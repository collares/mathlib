--- conflicted
+++ resolved
@@ -64,14 +64,10 @@
 instance {X Y : Scheme} : has_lift_t (X ⟶ Y)
   (X.to_SheafedSpace ⟶ Y.to_SheafedSpace) := (@@coe_to_lift $ @@coe_base coe_subtype)
 
-<<<<<<< HEAD
-@[simp] lemma id_base (X : Scheme) : (subtype.val (𝟙 X)).base = 𝟙 _ := rfl
-=======
 lemma id_val_base (X : Scheme) : (subtype.val (𝟙 X)).base = 𝟙 _ := rfl
 
 @[simp] lemma id_coe_base (X : Scheme) :
   (↑(𝟙 X) : X.to_SheafedSpace ⟶ X.to_SheafedSpace).base = 𝟙 _ := rfl
->>>>>>> 8fbc009a
 
 @[simp] lemma id_app {X : Scheme} (U : (opens X.carrier)ᵒᵖ) :
   (subtype.val (𝟙 X)).c.app U = X.presheaf.map
