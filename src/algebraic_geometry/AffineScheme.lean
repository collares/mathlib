--- conflicted
+++ resolved
@@ -328,11 +328,7 @@
 end
 
 lemma is_affine_open.is_localization_stalk_aux {X : Scheme} (U : opens X.carrier)
-<<<<<<< HEAD
-  [is_affine (X.restrict U.open_embedding)] [nonempty U] :
-=======
   [is_affine (X.restrict U.open_embedding)] :
->>>>>>> 8fbc009a
   (inv (Γ_Spec.adjunction.unit.app (X.restrict U.open_embedding))).1.c.app
     (op ((opens.map U.inclusion).obj U)) =
       X.presheaf.map (eq_to_hom $ by rw opens.inclusion_map_eq_top :
@@ -357,12 +353,7 @@
 
 lemma is_affine_open.is_localization_stalk {X : Scheme} {U : opens X.carrier}
   (hU : is_affine_open U) (x : U) :
-<<<<<<< HEAD
-  @is_localization (X.presheaf.obj $ op U) _ (hU.prime_ideal_of x).as_ideal.prime_compl
-    (X.presheaf.stalk x) _ _ :=
-=======
   is_localization.at_prime (X.presheaf.stalk x) (hU.prime_ideal_of x).as_ideal :=
->>>>>>> 8fbc009a
 begin
   haveI : is_affine _ := hU,
   haveI : nonempty U := ⟨x⟩,
