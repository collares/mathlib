--- conflicted
+++ resolved
@@ -7,9 +7,6 @@
 import category_theory.limits.cones
 import category_theory.reflects_isomorphisms
 
-<<<<<<< HEAD
---cache_file?
-=======
 /-!
 # Limits and colimits
 
@@ -64,7 +61,6 @@
 -/
 
 noncomputable theory
->>>>>>> 1f91d93b
 
 open category_theory category_theory.category category_theory.functor opposite
 
