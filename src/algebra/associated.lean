--- conflicted
+++ resolved
@@ -726,7 +726,6 @@
   quot.sound $ associated_of_dvd_dvd (dvd_of_mk_le_mk hab) (dvd_of_mk_le_mk hba))
   .. associates.preorder }
 
-<<<<<<< HEAD
 lemma associates.le_one_iff [comm_cancel_monoid_with_zero α]
   {p : associates α} : p ≤ 1 ↔ p = 1 :=
 by rw [← associates.bot_eq_one, le_bot_iff]
@@ -741,8 +740,6 @@
   le_top := assume a, ⟨0, (mul_zero a).symm⟩,
   .. associates.partial_order }
 
-=======
->>>>>>> b3538bfa
 instance : no_zero_divisors (associates α) :=
 ⟨λ x y,
   (quotient.induction_on₂ x y $ assume a b h,
