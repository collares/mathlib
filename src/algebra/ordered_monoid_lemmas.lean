/-
Copyright (c) 2016 Jeremy Avigad. All rights reserved.
Released under Apache 2.0 license as described in the file LICENSE.
Authors: Jeremy Avigad, Leonardo de Moura, Mario Carneiro, Johannes Hölzl, Damiano Testa
-/
<<<<<<< HEAD
import algebra.covariant_and_contravariant
import order.basic

/-!
# Ordered monoids

This file develops the basics of ordered monoids.

## Implementation details

Unfortunately, the number of `'` appended to lemmas in this file
may differ between the multiplicative and the additive version of a lemma.
The reason is that we did not want to change existing names in the library.

## Remark

No monoid is actually present in this file: all assumptions have been generalized to `has_mul` or
`mul_one_class`.

-/

-- TODO: If possible, uniformize lemma names, taking special care of `'`,
-- after the `ordered`-refactor is done.

variables {α : Type*}
section has_mul
variables [has_mul α]

section has_le
variables [has_le α]

@[simp, to_additive]
lemma mul_le_mul_iff_left [covariant_class α α (*) (≤)] [contravariant_class α α (*) (≤)]
  (a : α) {b c : α} :
  a * b ≤ a * c ↔ b ≤ c :=
rel_iff_cov α α (*) (≤) a

@[simp, to_additive]
lemma mul_le_mul_iff_right
  [covariant_class α α (function.swap (*)) (≤)] [contravariant_class α α (function.swap (*)) (≤)]
  (a : α) {b c : α} :
  b * a ≤ c * a ↔ b ≤ c :=
rel_iff_cov α α (function.swap (*)) (≤) a

/- The prime on this lemma is present only on the multiplicative version.  The unprimed version
is taken by the analogous lemma for semiring, with an extra non-negativity assumption. -/
@[to_additive add_le_add_left]
lemma mul_le_mul_left' [covariant_class α α (*) (≤)] {b c : α} (bc : b ≤ c) (a : α) :
  a * b ≤ a * c :=
covariant_class.covc _ bc

@[to_additive le_of_add_le_add_left]
lemma le_of_mul_le_mul_left' [contravariant_class α α (*) (≤)]
  {a b c : α} (bc : a * b ≤ a * c) :
  b ≤ c :=
contravariant_class.covtc _ bc

/- The prime on this lemma is present only on the multiplicative version.  The unprimed version
is taken by the analogous lemma for semiring, with an extra non-negativity assumption. -/
@[to_additive add_le_add_right]
lemma mul_le_mul_right' [covariant_class α α (function.swap (*)) (≤)]
  {b c : α} (bc : b ≤ c) (a : α) :
  b * a ≤ c * a :=
covariant_class.covc a bc

@[to_additive le_of_add_le_add_right]
lemma le_of_mul_le_mul_right' [contravariant_class α α (function.swap (*)) (≤)]
  {a b c : α} (bc : b * a ≤ c * a) :
  b ≤ c :=
contravariant_class.covtc a bc

end has_le

section has_lt
variables [has_lt α]

@[simp, to_additive]
lemma mul_lt_mul_iff_left [covariant_class α α (*) (<)] [contravariant_class α α (*) (<)]
  (a : α) {b c : α} :
  a * b < a * c ↔ b < c :=
rel_iff_cov α α (*) (<) a

@[simp, to_additive]
lemma mul_lt_mul_iff_right
  [covariant_class α α (function.swap (*)) (<)] [contravariant_class α α (function.swap (*)) (<)]
  (a : α) {b c : α} :
  b * a < c * a ↔ b < c :=
rel_iff_cov α α (function.swap (*)) (<) a

@[to_additive add_lt_add_left]
lemma mul_lt_mul_left' [covariant_class α α (*) (<)] {b c : α} (bc : b < c) (a : α) :
  a * b < a * c :=
covariant_class.covc _ bc

@[to_additive lt_of_add_lt_add_left]
lemma lt_of_mul_lt_mul_left' [contravariant_class α α (*) (<)]
  {a b c : α} (bc : a * b < a * c) :
  b < c :=
contravariant_class.covtc _ bc

@[to_additive add_lt_add_right]
lemma mul_lt_mul_right' [covariant_class α α (function.swap (*)) (<)]
  {b c : α} (bc : b < c) (a : α) :
  b * a < c * a :=
covariant_class.covc a bc

@[to_additive lt_of_add_lt_add_right]
lemma lt_of_mul_lt_mul_right' [contravariant_class α α (function.swap (*)) (<)]
  {a b c : α} (bc : b * a < c * a) :
  b < c :=
contravariant_class.covtc a bc

end has_lt

end has_mul

-- using one
section mul_one_class
variables [mul_one_class α]

section has_le
variables [has_le α]

@[simp, to_additive le_add_iff_nonneg_right]
lemma le_mul_iff_one_le_right'
  [covariant_class α α (*) (≤)] [contravariant_class α α (*) (≤)]
  (a : α) {b : α} : a ≤ a * b ↔ 1 ≤ b :=
iff.trans (by rw [mul_one]) (mul_le_mul_iff_left a)

=======

import algebra.covariant_and_contravariant
import order.basic

/-!
# Ordered monoids
This file develops the basics of ordered monoids.

## Implementation details
Unfortunately, the number of `'` appended to lemmas in this file
may differ between the multiplicative and the additive version of a lemma.
The reason is that we did not want to change existing names in the library.

## Remark
No monoid is actually present in this file: all assumptions have been generalized to `has_mul` or
`mul_one_class`.
-/

-- TODO: If possible, uniformize lemma names, taking special care of `'`,
-- after the `ordered`-refactor is done.

variables {α : Type*}
section has_mul
variables [has_mul α]

section has_le
variables [has_le α]

@[simp, to_additive]
lemma mul_le_mul_iff_left [covariant_class α α (*) (≤)] [contravariant_class α α (*) (≤)]
  (a : α) {b c : α} :
  a * b ≤ a * c ↔ b ≤ c :=
rel_iff_cov α α (*) (≤) a

@[simp, to_additive]
lemma mul_le_mul_iff_right
  [covariant_class α α (function.swap (*)) (≤)] [contravariant_class α α (function.swap (*)) (≤)]
  (a : α) {b c : α} :
  b * a ≤ c * a ↔ b ≤ c :=
rel_iff_cov α α (function.swap (*)) (≤) a

/- The prime on this lemma is present only on the multiplicative version.  The unprimed version
is taken by the analogous lemma for semiring, with an extra non-negativity assumption. -/
@[to_additive add_le_add_left]
lemma mul_le_mul_left' [covariant_class α α (*) (≤)] {b c : α} (bc : b ≤ c) (a : α) :
  a * b ≤ a * c :=
covariant_class.elim _ bc

@[to_additive le_of_add_le_add_left]
lemma le_of_mul_le_mul_left' [contravariant_class α α (*) (≤)]
  {a b c : α} (bc : a * b ≤ a * c) :
  b ≤ c :=
contravariant_class.elim _ bc

/- The prime on this lemma is present only on the multiplicative version.  The unprimed version
is taken by the analogous lemma for semiring, with an extra non-negativity assumption. -/
@[to_additive add_le_add_right]
lemma mul_le_mul_right' [covariant_class α α (function.swap (*)) (≤)]
  {b c : α} (bc : b ≤ c) (a : α) :
  b * a ≤ c * a :=
covariant_class.elim a bc

@[to_additive le_of_add_le_add_right]
lemma le_of_mul_le_mul_right' [contravariant_class α α (function.swap (*)) (≤)]
  {a b c : α} (bc : b * a ≤ c * a) :
  b ≤ c :=
contravariant_class.elim a bc

end has_le

section has_lt
variables [has_lt α]

@[simp, to_additive]
lemma mul_lt_mul_iff_left [covariant_class α α (*) (<)] [contravariant_class α α (*) (<)]
  (a : α) {b c : α} :
  a * b < a * c ↔ b < c :=
rel_iff_cov α α (*) (<) a

@[simp, to_additive]
lemma mul_lt_mul_iff_right
  [covariant_class α α (function.swap (*)) (<)] [contravariant_class α α (function.swap (*)) (<)]
  (a : α) {b c : α} :
  b * a < c * a ↔ b < c :=
rel_iff_cov α α (function.swap (*)) (<) a

@[to_additive add_lt_add_left]
lemma mul_lt_mul_left' [covariant_class α α (*) (<)] {b c : α} (bc : b < c) (a : α) :
  a * b < a * c :=
covariant_class.elim _ bc

@[to_additive lt_of_add_lt_add_left]
lemma lt_of_mul_lt_mul_left' [contravariant_class α α (*) (<)]
  {a b c : α} (bc : a * b < a * c) :
  b < c :=
contravariant_class.elim _ bc

@[to_additive add_lt_add_right]
lemma mul_lt_mul_right' [covariant_class α α (function.swap (*)) (<)]
  {b c : α} (bc : b < c) (a : α) :
  b * a < c * a :=
covariant_class.elim a bc

@[to_additive lt_of_add_lt_add_right]
lemma lt_of_mul_lt_mul_right' [contravariant_class α α (function.swap (*)) (<)]
  {a b c : α} (bc : b * a < c * a) :
  b < c :=
contravariant_class.elim a bc

end has_lt

end has_mul

-- using one
section mul_one_class
variables [mul_one_class α]

section has_le
variables [has_le α]

@[simp, to_additive le_add_iff_nonneg_right]
lemma le_mul_iff_one_le_right'
  [covariant_class α α (*) (≤)] [contravariant_class α α (*) (≤)]
  (a : α) {b : α} : a ≤ a * b ↔ 1 ≤ b :=
iff.trans (by rw [mul_one]) (mul_le_mul_iff_left a)

>>>>>>> 6ba98dda
@[simp, to_additive add_le_iff_nonpos_right]
lemma mul_le_iff_le_one_right'
  [covariant_class α α (*) (≤)] [contravariant_class α α (*) (≤)]
  (a : α) {b : α} :
  a * b ≤ a ↔ b ≤ 1 :=
iff.trans (by rw [mul_one]) (mul_le_mul_iff_left a)

@[simp, to_additive le_add_iff_nonneg_left]
lemma le_mul_iff_one_le_left'
  [covariant_class α α (function.swap (*)) (≤)] [contravariant_class α α (function.swap (*)) (≤)]
  (a : α) {b : α} :
  a ≤ b * a ↔ 1 ≤ b :=
iff.trans (by rw one_mul) (mul_le_mul_iff_right a)
<<<<<<< HEAD

@[simp, to_additive add_le_iff_nonpos_left]
lemma mul_le_iff_le_one_left'
  [covariant_class α α (function.swap (*)) (≤)] [contravariant_class α α (function.swap (*)) (≤)]
  {a b : α} :
  a * b ≤ b ↔ a ≤ 1 :=
iff.trans (by rw one_mul) (mul_le_mul_iff_right b)

end has_le

section has_lt
variable [has_lt α]

@[to_additive lt_add_of_pos_right]
lemma lt_mul_of_one_lt_right'
  [covariant_class α α (*) (<)]
  (a : α) {b : α} (h : 1 < b) : a < a * b :=
calc a = a * 1 : (mul_one _).symm
   ... < a * b : mul_lt_mul_left' h a

@[simp, to_additive lt_add_iff_pos_right]
lemma lt_mul_iff_one_lt_right'
  [covariant_class α α (*) (<)] [contravariant_class α α (*) (<)]
  (a : α) {b : α} :
  a < a * b ↔ 1 < b :=
iff.trans (by rw mul_one) (mul_lt_mul_iff_left a)

@[simp, to_additive add_lt_iff_neg_left]
lemma mul_lt_iff_lt_one_left'
  [covariant_class α α (*) (<)] [contravariant_class α α (*) (<)] {a b : α} :
  a * b < a ↔ b < 1 :=
iff.trans (by rw mul_one) (mul_lt_mul_iff_left a)

@[simp, to_additive lt_add_iff_pos_left]
lemma lt_mul_iff_one_lt_left'
  [covariant_class α α (function.swap (*)) (<)] [contravariant_class α α (function.swap (*)) (<)]
  (a : α) {b : α} : a < b * a ↔ 1 < b :=
iff.trans (by rw one_mul) (mul_lt_mul_iff_right a)

@[simp, to_additive add_lt_iff_neg_right]
lemma mul_lt_iff_lt_one_right'
  [covariant_class α α (function.swap (*)) (<)] [contravariant_class α α (function.swap (*)) (<)]
  {a : α} (b : α) :
  a * b < b ↔ a < 1 :=
iff.trans (by rw one_mul) (mul_lt_mul_iff_right b)

end has_lt

=======

@[simp, to_additive add_le_iff_nonpos_left]
lemma mul_le_iff_le_one_left'
  [covariant_class α α (function.swap (*)) (≤)] [contravariant_class α α (function.swap (*)) (≤)]
  {a b : α} :
  a * b ≤ b ↔ a ≤ 1 :=
iff.trans (by rw one_mul) (mul_le_mul_iff_right b)

end has_le

section has_lt
variable [has_lt α]

@[to_additive lt_add_of_pos_right]
lemma lt_mul_of_one_lt_right'
  [covariant_class α α (*) (<)]
  (a : α) {b : α} (h : 1 < b) : a < a * b :=
calc a = a * 1 : (mul_one _).symm
   ... < a * b : mul_lt_mul_left' h a

@[simp, to_additive lt_add_iff_pos_right]
lemma lt_mul_iff_one_lt_right'
  [covariant_class α α (*) (<)] [contravariant_class α α (*) (<)]
  (a : α) {b : α} :
  a < a * b ↔ 1 < b :=
iff.trans (by rw mul_one) (mul_lt_mul_iff_left a)

@[simp, to_additive add_lt_iff_neg_left]
lemma mul_lt_iff_lt_one_left'
  [covariant_class α α (*) (<)] [contravariant_class α α (*) (<)] {a b : α} :
  a * b < a ↔ b < 1 :=
iff.trans (by rw mul_one) (mul_lt_mul_iff_left a)

@[simp, to_additive lt_add_iff_pos_left]
lemma lt_mul_iff_one_lt_left'
  [covariant_class α α (function.swap (*)) (<)] [contravariant_class α α (function.swap (*)) (<)]
  (a : α) {b : α} : a < b * a ↔ 1 < b :=
iff.trans (by rw one_mul) (mul_lt_mul_iff_right a)

@[simp, to_additive add_lt_iff_neg_right]
lemma mul_lt_iff_lt_one_right'
  [covariant_class α α (function.swap (*)) (<)] [contravariant_class α α (function.swap (*)) (<)]
  {a : α} (b : α) :
  a * b < b ↔ a < 1 :=
iff.trans (by rw one_mul) (mul_lt_mul_iff_right b)

end has_lt

>>>>>>> 6ba98dda
section preorder
variable [preorder α]

@[to_additive]
lemma mul_le_of_le_of_le_one [covariant_class α α (*) (≤)]
  {a b c : α} (hbc : b ≤ c) (ha : a ≤ 1) : b * a ≤ c :=
calc  b * a ≤ b * 1 : mul_le_mul_left' ha b
        ... = b     : mul_one b
        ... ≤ c     : hbc

alias mul_le_of_le_of_le_one ← mul_le_one'
attribute [to_additive add_nonpos] mul_le_one'

@[to_additive]
lemma lt_mul_of_lt_of_one_le [covariant_class α α (*) (≤)]
  {a b c : α} (hbc : b < c) (ha : 1 ≤ a) : b < c * a :=
calc  b < c     : hbc
    ... = c * 1 : (mul_one c).symm
    ... ≤ c * a : mul_le_mul_left' ha c

@[to_additive]
lemma mul_lt_of_lt_of_le_one [covariant_class α α (*) (≤)]
  {a b c : α} (hbc : b < c) (ha : a ≤ 1)  : b * a < c :=
calc  b * a ≤ b * 1 : mul_le_mul_left' ha b
        ... = b     : mul_one b
        ... < c     : hbc

@[to_additive]
lemma lt_mul_of_le_of_one_lt [covariant_class α α (*) (<)]
  {a b c : α} (hbc : b ≤ c) (ha : 1 < a) : b < c * a :=
calc  b ≤ c     : hbc
    ... = c * 1 : (mul_one c).symm
    ... < c * a : mul_lt_mul_left' ha c

@[to_additive]
lemma mul_lt_of_le_one_of_lt [covariant_class α α (function.swap (*)) (≤)]
  {a b c : α} (ha : a ≤ 1) (hb : b < c) : a * b < c :=
calc  a * b ≤ 1 * b : mul_le_mul_right' ha b
        ... = b     : one_mul b
        ... < c     : hb

@[to_additive]
lemma mul_le_of_le_one_of_le [covariant_class α α (function.swap (*)) (≤)]
  {a b c : α} (ha : a ≤ 1) (hbc : b ≤ c) :
  a * b ≤ c :=
calc  a * b ≤ 1 * b : mul_le_mul_right' ha b
        ... = b     : one_mul b
        ... ≤ c     : hbc

@[to_additive]
lemma le_mul_of_one_le_of_le [covariant_class α α (function.swap (*)) (≤)]
  {a b c: α} (ha : 1 ≤ a) (hbc : b ≤ c) : b ≤ a * c :=
calc  b ≤ c     : hbc
    ... = 1 * c : (one_mul c).symm
    ... ≤ a * c : mul_le_mul_right' ha c

/--
Assume monotonicity on the `left`. The lemma assuming `right` is `right.mul_lt_one`. -/
@[to_additive]
lemma left.mul_lt_one [covariant_class α α (*) (<)]
  {a b : α} (ha : a < 1) (hb : b < 1) : a * b < 1 :=
calc  a * b < a * 1 : mul_lt_mul_left' hb a
        ... = a     : mul_one a
        ... < 1     : ha

/--
Assume monotonicity on the `right`. The lemma assuming `left` is `left.mul_lt_one`. -/
@[to_additive]
lemma right.mul_lt_one [covariant_class α α (function.swap (*)) (<)]
  {a b : α} (ha : a < 1) (hb : b < 1) : a * b < 1 :=
calc  a * b < 1 * b : mul_lt_mul_right' ha b
        ... = b     : one_mul b
        ... < 1     : hb

@[to_additive]
lemma mul_lt_of_le_of_lt_one
  [covariant_class α α (*) (<)] [covariant_class α α (function.swap (*)) (≤)]
  {a b c: α} (hbc : b ≤ c) (ha : a < 1) : b * a < c :=
calc  b * a ≤ c * a : mul_le_mul_right' hbc a
        ... < c * 1 : mul_lt_mul_left' ha c
        ... = c     : mul_one c

@[to_additive]
lemma mul_lt_of_lt_one_of_le [covariant_class α α (function.swap (*)) (<)]
  {a b c : α} (ha : a < 1) (hbc : b ≤ c) : a * b < c :=
calc  a * b < 1 * b : mul_lt_mul_right' ha b
        ... = b     : one_mul b
        ... ≤ c     : hbc

@[to_additive]
lemma lt_mul_of_one_lt_of_le [covariant_class α α (function.swap (*)) (<)]
  {a b c : α} (ha : 1 < a) (hbc : b ≤ c) : b < a * c :=
calc  b ≤ c     : hbc
    ... = 1 * c : (one_mul c).symm
    ... < a * c : mul_lt_mul_right' ha c

/-- Assumes left covariance. -/
@[to_additive]
lemma le_mul_of_le_of_le_one [covariant_class α α (*) (≤)]
  {a b c : α} (ha : c ≤ a) (hb : 1 ≤ b) : c ≤ a * b :=
calc  c ≤ a     : ha
    ... = a * 1 : (mul_one a).symm
    ... ≤ a * b : mul_le_mul_left' hb a

/-  This lemma is present to mimick the name of an existing one. -/
@[to_additive add_nonneg]
lemma one_le_mul [covariant_class α α (*) (≤)]
  {a b : α} (ha : 1 ≤ a) (hb : 1 ≤ b) : 1 ≤ a * b :=
le_mul_of_le_of_le_one ha hb

/-- Assumes left covariance. -/
@[to_additive]
lemma lt_mul_of_lt_of_one_lt [covariant_class α α (*) (<)]
  {a b c : α} (ha : c < a) (hb : 1 < b) : c < a * b :=
calc  c < a     : ha
    ... = a * 1 : (mul_one _).symm
    ... < a * b : mul_lt_mul_left' hb a

/-- Assumes left covariance. -/
@[to_additive]
lemma left.mul_lt_one_of_lt_of_lt_one [covariant_class α α (*) (<)]
  {a b c : α} (ha : a < c) (hb : b < 1) : a * b < c :=
calc  a * b < a * 1 : mul_lt_mul_left' hb a
        ... = a     : mul_one a
        ... < c     : ha

/-- Assumes right covariance. -/
@[to_additive]
lemma right.mul_lt_one_of_lt_of_lt_one [covariant_class α α (function.swap (*)) (<)]
  {a b c : α} (ha : a < 1) (hb : b < c) : a * b < c :=
calc  a * b < 1 * b : mul_lt_mul_right' ha b
        ... = b     : one_mul b
        ... < c     : hb

/-- Assumes right covariance. -/
@[to_additive left.add_nonneg]
lemma right.one_le_mul [covariant_class α α (function.swap (*)) (≤)]
  {a b : α} (ha : 1 ≤ a) (hb : 1 ≤ b) : 1 ≤ a * b :=
calc  1 ≤ b     : hb
    ... = 1 * b : (one_mul b).symm
    ... ≤ a * b : mul_le_mul_right' ha b

/-- Assumes right covariance. -/
@[to_additive right.pos_add]
lemma right.one_lt_mul [covariant_class α α (function.swap (*)) (<)]
  {b : α} (hb : 1 < b) {a: α} (ha : 1 < a) : 1 < a * b :=
calc  1 < b     : hb
    ... = 1 * b : (one_mul _).symm
    ... < a * b : mul_lt_mul_right' ha b

end preorder


@[to_additive le_add_of_nonneg_right]
lemma le_mul_of_one_le_right' [has_le α] [covariant_class α α (*) (≤)] {a b : α} (h : 1 ≤ b) :
  a ≤ a * b :=
calc  a = a * 1  : (mul_one _).symm
    ... ≤ a * b  : mul_le_mul_left' h a

@[to_additive add_le_of_nonpos_right]
lemma mul_le_of_le_one_right' [has_le α] [covariant_class α α (*) (≤)] {a b : α} (h : b ≤ 1) :
  a * b ≤ a :=
calc  a * b ≤ a * 1 : mul_le_mul_left' h a
        ... = a     : mul_one a

end mul_one_class

/- This is not instance, since we want to have an instance from `left_cancel_semigroup`s
to the appropriate `covariant_class`. -/
/--  A semigroup with a partial order and satisfying `left_cancel_semigroup`
(i.e. `a * c < b * c → a < b`) is a `left_cancel semigroup`. -/
@[to_additive
"An additive semigroup with a partial order and satisfying `left_cancel_add_semigroup`
(i.e. `c + a < c + b → a < b`) is a `left_cancel add_semigroup`."]
def contravariant.to_left_cancel_semigroup [semigroup α] [partial_order α]
  [contravariant_class α α ((*) : α → α → α) (≤)] :
  left_cancel_semigroup α :=
{ mul_left_cancel := λ a b c bc,
    (le_of_mul_le_mul_left' bc.le).antisymm (le_of_mul_le_mul_left' bc.ge),
  ..‹semigroup α› }

/- This is not instance, since we want to have an instance from `right_cancel_semigroup`s
to the appropriate `covariant_class`. -/
/--  A semigroup with a partial order and satisfying `right_cancel_semigroup`
(i.e. `a * c < b * c → a < b`) is a `right_cancel semigroup`. -/
@[to_additive
"An additive semigroup with a partial order and satisfying `right_cancel_add_semigroup`
(`a + c < b + c → a < b`) is a `right_cancel add_semigroup`."]
def contravariant.to_right_cancel_semigroup [semigroup α] [partial_order α]
  [contravariant_class α α (function.swap (*) : α → α → α) (≤)] :
  right_cancel_semigroup α :=
{ mul_right_cancel := λ a b c bc,
    le_antisymm (le_of_mul_le_mul_right' bc.le) (le_of_mul_le_mul_right' bc.ge)
  ..‹semigroup α› }

variables {a b c d : α}

section left
variables [preorder α]

section has_mul
variables [has_mul α]

@[to_additive]
lemma mul_lt_mul_of_lt_of_lt
  [covariant_class α α (*) (<)] [covariant_class α α (function.swap (*)) (<)]
  (h₁ : a < b) (h₂ : c < d) : a * c < b * d :=
calc  a * c < a * d : mul_lt_mul_left' h₂ a
        ... < b * d : mul_lt_mul_right' h₁ d

section contravariant_mul_lt_left_le_right
variables [covariant_class α α (*) (<)] [covariant_class α α (function.swap (*)) (≤)]

@[to_additive]
lemma mul_lt_mul_of_le_of_lt
  (h₁ : a ≤ b) (h₂ : c < d) : a * c < b * d :=
(mul_le_mul_right' h₁ _).trans_lt (mul_lt_mul_left' h₂ b)

@[to_additive add_lt_add]
lemma mul_lt_mul''' (h₁ : a < b) (h₂ : c < d) : a * c < b * d :=
mul_lt_mul_of_le_of_lt h₁.le h₂

end contravariant_mul_lt_left_le_right

variable [covariant_class α α (*) (≤)]

@[to_additive]
lemma mul_lt_of_mul_lt_left (h : a * b < c) (hle : d ≤ b) :
  a * d < c :=
(mul_le_mul_left' hle a).trans_lt h

@[to_additive]
lemma mul_le_of_mul_le_left (h : a * b ≤ c) (hle : d ≤ b) :
  a * d ≤ c :=
@act_rel_of_rel_of_act_rel _ _ _ (≤) _ ⟨λ _ _ _, le_trans⟩ a _ _ _ hle h

@[to_additive]
lemma lt_mul_of_lt_mul_left (h : a < b * c) (hle : c ≤ d) :
  a < b * d :=
h.trans_le (mul_le_mul_left' hle b)

@[to_additive]
lemma le_mul_of_le_mul_left (h : a ≤ b * c) (hle : c ≤ d) :
  a ≤ b * d :=
@rel_act_of_rel_of_rel_act _ _ _ (≤) _ ⟨λ _ _ _, le_trans⟩ b _ _ _ hle h

@[to_additive]
lemma mul_lt_mul_of_lt_of_le [covariant_class α α (function.swap (*)) (<)]
  (h₁ : a < b) (h₂ : c ≤ d) : a * c < b * d :=
(mul_le_mul_left' h₂ _).trans_lt (mul_lt_mul_right' h₁ d)

end has_mul

/-!  Here we start using properties of one, on the left. -/
section mul_one_class
variables [mul_one_class α] [covariant_class α α (*) (≤)]

@[to_additive]
lemma lt_of_mul_lt_of_one_le_left (h : a * b < c) (hle : 1 ≤ b) : a < c :=
(le_mul_of_one_le_right' hle).trans_lt h

@[to_additive]
lemma le_of_mul_le_of_one_le_left (h : a * b ≤ c) (hle : 1 ≤ b) : a ≤ c :=
(le_mul_of_one_le_right' hle).trans h

@[to_additive]
lemma lt_of_lt_mul_of_le_one_left (h : a < b * c) (hle : c ≤ 1) : a < b :=
h.trans_le (mul_le_of_le_one_right' hle)

@[to_additive]
lemma le_of_le_mul_of_le_one_left (h : a ≤ b * c) (hle : c ≤ 1) : a ≤ b :=
h.trans (mul_le_of_le_one_right' hle)

end mul_one_class

end left

section right

section preorder
variables [preorder α]

section has_mul
variables [has_mul α]

variable [covariant_class α α (function.swap (*)) (≤)]

@[to_additive]
lemma mul_lt_of_mul_lt_right (h : a * b < c) (hle : d ≤ a) :
  d * b < c :=
(mul_le_mul_right' hle b).trans_lt h

@[to_additive]
lemma mul_le_of_mul_le_right (h : a * b ≤ c) (hle : d ≤ a) :
  d * b ≤ c :=
(mul_le_mul_right' hle b).trans h

@[to_additive]
lemma lt_mul_of_lt_mul_right (h : a < b * c) (hle : b ≤ d) :
  a < d * c :=
h.trans_le (mul_le_mul_right' hle c)

@[to_additive]
lemma le_mul_of_le_mul_right (h : a ≤ b * c) (hle : b ≤ d) :
  a ≤ d * c :=
h.trans (mul_le_mul_right' hle c)

variable [covariant_class α α (*) (≤)]

@[to_additive add_le_add]
lemma mul_le_mul' (h₁ : a ≤ b) (h₂ : c ≤ d) : a * c ≤ b * d :=
(mul_le_mul_left' h₂ _).trans (mul_le_mul_right' h₁ d)

@[to_additive]
lemma mul_le_mul_three {e f : α} (h₁ : a ≤ d) (h₂ : b ≤ e) (h₃ : c ≤ f) :
  a * b * c ≤ d * e * f :=
mul_le_mul' (mul_le_mul' h₁ h₂) h₃

end has_mul

/-!  Here we start using properties of one, on the right. -/
section mul_one_class
variables [mul_one_class α]

section le_right
variable [covariant_class α α (function.swap (*)) (≤)]

@[to_additive le_add_of_nonneg_left]
lemma le_mul_of_one_le_left' (h : 1 ≤ b) : a ≤ b * a :=
calc  a = 1 * a : (one_mul a).symm
    ... ≤ b * a : mul_le_mul_right' h a

@[to_additive add_le_of_nonpos_left]
lemma mul_le_of_le_one_left' (h : b ≤ 1) : b * a ≤ a :=
calc  b * a ≤ 1 * a : mul_le_mul_right' h a
        ... = a     : one_mul a

@[to_additive]
lemma lt_of_mul_lt_of_one_le_right (h : a * b < c) (hle : 1 ≤ a) : b < c :=
(le_mul_of_one_le_left' hle).trans_lt h

@[to_additive]
lemma le_of_mul_le_of_one_le_right (h : a * b ≤ c) (hle : 1 ≤ a) : b ≤ c :=
(le_mul_of_one_le_left' hle).trans h

@[to_additive]
lemma lt_of_lt_mul_of_le_one_right (h : a < b * c) (hle : b ≤ 1) : a < c :=
h.trans_le (mul_le_of_le_one_left' hle)

@[to_additive]
lemma le_of_le_mul_of_le_one_right (h : a ≤ b * c) (hle : b ≤ 1) : a ≤ c :=
h.trans (mul_le_of_le_one_left' hle)

end le_right

section lt_right

@[to_additive lt_add_of_pos_left]
lemma lt_mul_of_one_lt_left' [covariant_class α α (function.swap (*)) (<)]
  (a : α) {b : α} (h : 1 < b) : a < b * a :=
calc a = 1 * a : (one_mul _).symm
   ... < b * a : mul_lt_mul_right' h a

end lt_right

end mul_one_class

end preorder

end right

section preorder
variables [preorder α]

section mul_one_class
variables [mul_one_class α]

section covariant_left
variable [covariant_class α α (*) (≤)]

@[to_additive add_pos_of_pos_of_nonneg]
lemma one_lt_mul_of_lt_of_le' (ha : 1 < a) (hb : 1 ≤ b) : 1 < a * b :=
lt_of_lt_of_le ha $ le_mul_of_one_le_right' hb

@[to_additive add_pos]
lemma one_lt_mul' (ha : 1 < a) (hb : 1 < b) : 1 < a * b :=
one_lt_mul_of_lt_of_le' ha hb.le

@[to_additive]
lemma lt_mul_of_lt_of_one_le' (hbc : b < c) (ha : 1 ≤ a) :
  b < c * a :=
hbc.trans_le $ le_mul_of_one_le_right' ha

@[to_additive]
lemma lt_mul_of_lt_of_one_lt' (hbc : b < c) (ha : 1 < a) :
  b < c * a :=
lt_mul_of_lt_of_one_le' hbc ha.le

@[to_additive]
lemma le_mul_of_le_of_one_le (hbc : b ≤ c) (ha : 1 ≤ a) : b ≤ c * a :=
calc  b ≤ c : hbc
    ... = c * 1 : (mul_one c).symm
    ... ≤ c * a : mul_le_mul_left' ha c

@[to_additive add_nonneg]
lemma one_le_mul_right (ha : 1 ≤ a) (hb : 1 ≤ b) : 1 ≤ a * b :=
calc  1 ≤ a     : ha
    ... = a * 1 : (mul_one a).symm
    ... ≤ a * b : mul_le_mul_left' hb a

end covariant_left

section covariant_right
variable [covariant_class α α (function.swap (*)) (≤)]

@[to_additive add_pos_of_nonneg_of_pos]
lemma one_lt_mul_of_le_of_lt' (ha : 1 ≤ a) (hb : 1 < b) : 1 < a * b :=
lt_of_lt_of_le hb $ le_mul_of_one_le_left' ha

@[to_additive]
lemma lt_mul_of_one_le_of_lt (ha : 1 ≤ a) (hbc : b < c) : b < a * c :=
hbc.trans_le $ le_mul_of_one_le_left' ha

@[to_additive]
lemma lt_mul_of_one_lt_of_lt (ha : 1 < a) (hbc : b < c) : b < a * c :=
lt_mul_of_one_le_of_lt ha.le hbc

end covariant_right

end mul_one_class

end preorder

section partial_order

/-!  Properties assuming `partial_order`. -/
variables [mul_one_class α] [partial_order α]
  [covariant_class α α (*) (≤)] [covariant_class α α (function.swap (*)) (≤)]

@[to_additive]
lemma mul_eq_one_iff' (ha : 1 ≤ a) (hb : 1 ≤ b) : a * b = 1 ↔ a = 1 ∧ b = 1 :=
iff.intro
  (assume hab : a * b = 1,
   have a ≤ 1, from hab ▸ le_mul_of_le_of_one_le le_rfl hb,
   have a = 1, from le_antisymm this ha,
   have b ≤ 1, from hab ▸ le_mul_of_one_le_of_le ha le_rfl,
   have b = 1, from le_antisymm this hb,
   and.intro ‹a = 1› ‹b = 1›)
  (assume ⟨ha', hb'⟩, by rw [ha', hb', mul_one])

end partial_order

section mono
variables [has_mul α] {β : Type*} {f g : β → α}

section has_le
variables [preorder α] [preorder β]

@[to_additive monotone.const_add]
lemma monotone.const_mul' [covariant_class α α (*) (≤)] (hf : monotone f) (a : α) :
  monotone (λ x, a * f x) :=
λ x y h, mul_le_mul_left' (hf h) a

@[to_additive monotone.add_const]
lemma monotone.mul_const' [covariant_class α α (function.swap (*)) (≤)]
  (hf : monotone f) (a : α) : monotone (λ x, f x * a) :=
λ x y h, mul_le_mul_right' (hf h) a

end has_le

variables [preorder α] [preorder β]
@[to_additive monotone.add]
lemma monotone.mul' [covariant_class α α (*) (≤)] [covariant_class α α (function.swap (*)) (≤)]
  (hf : monotone f) (hg : monotone g) : monotone (λ x, f x * g x) :=
λ x y h, mul_le_mul' (hf h) (hg h)

end mono

section strict_mono
variables [has_mul α] {β : Type*} {f g : β → α}

section left
variables [has_lt α] [covariant_class α α (*) (<)] [has_lt β]

@[to_additive strict_mono.const_add]
lemma strict_mono.const_mul' (hf : strict_mono f) (c : α) :
  strict_mono (λ x, c * f x) :=
λ a b ab, mul_lt_mul_left' (hf ab) c

end left

section right
variables [has_lt α] [covariant_class α α (function.swap (*)) (<)] [has_lt β]

@[to_additive strict_mono.add_const]
lemma strict_mono.mul_const' (hf : strict_mono f) (c : α) :
  strict_mono (λ x, f x * c) :=
λ a b ab, mul_lt_mul_right' (hf ab) c

end right

variables [preorder α]

@[to_additive monotone.add_strict_mono]
lemma monotone.mul_strict_mono' [covariant_class α α (*) (<)]
  [covariant_class α α (function.swap (*)) (≤)] {β : Type*} [preorder β]
  {f g : β → α} (hf : monotone f) (hg : strict_mono g) :
  strict_mono (λ x, f x * g x) :=
λ x y h, mul_lt_mul_of_le_of_lt (hf h.le) (hg h)
variables [covariant_class α α (*) (≤)] [covariant_class α α (function.swap (*)) (<)] [preorder β]

@[to_additive strict_mono.add_monotone]
lemma strict_mono.mul_monotone' (hf : strict_mono f) (hg : monotone g) :
  strict_mono (λ x, f x * g x) :=
λ x y h, mul_lt_mul_of_lt_of_le (hf h) (hg h.le)

end strict_mono<|MERGE_RESOLUTION|>--- conflicted
+++ resolved
@@ -3,137 +3,6 @@
 Released under Apache 2.0 license as described in the file LICENSE.
 Authors: Jeremy Avigad, Leonardo de Moura, Mario Carneiro, Johannes Hölzl, Damiano Testa
 -/
-<<<<<<< HEAD
-import algebra.covariant_and_contravariant
-import order.basic
-
-/-!
-# Ordered monoids
-
-This file develops the basics of ordered monoids.
-
-## Implementation details
-
-Unfortunately, the number of `'` appended to lemmas in this file
-may differ between the multiplicative and the additive version of a lemma.
-The reason is that we did not want to change existing names in the library.
-
-## Remark
-
-No monoid is actually present in this file: all assumptions have been generalized to `has_mul` or
-`mul_one_class`.
-
--/
-
--- TODO: If possible, uniformize lemma names, taking special care of `'`,
--- after the `ordered`-refactor is done.
-
-variables {α : Type*}
-section has_mul
-variables [has_mul α]
-
-section has_le
-variables [has_le α]
-
-@[simp, to_additive]
-lemma mul_le_mul_iff_left [covariant_class α α (*) (≤)] [contravariant_class α α (*) (≤)]
-  (a : α) {b c : α} :
-  a * b ≤ a * c ↔ b ≤ c :=
-rel_iff_cov α α (*) (≤) a
-
-@[simp, to_additive]
-lemma mul_le_mul_iff_right
-  [covariant_class α α (function.swap (*)) (≤)] [contravariant_class α α (function.swap (*)) (≤)]
-  (a : α) {b c : α} :
-  b * a ≤ c * a ↔ b ≤ c :=
-rel_iff_cov α α (function.swap (*)) (≤) a
-
-/- The prime on this lemma is present only on the multiplicative version.  The unprimed version
-is taken by the analogous lemma for semiring, with an extra non-negativity assumption. -/
-@[to_additive add_le_add_left]
-lemma mul_le_mul_left' [covariant_class α α (*) (≤)] {b c : α} (bc : b ≤ c) (a : α) :
-  a * b ≤ a * c :=
-covariant_class.covc _ bc
-
-@[to_additive le_of_add_le_add_left]
-lemma le_of_mul_le_mul_left' [contravariant_class α α (*) (≤)]
-  {a b c : α} (bc : a * b ≤ a * c) :
-  b ≤ c :=
-contravariant_class.covtc _ bc
-
-/- The prime on this lemma is present only on the multiplicative version.  The unprimed version
-is taken by the analogous lemma for semiring, with an extra non-negativity assumption. -/
-@[to_additive add_le_add_right]
-lemma mul_le_mul_right' [covariant_class α α (function.swap (*)) (≤)]
-  {b c : α} (bc : b ≤ c) (a : α) :
-  b * a ≤ c * a :=
-covariant_class.covc a bc
-
-@[to_additive le_of_add_le_add_right]
-lemma le_of_mul_le_mul_right' [contravariant_class α α (function.swap (*)) (≤)]
-  {a b c : α} (bc : b * a ≤ c * a) :
-  b ≤ c :=
-contravariant_class.covtc a bc
-
-end has_le
-
-section has_lt
-variables [has_lt α]
-
-@[simp, to_additive]
-lemma mul_lt_mul_iff_left [covariant_class α α (*) (<)] [contravariant_class α α (*) (<)]
-  (a : α) {b c : α} :
-  a * b < a * c ↔ b < c :=
-rel_iff_cov α α (*) (<) a
-
-@[simp, to_additive]
-lemma mul_lt_mul_iff_right
-  [covariant_class α α (function.swap (*)) (<)] [contravariant_class α α (function.swap (*)) (<)]
-  (a : α) {b c : α} :
-  b * a < c * a ↔ b < c :=
-rel_iff_cov α α (function.swap (*)) (<) a
-
-@[to_additive add_lt_add_left]
-lemma mul_lt_mul_left' [covariant_class α α (*) (<)] {b c : α} (bc : b < c) (a : α) :
-  a * b < a * c :=
-covariant_class.covc _ bc
-
-@[to_additive lt_of_add_lt_add_left]
-lemma lt_of_mul_lt_mul_left' [contravariant_class α α (*) (<)]
-  {a b c : α} (bc : a * b < a * c) :
-  b < c :=
-contravariant_class.covtc _ bc
-
-@[to_additive add_lt_add_right]
-lemma mul_lt_mul_right' [covariant_class α α (function.swap (*)) (<)]
-  {b c : α} (bc : b < c) (a : α) :
-  b * a < c * a :=
-covariant_class.covc a bc
-
-@[to_additive lt_of_add_lt_add_right]
-lemma lt_of_mul_lt_mul_right' [contravariant_class α α (function.swap (*)) (<)]
-  {a b c : α} (bc : b * a < c * a) :
-  b < c :=
-contravariant_class.covtc a bc
-
-end has_lt
-
-end has_mul
-
--- using one
-section mul_one_class
-variables [mul_one_class α]
-
-section has_le
-variables [has_le α]
-
-@[simp, to_additive le_add_iff_nonneg_right]
-lemma le_mul_iff_one_le_right'
-  [covariant_class α α (*) (≤)] [contravariant_class α α (*) (≤)]
-  (a : α) {b : α} : a ≤ a * b ↔ 1 ≤ b :=
-iff.trans (by rw [mul_one]) (mul_le_mul_iff_left a)
-
-=======
 
 import algebra.covariant_and_contravariant
 import order.basic
@@ -260,7 +129,6 @@
   (a : α) {b : α} : a ≤ a * b ↔ 1 ≤ b :=
 iff.trans (by rw [mul_one]) (mul_le_mul_iff_left a)
 
->>>>>>> 6ba98dda
 @[simp, to_additive add_le_iff_nonpos_right]
 lemma mul_le_iff_le_one_right'
   [covariant_class α α (*) (≤)] [contravariant_class α α (*) (≤)]
@@ -274,7 +142,6 @@
   (a : α) {b : α} :
   a ≤ b * a ↔ 1 ≤ b :=
 iff.trans (by rw one_mul) (mul_le_mul_iff_right a)
-<<<<<<< HEAD
 
 @[simp, to_additive add_le_iff_nonpos_left]
 lemma mul_le_iff_le_one_left'
@@ -323,56 +190,6 @@
 
 end has_lt
 
-=======
-
-@[simp, to_additive add_le_iff_nonpos_left]
-lemma mul_le_iff_le_one_left'
-  [covariant_class α α (function.swap (*)) (≤)] [contravariant_class α α (function.swap (*)) (≤)]
-  {a b : α} :
-  a * b ≤ b ↔ a ≤ 1 :=
-iff.trans (by rw one_mul) (mul_le_mul_iff_right b)
-
-end has_le
-
-section has_lt
-variable [has_lt α]
-
-@[to_additive lt_add_of_pos_right]
-lemma lt_mul_of_one_lt_right'
-  [covariant_class α α (*) (<)]
-  (a : α) {b : α} (h : 1 < b) : a < a * b :=
-calc a = a * 1 : (mul_one _).symm
-   ... < a * b : mul_lt_mul_left' h a
-
-@[simp, to_additive lt_add_iff_pos_right]
-lemma lt_mul_iff_one_lt_right'
-  [covariant_class α α (*) (<)] [contravariant_class α α (*) (<)]
-  (a : α) {b : α} :
-  a < a * b ↔ 1 < b :=
-iff.trans (by rw mul_one) (mul_lt_mul_iff_left a)
-
-@[simp, to_additive add_lt_iff_neg_left]
-lemma mul_lt_iff_lt_one_left'
-  [covariant_class α α (*) (<)] [contravariant_class α α (*) (<)] {a b : α} :
-  a * b < a ↔ b < 1 :=
-iff.trans (by rw mul_one) (mul_lt_mul_iff_left a)
-
-@[simp, to_additive lt_add_iff_pos_left]
-lemma lt_mul_iff_one_lt_left'
-  [covariant_class α α (function.swap (*)) (<)] [contravariant_class α α (function.swap (*)) (<)]
-  (a : α) {b : α} : a < b * a ↔ 1 < b :=
-iff.trans (by rw one_mul) (mul_lt_mul_iff_right a)
-
-@[simp, to_additive add_lt_iff_neg_right]
-lemma mul_lt_iff_lt_one_right'
-  [covariant_class α α (function.swap (*)) (<)] [contravariant_class α α (function.swap (*)) (<)]
-  {a : α} (b : α) :
-  a * b < b ↔ a < 1 :=
-iff.trans (by rw one_mul) (mul_lt_mul_iff_right b)
-
-end has_lt
-
->>>>>>> 6ba98dda
 section preorder
 variable [preorder α]
 
