--- conflicted
+++ resolved
@@ -89,13 +89,6 @@
 
 @[elab_as_eliminator] protected theorem mul_induction_on
   {C : A → Prop} {r : A} (hr : r ∈ M * N)
-<<<<<<< HEAD
-  (hm : ∀ (m ∈ M) (n ∈ N), C (m * n))
-  (h0 : C 0) (ha : ∀ x y, C x → C y → C (x + y))
-  (hs : ∀ (r : R) x, C x → C (r • x))
-   : C r :=
-(@mul_le _ _ _ _ _ _ _ ⟨C, h0, ha, hs⟩).2 hm hr
-=======
   (hm : ∀ (m ∈ M) (n ∈ N), C (m * n)) (ha : ∀ x y, C x → C y → C (x + y)) : C r :=
 begin
   rw [←mem_to_add_submonoid, mul_to_add_submonoid] at hr,
@@ -112,53 +105,6 @@
   refine exists.elim _ (λ (hr : r ∈ M * N) (hc : C r hr), hc),
   exact submodule.mul_induction_on hr
     (λ x hx y hy, ⟨_, hm _ hx _ hy⟩) (λ x y ⟨_, hx⟩ ⟨_, hy⟩, ⟨_, ha _ _ _ _ hx hy⟩),
-end
->>>>>>> 210e4319
-
-∑ᵢ mᵢnᵢ m∈ M n ∈ M
-
-/-- A dependent version of `mul_induction_on`. -/
-@[elab_as_eliminator] protected theorem mul_induction_on'
-  {C : Π r, r ∈ M * N → Prop}
-  (hm : ∀ (m ∈ M) (n ∈ N), C (m * n) (mul_mem_mul ‹_› ‹_›))
-  (h0 : C 0 (zero_mem _))
-  (ha : ∀ x hx y hy, C x hx → C y hy → C (x + y) (add_mem _ ‹_› ‹_›))
-  (hs : ∀ (r : R) x hx, C x hx → C (r • x) (smul_mem _ _ ‹_›))
-  {r : A} (hr : r ∈ M * N) : C r hr :=
-begin
-  refine exists.elim _ (λ (hr : r ∈ M * N) (hc : C r hr), hc),
-  exact submodule.mul_induction_on hr
-    (λ x hx y hy, ⟨_, hm _ hx _ hy⟩)
-    ⟨_, h0⟩ (λ x y ⟨_, hx⟩ ⟨_, hy⟩, ⟨_, ha _ _ _ _ hx hy⟩) (λ r x ⟨_, hx⟩, ⟨_, hs _ _ _ hx⟩),
-end
-
-
-/-- A dependent version of `mul_induction_on`. -/
-@[elab_as_eliminator] protected theorem mul_induction_on''
-  {C : Π r, r ∈ M * N → Prop}
-  (hm : ∀ (m ∈ M) (n ∈ N), C (m * n) (mul_mem_mul ‹_› ‹_›))
-  (h0 : C 0 (zero_mem _))
-  (ha : ∀ x hx y hy, C x hx → C y hy → C (x + y) (add_mem _ ‹_› ‹_›))
-  {r : A} (hr : r ∈ M * N) : C r hr :=
-begin
-  rw mem_span_mul_finite_of_mem_mul at
-  -- refine submodule.mul_induction_on' hm h0 ha _ hr; clear hr r,
-  -- intros r x hx,
-  -- suffices : ∃ y hy (hy' : y = r • x), C y hy,
-  -- { obtain ⟨y, hy, rfl, h⟩ := this,
-  --   exact h },
-  -- revert Cx,
-  -- refine submodule.mul_induction_on'
-  --   (λ m hm' n hn' Cmn, _) (λ C0, _) (λ x hx y hy Cx Cy, _)
-  --   (λ r x hx ih, _) hx,
-  -- { simp_rw ←smul_mul_assoc,
-  --   refine ⟨_, _, rfl, hm _ (smul_mem _ _ hm') _ hn'⟩, sorry },
-  -- { simp_rw smul_zero, sorry; exact C0 },
-  -- { simp_rw smul_add,
-  --   have := ha _ (smul_mem _ _ hx) _ (smul_mem _ _ hy);
-  --   sorry },
-  -- { simp_rw smul_comm r,
-  --   apply ih, }
 end
 
 variables R
@@ -380,23 +326,6 @@
     apply mul_subset_mul }
 end
 
-<<<<<<< HEAD
-
-protected theorem pow_induction_on
-  {C : Π (n : ℕ) x, x ∈ M ^ n → Prop}
-  (hmul : ∀ (m ∈ M) i x hx, C i x hx → C (i.succ) (m * x) (by simpa using mul_mem_mul H hx))
-  (hadd : ∀ x y i hx hy, C i x hx → C i y hy → C i (x + y) (add_mem _ ‹_› ‹_›))
-  (hr : ∀ r : R, C 0 (algebra_map _ _ r) (algebra_map_mem r))
-  {x : A} {n : ℕ} (hx : x ∈ M ^ n) : C n x hx :=
-begin
-  have hh0 : ∀ i, (0 : A) ∈ M ^ i := λ i, zero_mem _,
-  have h0 : ∀ i, C i 0 (hh0 i),
-  { intro i,
-    induction i with i ih,
-    { simpa using hr 0, },
-    simpa using hmul (0 : A) (zero_mem _) i 0 _ ih },
-  have h1 : C 0 1 _ := by simpa using hr 1,
-=======
 /-- Dependent version of `submodule.pow_induction_on`. -/
 protected theorem pow_induction_on'
   {C : Π (n : ℕ) x, x ∈ M ^ n → Prop}
@@ -405,30 +334,15 @@
   (hmul : ∀ (m ∈ M) i x hx, C i x hx → C (i.succ) (m * x) (mul_mem_mul H hx))
   {x : A} {n : ℕ} (hx : x ∈ M ^ n) : C n x hx :=
 begin
->>>>>>> 210e4319
   induction n with n n_ih generalizing x,
   { rw pow_zero at hx,
     obtain ⟨r, rfl⟩ := hx,
     exact hr r, },
-<<<<<<< HEAD
-  refine submodule.mul_induction_on' (λ m hm x ih, _) _ _ _ hx, --(λ m hm n ih,_) h0 hadd (λ r x hx, _),
-  { exact hmul _ hm _ _ _ (n_ih ih), },
-  { apply h0 },
-  { intros x hx y hy Cx Cy,
-    apply hadd _ _ _ _ _ Cx Cy, },
-  { intros r x hx Cx,
-    sorry },
-  rw [algebra.smul_def, algebra.commutes],
-  apply hmul,
-  { have := hmul  _ hm _ h1,
-
-  }
-end
-=======
   exact submodule.mul_induction_on'
     (λ m hm x ih, hmul _ hm _ _ _ (n_ih ih))
     (λ x hx y hy Cx Cy, hadd _ _ _ _ _ Cx Cy) hx,
 end
+
 /-- To show a property on elements of `M ^ n` holds, it suffices to show that it holds for scalars,
 is closed under addition, and holds for `m * x` where `m ∈ M` and it holds for `x` -/
 protected theorem pow_induction_on
@@ -439,7 +353,6 @@
   {x : A} {n : ℕ} (hx : x ∈ M ^ n) : C x :=
 submodule.pow_induction_on' M
   (by exact hr) (λ x y i hx hy, hadd x y) (λ m hm i x hx, hmul _ hm _) hx
->>>>>>> 210e4319
 
 /-- `span` is a semiring homomorphism (recall multiplication is pointwise multiplication of subsets
 on either side). -/
