/-
Copyright (c) 2021 Scott Morrison. All rights reserved.
Released under Apache 2.0 license as described in the file LICENSE.
Authors: Scott Morrison, Johan Commelin
-/
import algebra.category.Module.monoidal
import category_theory.monoidal.functorial
import category_theory.monoidal.types
import linear_algebra.direct_sum.finsupp
import category_theory.linear.linear_functor

/-!
The functor of forming finitely supported functions on a type with values in a `[ring R]`
is the left adjoint of
the forgetful functor from `R`-modules to types.
-/

noncomputable theory

open category_theory

namespace Module

universe u

open_locale classical

variables (R : Type u)

section
variables [ring R]

/--
The free functor `Type u ⥤ Module R` sending a type `X` to the
free `R`-module with generators `x : X`, implemented as the type `X →₀ R`.
-/
@[simps]
def free : Type u ⥤ Module R :=
{ obj := λ X, Module.of R (X →₀ R),
  map := λ X Y f, finsupp.lmap_domain _ _ f,
  map_id' := by { intros, exact finsupp.lmap_domain_id _ _ },
  map_comp' := by { intros, exact finsupp.lmap_domain_comp _ _ _ _, } }

/--
The free-forgetful adjunction for R-modules.
-/
def adj : free R ⊣ forget (Module.{u} R) :=
adjunction.mk_of_hom_equiv
{ hom_equiv := λ X M, (finsupp.lift M R X).to_equiv.symm,
  hom_equiv_naturality_left_symm' := λ _ _ M f g,
  finsupp.lhom_ext' (λ x, linear_map.ext_ring
    (finsupp.sum_map_domain_index_add_monoid_hom (λ y, ((smul_add_hom R ↥M).flip) (g y))).symm) }

instance : is_right_adjoint (forget (Module.{u} R)) := ⟨_, adj R⟩

end

namespace free
variables [comm_ring R]
<<<<<<< HEAD
local attribute [ext] tensor_product.mk_compr₂_inj
=======
local attribute [ext] tensor_product.ext
>>>>>>> 463e7534

/-- The free R-module functor is lax monoidal. -/
-- In fact, it's strong monoidal, but we don't yet have a typeclass for that.
instance : lax_monoidal.{u} (free R).obj :=
{ -- Send `R` to `punit →₀ R`
  ε := finsupp.lsingle punit.star,
  -- Send `(α →₀ R) ⊗ (β →₀ R)` to `α × β →₀ R`
  μ := λ α β, (finsupp_tensor_finsupp' R α β).to_linear_map,
  μ_natural' := begin
    intros,
    ext x x' ⟨y, y'⟩,
    -- This is rather tedious: it's a terminal simp, with no arguments,
    -- but between the four of them it is too slow.
    simp only [tensor_product.mk_apply, mul_one, tensor_apply, monoidal_category.hom_apply,
      Module.free_map, Module.coe_comp, map_functorial_obj,
      linear_map.compr₂_apply, linear_equiv.coe_to_linear_map, linear_map.comp_apply,
      function.comp_app,
      finsupp.lmap_domain_apply, finsupp.map_domain_single,
      finsupp_tensor_finsupp'_single_tmul_single, finsupp.lsingle_apply],
  end,
  left_unitality' := begin
    intros,
    ext,
    simp only [tensor_product.mk_apply, mul_one,
      Module.id_apply, Module.free_map, Module.coe_comp, map_functorial_obj,
      Module.monoidal_category.hom_apply, left_unitor_hom_apply,
      Module.monoidal_category.left_unitor_hom_apply,
      linear_map.compr₂_apply, linear_equiv.coe_to_linear_map, linear_map.comp_apply,
      function.comp_app,
      finsupp.lmap_domain_apply, finsupp.smul_single', finsupp.map_domain_single,
      finsupp_tensor_finsupp'_single_tmul_single, finsupp.lsingle_apply],
  end,
  right_unitality' := begin
    intros,
    ext,
    simp only [tensor_product.mk_apply, mul_one,
      Module.id_apply, Module.free_map, Module.coe_comp, map_functorial_obj,
      Module.monoidal_category.hom_apply, right_unitor_hom_apply,
      Module.monoidal_category.right_unitor_hom_apply,
      linear_map.compr₂_apply, linear_equiv.coe_to_linear_map, linear_map.comp_apply,
      function.comp_app,
      finsupp.lmap_domain_apply, finsupp.smul_single', finsupp.map_domain_single,
      finsupp_tensor_finsupp'_single_tmul_single, finsupp.lsingle_apply],
  end,
  associativity' := begin
    intros,
    ext,
    simp only [tensor_product.mk_apply, mul_one,
      Module.id_apply, Module.free_map, Module.coe_comp, map_functorial_obj,
      Module.monoidal_category.hom_apply, associator_hom_apply,
      Module.monoidal_category.associator_hom_apply,
      linear_map.compr₂_apply, linear_equiv.coe_to_linear_map, linear_map.comp_apply,
      function.comp_app,
      finsupp.lmap_domain_apply, finsupp.smul_single', finsupp.map_domain_single,
      finsupp_tensor_finsupp'_single_tmul_single, finsupp.lsingle_apply],
  end, }

end free

end Module

namespace category_theory

universes v u

/--
`Free R C` is a type synonym for `C`, which, given `[comm_ring R]` and `[category C]`,
we will equip with a category structure where the morphisms are formal `R`-linear combinations
of the morphisms in `C`.
-/
@[nolint unused_arguments has_inhabited_instance]
def Free (R : Type*) (C : Type u) := C

/--
Consider an object of `C` as an object of the `R`-linear completion.
-/
def Free.of (R : Type*) {C : Type u} (X : C) : Free R C := X

variables (R : Type*) [comm_ring R] (C : Type u) [category.{v} C]

open finsupp

-- Conceptually, it would be nice to construct this via "transport of enrichment",
-- using the fact that `Module.free R : Type ⥤ Module R` and `Module.forget` are both lax monoidal.
-- This still seems difficult, so we just do it by hand.
instance category_Free : category (Free R C) :=
{ hom := λ (X Y : C), (X ⟶ Y) →₀ R,
  id := λ (X : C), finsupp.single (𝟙 X) 1,
  comp := λ (X Y Z : C) f g, f.sum (λ f' s, g.sum (λ g' t, finsupp.single (f' ≫ g') (s * t))),
  assoc' := λ W X Y Z f g h,
  begin
    dsimp,
    -- This imitates the proof of associativity for `monoid_algebra`.
    simp only [sum_sum_index, sum_single_index,
      single_zero, single_add, eq_self_iff_true, forall_true_iff, forall_3_true_iff,
      add_mul, mul_add, category.assoc, mul_assoc, zero_mul, mul_zero, sum_zero, sum_add],
  end }.

namespace Free

section
local attribute [simp] category_theory.category_Free

@[simp]
lemma single_comp_single {X Y Z : C} (f : X ⟶ Y) (g : Y ⟶ Z) (r s : R) :
  (single f r ≫ single g s : (Free.of R X) ⟶ (Free.of R Z)) = single (f ≫ g) (r * s) :=
by { dsimp, simp, }

instance : preadditive (Free R C) :=
{ hom_group := λ X Y, finsupp.add_comm_group,
  add_comp' := λ X Y Z f f' g, begin
    dsimp,
    rw [finsupp.sum_add_index];
    { simp [add_mul], }
  end,
  comp_add' := λ X Y Z f g g', begin
    dsimp,
    rw ← finsupp.sum_add,
    congr, ext r h,
    rw [finsupp.sum_add_index];
    { simp [mul_add], },
  end, }

instance : linear R (Free R C) :=
{ hom_module := λ X Y, finsupp.module (X ⟶ Y) R,
  smul_comp' := λ X Y Z r f g, begin
    dsimp,
    rw [finsupp.sum_smul_index];
    simp [finsupp.smul_sum, mul_assoc],
  end,
  comp_smul' := λ X Y Z f r g, begin
    dsimp,
    simp_rw [finsupp.smul_sum],
    congr, ext h s,
    rw [finsupp.sum_smul_index];
    simp [finsupp.smul_sum, mul_left_comm],
  end, }

end

/--
A category embeds into its `R`-linear completion.
-/
@[simps]
def embedding : C ⥤ Free R C :=
{ obj := λ X, X,
  map := λ X Y f, finsupp.single f 1,
  map_id' := λ X, rfl,
  map_comp' := λ X Y Z f g, by simp, }

variables (R) {C} {D : Type u} [category.{v} D] [preadditive D] [linear R D]

open preadditive linear

/--
A functor to a preadditive category lifts to a functor from its `R`-linear completion.
-/
@[simps]
def lift (F : C ⥤ D) : Free R C ⥤ D :=
{ obj := λ X, F.obj X,
  map := λ X Y f, f.sum (λ f' r, r • (F.map f')),
  map_id' := by { dsimp [category_theory.category_Free], simp },
  map_comp' := λ X Y Z f g, begin
    apply finsupp.induction_linear f,
    { simp, },
    { intros f₁ f₂ w₁ w₂,
      rw add_comp,
      rw [finsupp.sum_add_index, finsupp.sum_add_index],
      { simp [w₁, w₂, add_comp], },
      { simp, },
      { intros, simp only [add_smul], },
      { simp, },
      { intros, simp only [add_smul], }, },
    { intros f' r,
      apply finsupp.induction_linear g,
      { simp, },
      { intros f₁ f₂ w₁ w₂,
        rw comp_add,
        rw [finsupp.sum_add_index, finsupp.sum_add_index],
        { simp [w₁, w₂, add_comp], },
        { simp, },
        { intros, simp only [add_smul], },
        { simp, },
        { intros, simp only [add_smul], }, },
      { intros g' s,
        erw single_comp_single,
        simp [mul_comm r s, mul_smul], } }
  end, }

@[simp]
lemma lift_map_single (F : C ⥤ D) {X Y : C} (f : X ⟶ Y) (r : R) :
  (lift R F).map (single f r) = r • F.map f :=
by simp

instance lift_additive (F : C ⥤ D) : (lift R F).additive :=
{ map_zero' := by simp,
  map_add' := λ X Y f g, begin
    dsimp,
    rw finsupp.sum_add_index; simp [add_smul]
  end, }

instance lift_linear (F : C ⥤ D) : (lift R F).linear R :=
{ map_smul' := λ X Y f r, begin
    dsimp,
    rw finsupp.sum_smul_index;
    simp [finsupp.smul_sum, mul_smul],
  end, }

/--
The embedding into the `R`-linear completion, followed by the lift,
is isomorphic to the original functor.
-/
def embedding_lift_iso (F : C ⥤ D) : embedding R C ⋙ lift R F ≅ F :=
nat_iso.of_components
  (λ X, iso.refl _)
  (by tidy)

/--
Two `R`-linear functors out of the `R`-linear completion are isomorphic iff their
compositions with the embedding functor are isomorphic.
-/
@[ext]
def ext {F G : Free R C ⥤ D} [F.additive] [F.linear R] [G.additive] [G.linear R]
  (α : embedding R C ⋙ F ≅ embedding R C ⋙ G) : F ≅ G :=
nat_iso.of_components
  (λ X, α.app X)
  begin
    intros X Y f,
    apply finsupp.induction_linear f,
    { simp, },
    { intros f₁ f₂ w₁ w₂,
      simp only [F.map_add, G.map_add, add_comp, comp_add, w₁, w₂], },
    { intros f' r,
      rw [iso.app_hom, iso.app_hom, ←smul_single_one, F.map_smul, G.map_smul, smul_comp, comp_smul],
      change r • (embedding R C ⋙ F).map f' ≫ _ = r • _ ≫ (embedding R C ⋙ G).map f',
      rw α.hom.naturality f',
      apply_instance, -- Why are these not picked up automatically when we rewrite?
      apply_instance, }
  end

/--
`Free.lift` is unique amongst `R`-linear functors `Free R C ⥤ D`
which compose with `embedding ℤ C` to give the original functor.
-/
def lift_unique (F : C ⥤ D) (L : Free R C ⥤ D) [L.additive] [L.linear R]
  (α : embedding R C ⋙ L ≅ F) :
  L ≅ lift R F :=
ext R (α.trans (embedding_lift_iso R F).symm)

end Free

end category_theory<|MERGE_RESOLUTION|>--- conflicted
+++ resolved
@@ -57,11 +57,7 @@
 
 namespace free
 variables [comm_ring R]
-<<<<<<< HEAD
-local attribute [ext] tensor_product.mk_compr₂_inj
-=======
 local attribute [ext] tensor_product.ext
->>>>>>> 463e7534
 
 /-- The free R-module functor is lax monoidal. -/
 -- In fact, it's strong monoidal, but we don't yet have a typeclass for that.
