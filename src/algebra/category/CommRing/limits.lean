/-
Copyright (c) 2019 Scott Morrison. All rights reserved.
Released under Apache 2.0 license as described in the file LICENSE.
Authors: Scott Morrison
-/
import algebra.category.CommRing.basic
import category_theory.limits.types
import category_theory.limits.preserves
import ring_theory.subring
import algebra.pi_instances

/-!
# The category of commutative rings has all limits

Further, these limits are preserved by the forgetful functor --- that is,
the underlying types are just the limits in the category of types.

## Further work
A lot of this should be generalised / automated, as it's quite common for concrete
categories that the forgetful functor preserves limits.
-/

open category_theory
open category_theory.limits

universe u

namespace CommRing

variables {J : Type u} [small_category J]

instance comm_ring_obj (F : J ⥤ CommRing.{u}) (j) :
  comm_ring ((F ⋙ forget CommRing).obj j) :=
<<<<<<< HEAD
by { dsimp, apply_instance }
=======
by { change comm_ring (F.obj j), apply_instance }
>>>>>>> 32b32ad9

instance sections_submonoid (F : J ⥤ CommRing.{u}) :
  is_submonoid (F ⋙ forget CommRing).sections :=
{ one_mem := λ j j' f,
  begin
    erw [functor.comp_map, forget_map_eq_coe, (F.map f).map_one],
    refl
  end,
  mul_mem := λ a b ah bh j j' f,
  begin
    erw [functor.comp_map, forget_map_eq_coe, (F.map f).map_mul],
    dsimp [functor.sections] at ah,
    rw ah f,
    dsimp [functor.sections] at bh,
    rw bh f,
    refl,
  end }

instance sections_add_submonoid (F : J ⥤ CommRing.{u}) :
  is_add_submonoid (F ⋙ forget CommRing).sections :=
{ zero_mem := λ j j' f,
  begin
    erw [functor.comp_map, forget_map_eq_coe, (F.map f).map_zero],
    refl,
  end,
  add_mem := λ a b ah bh j j' f,
  begin
    erw [functor.comp_map, forget_map_eq_coe, (F.map f).map_add],
    dsimp [functor.sections] at ah,
    rw ah f,
    dsimp [functor.sections] at bh,
    rw bh f,
    refl,
  end }

instance sections_add_subgroup (F : J ⥤ CommRing.{u}) :
  is_add_subgroup (F ⋙ forget CommRing).sections :=
{ neg_mem := λ a ah j j' f,
  begin
    erw [functor.comp_map, forget_map_eq_coe, (F.map f).map_neg],
    dsimp [functor.sections] at ah,
    rw ah f,
    refl,
  end,
  ..(CommRing.sections_add_submonoid F) }

instance sections_subring (F : J ⥤ CommRing.{u}) :
  is_subring (F ⋙ forget CommRing).sections :=
{ ..(CommRing.sections_submonoid F),
  ..(CommRing.sections_add_subgroup F) }

instance limit_comm_ring (F : J ⥤ CommRing.{u}) :
  comm_ring (limit (F ⋙ forget CommRing)) :=
@subtype.comm_ring ((Π (j : J), (F ⋙ forget _).obj j)) (by apply_instance) _
  (by convert (CommRing.sections_subring F))

instance limit_π_is_ring_hom (F : J ⥤ CommRing.{u}) (j) :
  is_ring_hom (limit.π (F ⋙ forget CommRing) j) :=
{ map_one := by { simp only [types.types_limit_π], refl },
  map_mul := λ x y, by { simp only [types.types_limit_π], refl },
  map_add := λ x y, by { simp only [types.types_limit_π], refl } }

namespace CommRing_has_limits
-- The next two definitions are used in the construction of `has_limits CommRing`.
-- After that, the limits should be constructed using the generic limits API,
-- e.g. `limit F`, `limit.cone F`, and `limit.is_limit F`.

/--
Construction of a limit cone in `CommRing`.
(Internal use only; use the limits API.)
-/
def limit (F : J ⥤ CommRing.{u}) : cone F :=
{ X := ⟨limit (F ⋙ forget _), by apply_instance⟩,
  π :=
  { app := λ j, ring_hom.of $ limit.π (F ⋙ forget _) j,
    naturality' := λ j j' f,
<<<<<<< HEAD
      ring_hom.ext _ _ ((limit.cone (F ⋙ forget _)).π.naturality f) } }
=======
      ring_hom.coe_inj ((limit.cone (F ⋙ forget _)).π.naturality f) } }
>>>>>>> 32b32ad9

/--
Witness that the limit cone in `CommRing` is a limit cone.
(Internal use only; use the limits API.)
-/
def limit_is_limit (F : J ⥤ CommRing.{u}) : is_limit (limit F) :=
begin
  refine is_limit.of_faithful
    (forget CommRing) (limit.is_limit _)
    (λ s, ⟨_, _, _, _, _⟩) (λ s, rfl); dsimp,
  { apply subtype.eq, funext, dsimp,
    erw (s.π.app j).map_one, refl },
  { intros x y, apply subtype.eq, funext, dsimp,
    erw (s.π.app j).map_mul, refl },
  { apply subtype.eq, funext, dsimp,
    erw (s.π.app j).map_zero, refl },
  { intros x y, apply subtype.eq, funext, dsimp,
    erw (s.π.app j).map_add, refl }
end

end CommRing_has_limits
open CommRing_has_limits

/-- The category of commutative rings has all limits. -/
instance CommRing_has_limits : has_limits.{u} CommRing.{u} :=
{ has_limits_of_shape := λ J 𝒥,
  { has_limit := λ F, by exactI
    { cone     := limit F,
      is_limit := limit_is_limit F } } }

<<<<<<< HEAD
=======
/--
The forgetful functor from commutative rings to types preserves all limits. (That is, the underlying
types could have been computed instead as limits in the category of types.)
-/
>>>>>>> 32b32ad9
instance forget_preserves_limits : preserves_limits (forget CommRing.{u}) :=
{ preserves_limits_of_shape := λ J 𝒥,
  { preserves_limit := λ F,
    by exactI preserves_limit_of_preserves_limit_cone
      (limit.is_limit F) (limit.is_limit (F ⋙ forget _)) } }

end CommRing<|MERGE_RESOLUTION|>--- conflicted
+++ resolved
@@ -31,11 +31,7 @@
 
 instance comm_ring_obj (F : J ⥤ CommRing.{u}) (j) :
   comm_ring ((F ⋙ forget CommRing).obj j) :=
-<<<<<<< HEAD
-by { dsimp, apply_instance }
-=======
 by { change comm_ring (F.obj j), apply_instance }
->>>>>>> 32b32ad9
 
 instance sections_submonoid (F : J ⥤ CommRing.{u}) :
   is_submonoid (F ⋙ forget CommRing).sections :=
@@ -112,11 +108,7 @@
   π :=
   { app := λ j, ring_hom.of $ limit.π (F ⋙ forget _) j,
     naturality' := λ j j' f,
-<<<<<<< HEAD
-      ring_hom.ext _ _ ((limit.cone (F ⋙ forget _)).π.naturality f) } }
-=======
       ring_hom.coe_inj ((limit.cone (F ⋙ forget _)).π.naturality f) } }
->>>>>>> 32b32ad9
 
 /--
 Witness that the limit cone in `CommRing` is a limit cone.
@@ -147,13 +139,10 @@
     { cone     := limit F,
       is_limit := limit_is_limit F } } }
 
-<<<<<<< HEAD
-=======
 /--
 The forgetful functor from commutative rings to types preserves all limits. (That is, the underlying
 types could have been computed instead as limits in the category of types.)
 -/
->>>>>>> 32b32ad9
 instance forget_preserves_limits : preserves_limits (forget CommRing.{u}) :=
 { preserves_limits_of_shape := λ J 𝒥,
   { preserves_limit := λ F,
