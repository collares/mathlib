/-
Copyright (c) 2018 Robert Y. Lewis. All rights reserved.
Released under Apache 2.0 license as described in the file LICENSE.
Authors: Robert Y. Lewis, Mario Carneiro, Johan Commelin
-/
import data.int.modeq
import data.zmod.basic
import linear_algebra.adic_completion
import data.padics.padic_numbers
import ring_theory.discrete_valuation_ring
import topology.metric_space.cau_seq_filter

/-!
# p-adic integers

This file defines the p-adic integers `ℤ_p` as the subtype of `ℚ_p` with norm `≤ 1`.
We show that `ℤ_p`
* is complete
* is nonarchimedean
* is a normed ring
* is a local ring
* is a discrete valuation ring
* has a ring hom to `ℤ/p^nℤ` for each `n`

## Important definitions

* `padic_int` : the type of p-adic numbers
* `to_zmod`: ring hom to `ℤ/pℤ`
* `to_zmod_pow` : ring hom to `ℤ/p^nℤ`

## Notation

We introduce the notation `ℤ_[p]` for the p-adic integers.

## Implementation notes

Much, but not all, of this file assumes that `p` is prime. This assumption is inferred automatically
by taking `[fact (nat.prime p)] as a type class argument.

Coercions into `ℤ_p` are set up to work with the `norm_cast` tactic.

## References

* [F. Q. Gouêva, *p-adic numbers*][gouvea1997]
* [R. Y. Lewis, *A formal proof of Hensel's lemma over the p-adic integers*][lewis2019]
* <https://en.wikipedia.org/wiki/P-adic_number>

## Tags

p-adic, p adic, padic, p-adic integer
-/

open nat padic metric local_ring
noncomputable theory
open_locale classical

/-- The p-adic integers ℤ_p are the p-adic numbers with norm ≤ 1. -/
def padic_int (p : ℕ) [fact p.prime] := {x : ℚ_[p] // ∥x∥ ≤ 1}
notation `ℤ_[`p`]` := padic_int p

namespace padic_int
variables {p : ℕ} [fact p.prime]

instance : has_coe ℤ_[p] ℚ_[p] := ⟨subtype.val⟩

lemma ext {x y : ℤ_[p]} : (x : ℚ_[p]) = y → x = y := subtype.ext_iff_val.2

/-- Addition on ℤ_p is inherited from ℚ_p. -/
instance : has_add ℤ_[p] :=
⟨λ ⟨x, hx⟩ ⟨y, hy⟩, ⟨x+y,
    le_trans (padic_norm_e.nonarchimedean _ _) (max_le_iff.2 ⟨hx,hy⟩)⟩⟩

/-- Multiplication on ℤ_p is inherited from ℚ_p. -/
instance : has_mul ℤ_[p] :=
⟨λ ⟨x, hx⟩ ⟨y, hy⟩, ⟨x*y,
    begin rw padic_norm_e.mul, apply mul_le_one; {assumption <|> apply norm_nonneg} end⟩⟩

/-- Negation on ℤ_p is inherited from ℚ_p. -/
instance : has_neg ℤ_[p] :=
⟨λ ⟨x, hx⟩, ⟨-x, by simpa⟩⟩

/-- Zero on ℤ_p is inherited from ℚ_p. -/
instance : has_zero ℤ_[p] :=
⟨⟨0, by norm_num⟩⟩

instance : inhabited ℤ_[p] := ⟨0⟩

/-- One on ℤ_p is inherited from ℚ_p. -/
instance : has_one ℤ_[p] :=
⟨⟨1, by norm_num⟩⟩

@[simp] lemma mk_zero {h} : (⟨0, h⟩ : ℤ_[p]) = (0 : ℤ_[p]) := rfl

@[simp] lemma val_eq_coe (z : ℤ_[p]) : z.val = z := rfl

@[simp, norm_cast] lemma coe_add : ∀ (z1 z2 : ℤ_[p]), ((z1 + z2 : ℤ_[p]) : ℚ_[p]) = z1 + z2
| ⟨_, _⟩ ⟨_, _⟩ := rfl

@[simp, norm_cast] lemma coe_mul : ∀ (z1 z2 : ℤ_[p]), ((z1 * z2 : ℤ_[p]) : ℚ_[p]) = z1 * z2
| ⟨_, _⟩ ⟨_, _⟩ := rfl

@[simp, norm_cast] lemma coe_neg : ∀ (z1 : ℤ_[p]), ((-z1 : ℤ_[p]) : ℚ_[p]) = -z1
| ⟨_, _⟩ := rfl

@[simp, norm_cast] lemma coe_one : ((1 : ℤ_[p]) : ℚ_[p]) = 1 := rfl

@[simp, norm_cast] lemma coe_coe : ∀ n : ℕ, ((n : ℤ_[p]) : ℚ_[p]) = n
| 0 := rfl
| (k+1) := by simp [coe_coe]


@[simp, norm_cast] lemma coe_coe_int : ∀ (z : ℤ), ((z : ℤ_[p]) : ℚ_[p]) = z
| (int.of_nat n) := by simp
| -[1+n] := by simp

@[simp, norm_cast] lemma coe_zero : ((0 : ℤ_[p]) : ℚ_[p]) = 0 := rfl

instance : ring ℤ_[p] :=
begin
  refine { add := (+),
           mul := (*),
           neg := has_neg.neg,
           zero := 0,
           one := 1,
           .. };
  intros; ext; simp; ring
end

@[simp, norm_cast] lemma coe_sub : ∀ (z1 z2 : ℤ_[p]), (↑(z1 - z2) : ℚ_[p]) = ↑z1 - ↑z2
| ⟨_, _⟩ ⟨_, _⟩ := rfl

@[simp, norm_cast] lemma cast_pow (x : ℤ_[p]) : ∀ (n : ℕ), (↑(x^n) : ℚ_[p]) = (↑x : ℚ_[p])^n
| 0 := by simp
| (k+1) := by simp [monoid.pow, pow]; congr; apply cast_pow

@[simp] lemma mk_coe : ∀ (k : ℤ_[p]), (⟨k, k.2⟩ : ℤ_[p]) = k
| ⟨_, _⟩ := rfl

/-- The inverse of a p-adic integer with norm equal to 1 is also a p-adic integer. Otherwise, the
inverse is defined to be 0. -/
def inv : ℤ_[p] → ℤ_[p]
| ⟨k, _⟩ := if h : ∥k∥ = 1 then ⟨1/k, by simp [h]⟩ else 0

instance : char_zero ℤ_[p] :=
{ cast_injective :=
  λ m n h, cast_injective $
  show (m:ℚ_[p]) = n, by { rw subtype.ext_iff at h, norm_cast at h, exact h } }


@[simp, norm_cast] lemma coe_int_eq (z1 z2 : ℤ) : (z1 : ℤ_[p]) = z2 ↔ z1 = z2 :=
suffices (z1 : ℚ_[p]) = z2 ↔ z1 = z2, from iff.trans (by norm_cast) this,
by norm_cast

end padic_int

section instances
variables {p : ℕ} [fact p.prime]

instance : metric_space ℤ_[p] := subtype.metric_space

instance : has_norm ℤ_[p] := ⟨λ z, ∥(z : ℚ_[p])∥⟩

lemma padic_norm_z {z : ℤ_[p]} : ∥z∥ = ∥(z : ℚ_[p])∥ := rfl

instance : normed_ring ℤ_[p] :=
{ dist_eq := λ ⟨_, _⟩ ⟨_, _⟩, rfl,
  norm_mul := λ ⟨_, _⟩ ⟨_, _⟩, norm_mul_le _ _ }

instance padic_norm_z.is_absolute_value : is_absolute_value (λ z : ℤ_[p], ∥z∥) :=
{ abv_nonneg := norm_nonneg,
  abv_eq_zero := λ ⟨_, _⟩, by simp [norm_eq_zero],
  abv_add := λ ⟨_,_⟩ ⟨_, _⟩, norm_add_le _ _,
  abv_mul := λ _ _, by simp [padic_norm_z] }

protected lemma padic_int.pmul_comm : ∀ z1 z2 : ℤ_[p], z1*z2 = z2*z1
| ⟨q1, h1⟩ ⟨q2, h2⟩ := show (⟨q1*q2, _⟩ : ℤ_[p]) = ⟨q2*q1, _⟩, by simp [mul_comm]

instance : comm_ring ℤ_[p] :=
{ mul_comm := padic_int.pmul_comm,
  ..padic_int.ring }

protected lemma padic_int.zero_ne_one : (0 : ℤ_[p]) ≠ 1 :=
show (⟨(0 : ℚ_[p]), _⟩ : ℤ_[p]) ≠ ⟨(1 : ℚ_[p]), _⟩, from mt subtype.ext_iff_val.1 zero_ne_one

protected lemma padic_int.eq_zero_or_eq_zero_of_mul_eq_zero :
          ∀ (a b : ℤ_[p]), a * b = 0 → a = 0 ∨ b = 0
| ⟨a, ha⟩ ⟨b, hb⟩ := λ h : (⟨a * b, _⟩ : ℤ_[p]) = ⟨0, _⟩,
have a * b = 0, from subtype.ext_iff_val.1 h,
(mul_eq_zero.1 this).elim
  (λ h1, or.inl (by simp [h1]; refl))
  (λ h2, or.inr (by simp [h2]; refl))

instance : integral_domain ℤ_[p] :=
{ eq_zero_or_eq_zero_of_mul_eq_zero := padic_int.eq_zero_or_eq_zero_of_mul_eq_zero,
  exists_pair_ne := ⟨0, 1, padic_int.zero_ne_one⟩,
  ..padic_int.comm_ring }

end instances

namespace padic_norm_z

variables {p : ℕ} [fact p.prime]

lemma le_one : ∀ z : ℤ_[p], ∥z∥ ≤ 1
| ⟨_, h⟩ := h

@[simp] lemma one : ∥(1 : ℤ_[p])∥ = 1 := by simp [norm, padic_norm_z]

@[simp] lemma mul (z1 z2 : ℤ_[p]) : ∥z1 * z2∥ = ∥z1∥ * ∥z2∥ :=
by simp [padic_norm_z]

@[simp] lemma pow (z : ℤ_[p]) : ∀ n : ℕ, ∥z^n∥ = ∥z∥^n
| 0 := by simp
| (k+1) := show ∥z*z^k∥ = ∥z∥*∥z∥^k, by {rw mul, congr, apply pow}

theorem nonarchimedean : ∀ (q r : ℤ_[p]), ∥q + r∥ ≤ max (∥q∥) (∥r∥)
| ⟨_, _⟩ ⟨_, _⟩ := padic_norm_e.nonarchimedean _ _

theorem add_eq_max_of_ne : ∀ {q r : ℤ_[p]}, ∥q∥ ≠ ∥r∥ → ∥q+r∥ = max (∥q∥) (∥r∥)
| ⟨_, _⟩ ⟨_, _⟩ := padic_norm_e.add_eq_max_of_ne

lemma norm_one : ∥(1 : ℤ_[p])∥ = 1 := normed_field.norm_one

lemma eq_of_norm_add_lt_right {z1 z2 : ℤ_[p]}
  (h : ∥z1 + z2∥ < ∥z2∥) : ∥z1∥ = ∥z2∥ :=
by_contradiction $ λ hne,
  not_lt_of_ge (by rw padic_norm_z.add_eq_max_of_ne hne; apply le_max_right) h

lemma eq_of_norm_add_lt_left {z1 z2 : ℤ_[p]}
  (h : ∥z1 + z2∥ < ∥z1∥) : ∥z1∥ = ∥z2∥ :=
by_contradiction $ λ hne,
  not_lt_of_ge (by rw padic_norm_z.add_eq_max_of_ne hne; apply le_max_left) h

@[simp] lemma padic_norm_e_of_padic_int (z : ℤ_[p]) : ∥(↑z : ℚ_[p])∥ = ∥z∥ :=
by simp [padic_norm_z]

lemma padic_norm_z_of_int (z : ℤ) : ∥(z : ℤ_[p])∥ = ∥(z : ℚ_[p])∥ :=
by simp [padic_norm_z]

@[simp] lemma padic_norm_z_eq_padic_norm_e {q : ℚ_[p]} (hq : ∥q∥ ≤ 1) :
  @norm ℤ_[p] _ ⟨q, hq⟩ = ∥q∥ := rfl

@[simp] lemma norm_p : ∥(p : ℤ_[p])∥ = p⁻¹ :=
show ∥((p : ℤ_[p]) : ℚ_[p])∥ = p⁻¹, by exact_mod_cast padic_norm_e.norm_p

@[simp] lemma norm_p_pow (n : ℕ) : ∥(p : ℤ_[p])^n∥ = p^(-n:ℤ) :=
show ∥((p^n : ℤ_[p]) : ℚ_[p])∥ = p^(-n:ℤ),
by { convert padic_norm_e.norm_p_pow n, simp, }

end padic_norm_z

namespace padic_int

variables {p : ℕ} [hp_prime : fact p.prime]
include hp_prime

lemma pow_p_dvd_int_iff (n : ℕ) (a : ℤ) : (p ^ n : ℤ_[p]) ∣ a ↔ ↑p ^ n ∣ a :=
begin
  split,
  { intro h,
    cases h with w hw,
    have := congr_arg has_norm.norm hw,
    simp only [padic_norm_z.padic_norm_z_of_int, padic_norm_z.norm_p_pow, padic_norm_z.mul,
               fpow_neg, fpow_coe_nat] at this,
<<<<<<< HEAD
    rw_mod_cast [← padic_norm_e.norm_int_lt_pow_iff_dvd, this],
    simp only [fpow_neg, fpow_coe_nat, nat.cast_pow],
    convert mul_le_of_le_one_right _ _ using 1,
     { apply inv_nonneg.mpr, apply pow_nonneg, exact_mod_cast le_of_lt hp_prime.pos },
     { apply padic_norm_z.le_one } },
=======
    rw_mod_cast [padic_norm_e.norm_int_lt_pow_iff_dvd, this],
    simp only [fpow_neg, fpow_coe_nat, nat.cast_pow],
    convert mul_le_of_le_one_right _ _ using 1,
    { apply inv_nonneg.mpr, apply pow_nonneg, exact_mod_cast le_of_lt hp_prime.pos },
    { apply padic_norm_z.le_one } },
>>>>>>> da475484
  { intro h,
    simpa only [ring_hom.map_pow] using (int.cast_ring_hom ℤ_[p]).map_dvd h, }
end

/-! ### Valuation on `ℤ_[p]` -/

/-- `padic_int.valuation` lifts the p-adic valuation on `ℚ` to `ℤ_[p]`.  -/
def valuation (x : ℤ_[p]) := padic.valuation (x : ℚ_[p])

lemma norm_eq_pow_val {x : ℤ_[p]} (hx : x ≠ 0) :
  ∥x∥ = p^(-x.valuation) :=
begin
  convert padic.norm_eq_pow_val _,
  contrapose! hx,
  exact subtype.val_injective hx
end

@[simp] lemma valuation_zero : valuation (0 : ℤ_[p]) = 0 :=
padic.valuation_zero

@[simp] lemma valuation_one : valuation (1 : ℤ_[p]) = 0 :=
padic.valuation_one

@[simp] lemma valuation_p : valuation (p : ℤ_[p]) = 1 :=
by simp [valuation, -cast_eq_of_rat_of_nat]

lemma valuation_nonneg (x : ℤ_[p]) : 0 ≤ x.valuation :=
begin
  by_cases hx : x = 0,
  { simp [hx] },
  have h : (1 : ℝ) < p := by exact_mod_cast hp_prime.one_lt,
  rw [← neg_nonpos, ← (fpow_strict_mono h).le_iff_le],
  show (p : ℝ) ^ -valuation x ≤ p ^ 0,
  rw [← norm_eq_pow_val hx],
  simpa using x.property,
end

@[simp] lemma valuation_p_pow_mul (n : ℕ) (c : ℤ_[p]) (hc : c ≠ 0) :
  (↑p ^ n * c).valuation = n + c.valuation :=
begin
  have : ∥↑p ^ n * c∥ = ∥(p ^ n : ℤ_[p])∥ * ∥c∥,
  { exact padic_norm_z.mul _ _ },
  have aux : ↑p ^ n * c ≠ 0,
  { contrapose! hc, rw mul_eq_zero at hc, cases hc,
    { refine (hp_prime.ne_zero _).elim,
      exact_mod_cast (pow_eq_zero hc) },
    { exact hc } },
  rwa [norm_eq_pow_val aux, padic_norm_z.norm_p_pow, norm_eq_pow_val hc,
      ← fpow_add, ← neg_add, fpow_inj, neg_inj] at this,
  { exact_mod_cast hp_prime.pos },
  { exact_mod_cast hp_prime.ne_one },
  { exact_mod_cast hp_prime.ne_zero },
end

/-! ### Units of `ℤ_[p]` -/

local attribute [reducible] padic_int

lemma mul_inv : ∀ {z : ℤ_[p]}, ∥z∥ = 1 → z * z.inv = 1
| ⟨k, _⟩ h :=
  begin
    have hk : k ≠ 0, from λ h', @zero_ne_one ℚ_[p] _ _ (by simpa [h'] using h),
    unfold padic_int.inv, split_ifs,
    { change (⟨k * (1/k), _⟩ : ℤ_[p]) = 1,
      simp [hk], refl },
    { apply subtype.ext_iff_val.2, simp [mul_inv_cancel hk] }
  end

lemma inv_mul {z : ℤ_[p]} (hz : ∥z∥ = 1) : z.inv * z = 1 :=
by rw [mul_comm, mul_inv hz]

lemma is_unit_iff {z : ℤ_[p]} : is_unit z ↔ ∥z∥ = 1 :=
⟨λ h, begin
  rcases is_unit_iff_dvd_one.1 h with ⟨w, eq⟩,
  refine le_antisymm (padic_norm_z.le_one _) _,
  have := mul_le_mul_of_nonneg_left (padic_norm_z.le_one w) (norm_nonneg z),
  rwa [mul_one, ← padic_norm_z.mul, ← eq, padic_norm_z.one] at this
end, λ h, ⟨⟨z, z.inv, mul_inv h, inv_mul h⟩, rfl⟩⟩

lemma norm_lt_one_add {z1 z2 : ℤ_[p]} (hz1 : ∥z1∥ < 1) (hz2 : ∥z2∥ < 1) : ∥z1 + z2∥ < 1 :=
lt_of_le_of_lt (padic_norm_z.nonarchimedean _ _) (max_lt hz1 hz2)

lemma norm_lt_one_mul {z1 z2 : ℤ_[p]} (hz2 : ∥z2∥ < 1) : ∥z1 * z2∥ < 1 :=
calc  ∥z1 * z2∥ = ∥z1∥ * ∥z2∥ : by simp
<<<<<<< HEAD
           ... < 1 :  mul_lt_one_of_nonneg_of_lt_one_right (padic_norm_z.le_one _) (norm_nonneg _) hz2
=======
           ... < 1 : mul_lt_one_of_nonneg_of_lt_one_right (padic_norm_z.le_one _) (norm_nonneg _) hz2
>>>>>>> da475484

@[simp] lemma mem_nonunits {z : ℤ_[p]} : z ∈ nonunits ℤ_[p] ↔ ∥z∥ < 1 :=
by rw lt_iff_le_and_ne; simp [padic_norm_z.le_one z, nonunits, is_unit_iff]

/-- A `p`-adic number `u` with `∥u∥ = 1` is a unit of `ℤ_[p]`. -/
def mk_units {u : ℚ_[p]} (h : ∥u∥ = 1) : units ℤ_[p] :=
let z : ℤ_[p] := ⟨u, le_of_eq h⟩ in ⟨z, z.inv, mul_inv h, inv_mul h⟩

@[simp]
lemma mk_units_eq {u : ℚ_[p]} (h : ∥u∥ = 1) : ((mk_units h : ℤ_[p]) : ℚ_[p]) = u :=
rfl

@[simp] lemma norm_units (u : units ℤ_[p]) : ∥(u : ℤ_[p])∥ = 1 :=
is_unit_iff.mp $ by simp

/-- `unit_coeff hx` is the unit `u` in the unique representation `x = u * p ^ n`.
See `unit_coeff_spec`. -/
def unit_coeff {x : ℤ_[p]} (hx : x ≠ 0) : units ℤ_[p] :=
let u : ℚ_[p] := x*p^(-x.valuation) in
have hu : ∥u∥ = 1,
by simp [hx, nat.fpow_ne_zero_of_pos (by exact_mod_cast hp_prime.pos) x.valuation,
         norm_eq_pow_val, fpow_neg, inv_mul_cancel, -cast_eq_of_rat_of_nat],
mk_units hu

@[simp] lemma unit_coeff_coe {x : ℤ_[p]} (hx : x ≠ 0) :
  (unit_coeff hx : ℚ_[p]) = x * p ^ (-x.valuation) := rfl

lemma unit_coeff_spec {x : ℤ_[p]} (hx : x ≠ 0) :
  x = (unit_coeff hx : ℤ_[p]) * p ^ int.nat_abs (valuation x) :=
begin
  apply subtype.coe_injective,
  push_cast,
  have repr : (x : ℚ_[p]) = (unit_coeff hx) * p ^ x.valuation,
  { rw [unit_coeff_coe, mul_assoc, ← fpow_add],
    { simp },
    { exact_mod_cast hp_prime.ne_zero } },
  convert repr using 2,
  rw [← fpow_coe_nat, int.nat_abs_of_nonneg (valuation_nonneg x)],
end

lemma norm_le_pow_iff_le_valuation (x : ℤ_[p]) (hx : x ≠ 0) (n : ℕ) :
  ∥x∥ ≤ p ^ (-n : ℤ) ↔ ↑n ≤ x.valuation :=
begin
  rw norm_eq_pow_val hx,
  lift x.valuation to ℕ using x.valuation_nonneg with k hk,
  simp only [int.coe_nat_le, fpow_neg, fpow_coe_nat],
  have aux : ∀ n : ℕ, 0 < (p ^ n : ℝ),
  { apply _root_.pow_pos, exact_mod_cast nat.prime.pos ‹_› },
  rw [inv_le_inv (aux _) (aux _)],
  have : p ^ n ≤ p ^ k ↔ n ≤ k := (pow_right_strict_mono (nat.prime.two_le ‹_›)).le_iff_le,
  rw [← this],
  norm_cast,
end

lemma mem_span_pow_iff_le_valuation (x : ℤ_[p]) (hx : x ≠ 0) (n : ℕ) :
  x ∈ (ideal.span {p ^ n} : ideal ℤ_[p]) ↔ ↑n ≤ x.valuation :=
begin
  rw [ideal.mem_span_singleton],
  split,
  { rintro ⟨c, rfl⟩,
    suffices : c ≠ 0,
    { rw [valuation_p_pow_mul _ _ this, le_add_iff_nonneg_right], apply valuation_nonneg, },
    contrapose! hx, rw [hx, mul_zero], },
  { rw [unit_coeff_spec hx] { occs := occurrences.pos [2] },
    lift x.valuation to ℕ using x.valuation_nonneg with k hk,
    simp only [int.nat_abs_of_nat, is_unit_unit, is_unit.dvd_mul_left, int.coe_nat_le],
    intro H,
    obtain ⟨k, rfl⟩ := nat.exists_eq_add_of_le H,
    simp only [_root_.pow_add, dvd_mul_right], }
end

lemma norm_le_pow_iff_mem_span_pow (x : ℤ_[p]) (n : ℕ) :
  ∥x∥ ≤ p ^ (-n : ℤ) ↔ x ∈ (ideal.span {p ^ n} : ideal ℤ_[p]) :=
begin
  by_cases hx : x = 0,
  { subst hx,
    simp only [norm_zero, fpow_neg, fpow_coe_nat, inv_nonneg, iff_true, submodule.zero_mem],
    exact_mod_cast nat.zero_le _ },
  rw [norm_le_pow_iff_le_valuation x hx, mem_span_pow_iff_le_valuation x hx],
end

instance : local_ring ℤ_[p] :=
local_of_nonunits_ideal zero_ne_one $ λ x y, by simp; exact norm_lt_one_add

private def cau_seq_to_rat_cau_seq (f : cau_seq ℤ_[p] norm) :
  cau_seq ℚ_[p] (λ a, ∥a∥) :=
⟨ λ n, f n,
  λ _ hε, by simpa [norm, padic_norm_z] using f.cauchy hε ⟩

instance complete : cau_seq.is_complete ℤ_[p] norm :=
⟨ λ f,
  have hqn : ∥cau_seq.lim (cau_seq_to_rat_cau_seq f)∥ ≤ 1,
    from padic_norm_e_lim_le zero_lt_one (λ _, padic_norm_z.le_one _),
  ⟨ ⟨_, hqn⟩,
    λ ε, by simpa [norm, padic_norm_z] using cau_seq.equiv_lim (cau_seq_to_rat_cau_seq f) ε⟩⟩

/-- The coercion from ℤ[p] to ℚ[p] as a ring homomorphism. -/
def coe.ring_hom : ℤ_[p] →+* ℚ_[p]  :=
{ to_fun := (coe : ℤ_[p] → ℚ_[p]),
  map_zero' := rfl,
  map_one' := rfl,
  map_mul' := coe_mul,
  map_add' := coe_add }

lemma norm_le_pow_iff_norm_lt_pow_add_one (x : ℤ_[p]) (n : ℤ) :
  ∥x∥ ≤ p ^ n ↔ ∥x∥ < p ^ (n + 1) :=
begin
  have aux : ∀ n : ℤ, 0 < (p ^ n : ℝ),
  { apply nat.fpow_pos_of_pos, exact nat.prime.pos ‹_› },
  by_cases hx0 : x = 0, { simp [hx0, norm_zero, aux, le_of_lt (aux _)], },
  rw norm_eq_pow_val hx0,
  have h1p : 1 < (p : ℝ), { exact_mod_cast nat.prime.one_lt ‹_› },
  have H := fpow_strict_mono h1p,
  rw [H.le_iff_le, H.lt_iff_lt, int.lt_add_one_iff],
end

lemma norm_lt_pow_iff_norm_le_pow_sub_one (x : ℤ_[p]) (n : ℤ) :
  ∥x∥ < p ^ n ↔ ∥x∥ ≤ p ^ (n - 1) :=
by rw [norm_le_pow_iff_norm_lt_pow_add_one, sub_add_cancel]

lemma norm_lt_one_iff_dvd (x : ℤ_[p]) : ∥x∥ < 1 ↔ ↑p ∣ x :=
begin
  have := norm_le_pow_iff_mem_span_pow x 1,
  rw [ideal.mem_span_singleton, _root_.pow_one] at this,
  rw [← this, norm_le_pow_iff_norm_lt_pow_add_one],
  simp only [fpow_zero, int.coe_nat_zero, int.coe_nat_succ, add_left_neg, zero_add],
end

lemma p_nonnunit : (p : ℤ_[p]) ∈ nonunits ℤ_[p] :=
have (p : ℝ)⁻¹ < 1, from inv_lt_one $ by exact_mod_cast hp_prime.one_lt,
by simp [this]

lemma maximal_ideal_eq_span_p : maximal_ideal ℤ_[p] = ideal.span {p} :=
begin
  apply le_antisymm,
  { intros x hx,
    rw ideal.mem_span_singleton,
    simp only [local_ring.mem_maximal_ideal, mem_nonunits] at hx,
    rwa ← norm_lt_one_iff_dvd, },
  { rw [ideal.span_le, set.singleton_subset_iff], exact p_nonnunit }
end

lemma prime_p : prime (p : ℤ_[p]) :=
begin
  rw [← ideal.span_singleton_prime, ← maximal_ideal_eq_span_p],
  { apply_instance },
  { exact_mod_cast hp_prime.ne_zero }
end

lemma irreducible_p : irreducible (p : ℤ_[p]) :=
irreducible_of_prime prime_p

instance : discrete_valuation_ring ℤ_[p] :=
discrete_valuation_ring.of_has_unit_mul_pow_irreducible_factorization
⟨p, irreducible_p, λ x hx, ⟨x.valuation.nat_abs, unit_coeff hx,
  by rw [mul_comm, ← unit_coeff_spec hx]⟩⟩

lemma ideal_eq_span_pow_p {s : ideal ℤ_[p]} (hs : s ≠ ⊥) :
  ∃ n : ℕ, s = ideal.span {p ^ n} :=
discrete_valuation_ring.ideal_eq_span_pow_irreducible hs irreducible_p

lemma norm_int_lt_one_iff_dvd (k : ℤ) : ∥(k : ℤ_[p])∥ < 1 ↔ ↑p ∣ k :=
suffices ∥(k : ℚ_[p])∥ < 1 ↔ ↑p ∣ k, by rwa padic_norm_z.padic_norm_z_of_int,
padic_norm_e.norm_int_lt_one_iff_dvd k

<<<<<<< HEAD
lemma norm_int_lt_pow_iff_dvd {k : ℤ} {n : ℕ} : ∥(k : ℤ_[p])∥ ≤ ((↑p)^(-n : ℤ)) ↔ ↑p^n ∣ k :=
suffices ∥(k : ℚ_[p])∥ ≤ ((↑p)^(-n : ℤ)) ↔ ↑(p^n) ∣ k, by simpa [padic_norm_z.padic_norm_z_of_int],
padic_norm_e.norm_int_lt_pow_iff_dvd _ _
=======
lemma norm_lt_one_iff_dvd (x : ℤ_[p]) : ∥x∥ < 1 ↔ ↑p ∣ x :=
begin
  rw [← mem_nonunits, ← local_ring.mem_maximal_ideal, maximal_ideal_eq_span_p,
      ideal.mem_span_singleton],
end
>>>>>>> da475484

lemma is_unit_denom (r : ℚ) (h : ∥(r : ℚ_[p])∥ ≤ 1) : is_unit (r.denom : ℤ_[p]) :=
begin
  rw is_unit_iff,
  apply le_antisymm (r.denom : ℤ_[p]).2,
  rw [← not_lt, val_eq_coe, coe_coe],
<<<<<<< HEAD
  intro norm_denon_lt,
  have help : ∥(r * r.denom : ℚ_[p])∥ = ∥(r.num : ℚ_[p])∥,
  { rw_mod_cast @rat.mul_denom_eq_num r, refl, },
  rw padic_norm_e.mul at help,
  have key : ∥(r.num : ℚ_[p])∥ < 1,
  { calc _ = _ : help.symm
    ... < 1 * 1 : _
    ... = 1 : mul_one 1,
    apply mul_lt_mul' h norm_denon_lt (norm_nonneg _) zero_lt_one, },
  have oolala : ↑p ∣ r.num ∧ (p : ℤ) ∣ r.denom,
  { simp only [← norm_int_lt_one_iff_dvd, ← padic_norm_z.padic_norm_e_of_padic_int],
    norm_cast, exact ⟨key, norm_denon_lt⟩ },
=======
  intro norm_denom_lt,
  have hr : ∥(r * r.denom : ℚ_[p])∥ = ∥(r.num : ℚ_[p])∥,
  { rw_mod_cast @rat.mul_denom_eq_num r, refl, },
  rw padic_norm_e.mul at hr,
  have key : ∥(r.num : ℚ_[p])∥ < 1,
  { calc _ = _ : hr.symm
    ... < 1 * 1 : _
    ... = 1 : mul_one 1,
    apply mul_lt_mul' h norm_denom_lt (norm_nonneg _) zero_lt_one, },
  have : ↑p ∣ r.num ∧ (p : ℤ) ∣ r.denom,
  { simp only [← norm_int_lt_one_iff_dvd, ← padic_norm_z.padic_norm_e_of_padic_int],
    norm_cast, exact ⟨key, norm_denom_lt⟩ },
>>>>>>> da475484
  apply hp_prime.not_dvd_one,
  rwa [← r.cop.gcd_eq_one, nat.dvd_gcd_iff, ← int.coe_nat_dvd_left, ← int.coe_nat_dvd],
end

<<<<<<< HEAD
private lemma norm_sub_mod_part_aux (r : ℚ) (h : ∥(r : ℚ_[p])∥ ≤ 1) :
=======
lemma norm_sub_mod_part_aux (r : ℚ) (h : ∥(r : ℚ_[p])∥ ≤ 1) :
>>>>>>> da475484
  ↑p ∣ r.num - r.num * r.denom.gcd_a p % p * ↑(r.denom) :=
begin
  rw ← zmod.int_coe_zmod_eq_zero_iff_dvd,
  simp only [int.cast_coe_nat, zmod.cast_mod_nat p, int.cast_mul, int.cast_sub],
  have := congr_arg (coe : ℤ → zmod p) (gcd_eq_gcd_ab r.denom p),
  simp only [int.cast_coe_nat, add_zero, int.cast_add, zmod.cast_self, int.cast_mul, zero_mul] at this,
  push_cast,
  rw [mul_right_comm, mul_assoc, ←this],
<<<<<<< HEAD
  suffices help : r.denom.coprime p,
  { rw help.gcd_eq_one, simp only [mul_one, cast_one, sub_self], },
=======
  suffices rdcp : r.denom.coprime p,
  { rw rdcp.gcd_eq_one, simp only [mul_one, cast_one, sub_self], },
>>>>>>> da475484
  apply coprime.symm,
  apply (coprime_or_dvd_of_prime ‹_› _).resolve_right,
  rw [← int.coe_nat_dvd, ← norm_int_lt_one_iff_dvd, not_lt],
  apply ge_of_eq,
  rw ← is_unit_iff,
  exact is_unit_denom r h,
end

section
variables (r : ℚ)
variable (p)

omit hp_prime

/--
<<<<<<< HEAD
`mod_part r p` is a value that satisfies
`∥(r - mod_part p r : ℚ_[p])∥ < 1` when `∥(r : ℚ_[p])∥ ≤ 1`.
See `padic_int.norm_sub_mod_part`.
-/
=======
`mod_part r p` is an integer that satisfies
`∥(r - mod_part p r : ℚ_[p])∥ < 1` when `∥(r : ℚ_[p])∥ ≤ 1`,
see `padic_int.norm_sub_mod_part`.
It is the unique non-negative integer that is `< p` with this property.

(Note that this definition assumes `r : ℚ`.
See `padic_int.zmod_repr` for a version that takes values in `ℕ`
and works for arbitrary `x : ℤ_[p]`.) -/
>>>>>>> da475484
def mod_part : ℤ :=
(r.num * gcd_a r.denom p) % p

include hp_prime

<<<<<<< HEAD
variable {p}
=======
>>>>>>> da475484
lemma mod_part_lt_p : mod_part p r < p :=
begin
  convert int.mod_lt _ _,
  { simp },
  { exact_mod_cast hp_prime.ne_zero }
end

lemma mod_part_nonneg : 0 ≤ mod_part p r :=
int.mod_nonneg _ $ by exact_mod_cast hp_prime.ne_zero

<<<<<<< HEAD
=======
variable {p}

>>>>>>> da475484
lemma norm_sub_mod_part (h : ∥(r : ℚ_[p])∥ ≤ 1) : ∥(⟨r,h⟩ - mod_part p r : ℤ_[p])∥ < 1 :=
begin
  let n := mod_part p r,  by_cases aux : (⟨r,h⟩ - n : ℤ_[p]) = 0,
  { rw [aux, norm_zero], exact zero_lt_one, },
  suffices : ↑p ∣ (⟨r,h⟩ - n : ℤ_[p]),
  { rcases this with ⟨x, hx⟩,
    calc ∥(⟨r,h⟩ - n : ℤ_[p])∥
        = ∥(p : ℤ_[p])∥ * ∥x∥ : by rw [hx, padic_norm_z.mul]
    ... ≤ ∥(p : ℤ_[p])∥ * 1   : mul_le_mul (le_refl _) x.2 (norm_nonneg _) (norm_nonneg _)
    ... < 1 : _,
    { rw [mul_one, padic_norm_z.norm_p],
      apply inv_lt_one,
      exact_mod_cast hp_prime.one_lt }, },
  rw ← (is_unit_denom r h).dvd_mul_right,
  suffices : ↑p ∣ r.num - n * r.denom,
  { convert (int.cast_ring_hom ℤ_[p]).map_dvd this,
    simp only [sub_mul, int.cast_coe_nat, ring_hom.eq_int_cast, int.cast_mul,
      sub_left_inj, int.cast_sub],
    apply subtype.coe_injective,
    simp only [coe_mul, subtype.coe_mk, coe_coe],
    rw_mod_cast @rat.mul_denom_eq_num r, refl },
  dsimp [n, mod_part],
  apply norm_sub_mod_part_aux r h,
end

<<<<<<< HEAD

lemma exists_mem_range_of_norm_rat_le_one (h : ∥(r : ℚ_[p])∥ ≤ 1) :
  ∃ n : ℤ, 0 ≤ n ∧ n < p ∧ ∥(⟨r,h⟩ - n : ℤ_[p])∥ < 1 :=
⟨mod_part p r, mod_part_nonneg _, mod_part_lt_p _, norm_sub_mod_part _ h⟩

=======
>>>>>>> da475484
end

section

lemma zmod_congr_of_sub_mem_span_aux (n : ℕ) (x : ℤ_[p]) (a b : ℤ)
  (ha : x - a ∈ (ideal.span {p ^ n} : ideal ℤ_[p]))
  (hb : x - b ∈ (ideal.span {p ^ n} : ideal ℤ_[p])) :
  (a : zmod (p ^ n)) = b :=
begin
  rw [ideal.mem_span_singleton] at ha hb,
  rw [← sub_eq_zero, ← int.cast_sub,
      zmod.int_coe_zmod_eq_zero_iff_dvd, int.coe_nat_pow],
  rw [← dvd_neg, neg_sub] at ha,
  have := dvd_add ha hb,
  rwa [sub_eq_add_neg, sub_eq_add_neg, add_assoc, neg_add_cancel_left,
      ← sub_eq_add_neg, ← int.cast_sub, pow_p_dvd_int_iff] at this,
end

lemma zmod_congr_of_sub_mem_span (n : ℕ) (x : ℤ_[p]) (a b : ℕ)
  (ha : x - a ∈ (ideal.span {p ^ n} : ideal ℤ_[p]))
  (hb : x - b ∈ (ideal.span {p ^ n} : ideal ℤ_[p])) :
  (a : zmod (p ^ n)) = b :=
zmod_congr_of_sub_mem_span_aux n x a b ha hb

lemma zmod_congr_of_sub_mem_max_ideal (x : ℤ_[p]) (m n : ℕ)
  (hm : x - m ∈ maximal_ideal ℤ_[p]) (hn : x - n ∈ maximal_ideal ℤ_[p]) :
  (m : zmod p) = n :=
begin
  rw maximal_ideal_eq_span_p at hm hn,
  have := zmod_congr_of_sub_mem_span_aux 1 x m n,
  simp only [_root_.pow_one] at this,
  specialize this hm hn,
  apply_fun zmod.cast_hom (show p ∣ p ^ 1, by rw nat.pow_one) (zmod p) at this,
  simpa only [ring_hom.map_int_cast],
end

variable (x : ℤ_[p])
<<<<<<< HEAD
=======

>>>>>>> da475484
lemma exists_mem_range : ∃ n : ℕ, n < p ∧ (x - n ∈ maximal_ideal ℤ_[p]) :=
begin
  simp only [maximal_ideal_eq_span_p, ideal.mem_span_singleton, ← norm_lt_one_iff_dvd],
  obtain ⟨r, hr⟩ := rat_dense (x : ℚ_[p]) zero_lt_one,
  have H : ∥(r : ℚ_[p])∥ ≤ 1,
  { rw norm_sub_rev at hr,
    rw show (r : ℚ_[p]) = (r - x) + x, by ring,
    apply le_trans (padic_norm_e.nonarchimedean _ _),
<<<<<<< HEAD
    apply max_le (le_of_lt hr) x.2, },
  obtain ⟨n, hzn, hnp, hn⟩ := exists_mem_range_of_norm_rat_le_one r H,
  lift n to ℕ using hzn,
=======
    apply max_le (le_of_lt hr) x.2 },
  have hnp := mod_part_lt_p p r,
  have hn := norm_sub_mod_part r H,
  lift mod_part p r to ℕ using mod_part_nonneg p r with n,
>>>>>>> da475484
  use [n],
  split, {exact_mod_cast hnp},
  simp only [padic_norm_z, coe_sub, subtype.coe_mk, coe_coe] at hn ⊢,
  rw show (x - n : ℚ_[p]) = (x - r) + (r - n), by ring,
  apply lt_of_le_of_lt (padic_norm_e.nonarchimedean _ _),
  apply max_lt hr,
  simpa using hn
end

/--
<<<<<<< HEAD
`zmod_repr x` is a nonnegative integer smaller than `p`
=======
`zmod_repr x` is the unique natural number smaller than `p`
>>>>>>> da475484
satisfying `∥(x - zmod_repr x : ℤ_[p])∥ < 1`.
-/
def zmod_repr : ℕ :=
classical.some (exists_mem_range x)

lemma zmod_repr_spec : zmod_repr x < p ∧ (x - zmod_repr x ∈ maximal_ideal ℤ_[p]) :=
classical.some_spec (exists_mem_range x)

lemma zmod_repr_lt_p : zmod_repr x < p := (zmod_repr_spec _).1

lemma sub_zmod_repr_mem : (x - zmod_repr x ∈ maximal_ideal ℤ_[p]) := (zmod_repr_spec _).2

end

/--
`to_zmod_hom` is an auxiliary constructor for creating ring homs from `ℤ_[p]` to `zmod v`.
-/
def to_zmod_hom (v : ℕ) (f : ℤ_[p] → ℕ) (f_spec : ∀ x, x - f x ∈ (ideal.span {v} : ideal ℤ_[p]))
  (f_congr : ∀ (x : ℤ_[p]) (a b : ℕ),
     x - a ∈ (ideal.span {v} : ideal ℤ_[p]) → x - b ∈ (ideal.span {v} : ideal ℤ_[p]) →
       (a : zmod v) = b) :
  ℤ_[p] →+* zmod v :=
{ to_fun := λ x, f x,
  map_zero' :=
  begin
    rw [f_congr (0 : ℤ_[p]) _ 0, cast_zero],
    { exact f_spec _ },
    { simp only [sub_zero, cast_zero, submodule.zero_mem], }
  end,
  map_one' :=
  begin
    rw [f_congr (1 : ℤ_[p]) _ 1, cast_one],
    { exact f_spec _ },
    { simp only [sub_self, cast_one, submodule.zero_mem], }
  end,
  map_add' :=
  begin
    intros x y,
    rw [f_congr (x + y) _ (f x + f y), cast_add],
    { exact f_spec _ },
    { convert ideal.add_mem _ (f_spec x) (f_spec y),
<<<<<<< HEAD
      rw cast_add, ring, }
=======
      rw cast_add,
      ring, }
>>>>>>> da475484
  end,
  map_mul' :=
  begin
    intros x y,
    rw [f_congr (x * y) _ (f x * f y), cast_mul],
    { exact f_spec _ },
    { let I : ideal ℤ_[p] := ideal.span {v},
      have A : x * (y - f y) ∈ I := I.mul_mem_left (f_spec _),
      have B : (x - f x) * (f y) ∈ I := I.mul_mem_right (f_spec _),
      convert I.add_mem A B,
<<<<<<< HEAD
      rw cast_mul, ring, }
=======
      rw cast_mul,
      ring, }
>>>>>>> da475484
  end, }

/--
`to_zmod` is a ring hom from `ℤ_[p]` to `zmod p`,
with the equality `to_zmod x = (zmod_repr x : zmod p)`.
-/
def to_zmod : ℤ_[p] →+* zmod p :=
to_zmod_hom p zmod_repr
  (by { rw ←maximal_ideal_eq_span_p, exact sub_zmod_repr_mem })
  (by { rw ←maximal_ideal_eq_span_p, exact zmod_congr_of_sub_mem_max_ideal } )

<<<<<<< HEAD
lemma to_zmod_spec (z : ℤ_[p]) : z - to_zmod z ∈ maximal_ideal ℤ_[p] :=
begin
  convert sub_zmod_repr_mem z using 2,
  dsimp [to_zmod, to_zmod_hom],
  have z_lt := zmod_repr_lt_p z,
  have : ∃ p' : ℕ, p = p' + 1 := ⟨p - 1, _⟩,
  { unfreezingI {rcases this with ⟨p', rfl⟩},
    change ↑(zmod.val _) = _,
    simp [zmod.val_cast_nat],
    rw mod_eq_of_lt,
    assumption_mod_cast },
  { have : 1 < p, from hp_prime.one_lt, omega }
=======
/--
`z - (to_zmod z : ℤ_[p])` is contained in the maximal ideal of `ℤ_[p]`, for every `z : ℤ_[p]`.

The coercion from `zmod p` to `ℤ_[p]` is `zmod.has_coe_t`,
which coerces `zmod p` into artibrary rings.
This is unfortunate, but a consequence of the fact that we allow `zmod p`
to coerce to rings of arbitrary characteristic, instead of only rings of characteristic `p`.
This coercion is only a ring homomorphism if it coerces into a ring whose characteristic divides `p`.
While this is not the case here we can still make use of the coercion.
-/
lemma to_zmod_spec (z : ℤ_[p]) : z - (to_zmod z : ℤ_[p]) ∈ maximal_ideal ℤ_[p] :=
begin
  convert sub_zmod_repr_mem z using 2,
  dsimp [to_zmod, to_zmod_hom],
  unfreezingI { rcases (exists_eq_add_of_lt (hp_prime.pos)) with ⟨p', rfl⟩ },
  change ↑(zmod.val _) = _,
  simp [zmod.val_cast_nat],
  rw mod_eq_of_lt,
  simpa only [zero_add] using zmod_repr_lt_p z,
>>>>>>> da475484
end

lemma ker_to_zmod : (to_zmod : ℤ_[p] →+* zmod p).ker = maximal_ideal ℤ_[p] :=
begin
  ext x,
  rw ring_hom.mem_ker,
  split,
  { intro h,
    simpa only [h, zmod.cast_zero, sub_zero] using to_zmod_spec x, },
  { intro h,
    rw ← sub_zero x at h,
    dsimp [to_zmod, to_zmod_hom],
    convert zmod_congr_of_sub_mem_max_ideal x _ 0 _ h,
    apply sub_zmod_repr_mem, }
end

<<<<<<< HEAD
/-- `appr n x` gives a value `v : ℕ` such that `x` and `↑v : ℤ_p` are equivalent up to `p^n`.
See `appr_spec`. -/
-- TODO: prove that `x.appr` is a sequence that tends to `x`.
-- Possibly relevant: summable_iff_vanishing_norm
=======
/-- `appr n x` gives a value `v : ℕ` such that `x` and `↑v : ℤ_p` are congruent mod `p^n`.
See `appr_spec`. -/
>>>>>>> da475484
noncomputable def appr : ℤ_[p] → ℕ → ℕ
| x 0     := 0
| x (n+1) :=
let y := x - appr x n in
if hy : y = 0 then
  appr x n
else
  let u := unit_coeff hy in
  appr x n + p ^ n * (to_zmod ((u : ℤ_[p]) * (p ^ (y.valuation - n).nat_abs))).val

lemma appr_lt (x : ℤ_[p]) (n : ℕ) : x.appr n < p ^ n :=
begin
  induction n with n ih generalizing x,
  { simp only [appr, succ_pos', nat.pow_zero], },
  simp only [appr, ring_hom.map_nat_cast, zmod.cast_self, ring_hom.map_pow, int.nat_abs, ring_hom.map_mul],
  have hp : p ^ n < p ^ (n + 1),
  { simp [← nat.pow_eq_pow],
<<<<<<< HEAD
    apply pow_lt_pow hp_prime.one_lt (lt_add_one n), },
=======
    apply pow_lt_pow hp_prime.one_lt (lt_add_one n) },
>>>>>>> da475484
  split_ifs with h,
  { apply lt_trans (ih _) hp, },
  { calc _ < p ^ n + p ^ n * (p - 1) : _
    ... = p ^ (n + 1) : _,
    { apply add_lt_add_of_lt_of_le (ih _),
      apply nat.mul_le_mul_left,
      apply le_pred_of_lt,
<<<<<<< HEAD
      apply zmod.val_lt, },
    { rw [nat.mul_sub_left_distrib, mul_one, ← nat.pow_succ],
      apply nat.add_sub_cancel' (le_of_lt hp), } }
end

lemma appr_mono (x : ℤ_[p]) : monotone x.appr :=
begin
  apply monotone_of_monotone_nat,
  intro n,
  dsimp [appr],
  split_ifs, { refl, },
  apply nat.le_add_right,
end

lemma dvd_appr_sub_appr (x : ℤ_[p]) (m n : ℕ) (h : m ≤ n) :
  p ^ m ∣ x.appr n - x.appr m :=
begin
  obtain ⟨k, rfl⟩ := nat.exists_eq_add_of_le h, clear h,
  induction k with k ih,
  { simp only [add_zero, nat.sub_self, dvd_zero], },
  rw [nat.succ_eq_add_one, ← add_assoc],
  dsimp [appr],
  split_ifs with h,
  { exact ih },
  rw [add_comm, nat.add_sub_assoc (appr_mono _ (nat.le_add_right m k))],
  apply dvd_add _ ih,
  apply dvd_mul_of_dvd_left,
  apply nat.pow_dvd_pow _ (nat.le_add_right m k),
=======
      apply zmod.val_lt },
    { rw [nat.mul_sub_left_distrib, mul_one, ← nat.pow_succ],
      apply nat.add_sub_cancel' (le_of_lt hp) } }
>>>>>>> da475484
end

lemma appr_spec (n : ℕ) : ∀ (x : ℤ_[p]), x - appr x n ∈ (ideal.span {p^n} : ideal ℤ_[p]) :=
begin
  simp only [ideal.mem_span_singleton],
  induction n with n ih,
  { simp only [is_unit_one, is_unit.dvd, pow_zero, forall_true_iff], },
  { intro x,
    dsimp only [appr],
    split_ifs with h,
    { rw h, apply dvd_zero },
    { push_cast, rw sub_add_eq_sub_sub,
      obtain ⟨c, hc⟩ := ih x,
      simp only [ring_hom.map_nat_cast, zmod.cast_self, ring_hom.map_pow, ring_hom.map_mul, zmod.nat_cast_val],
      have hc' : c ≠ 0,
      { rintro rfl, simp only [mul_zero] at hc, contradiction },
      conv_rhs { congr, simp only [hc], },
      rw show (x - ↑(appr x n)).valuation = (↑p ^ n * c).valuation,
      { rw hc },
      rw [valuation_p_pow_mul _ _ hc', add_sub_cancel', pow_succ', ← mul_sub],
      apply mul_dvd_mul_left,
      by_cases hc0 : c.valuation.nat_abs = 0,
      { simp only [hc0, mul_one, pow_zero],
        rw [mul_comm, unit_coeff_spec h] at hc,
        have hcu : is_unit c,
        { rw int.nat_abs_eq_zero at hc0,
          rw [is_unit_iff, norm_eq_pow_val hc', hc0, neg_zero, fpow_zero], },
        rcases hcu with ⟨c, rfl⟩,
        obtain rfl := discrete_valuation_ring.unit_mul_pow_congr_unit _ _ _ _ _ hc,
        swap, { exact irreducible_p },
        rw [← ideal.mem_span_singleton, ← maximal_ideal_eq_span_p],
        apply to_zmod_spec, },
      { rw [_root_.zero_pow (nat.pos_of_ne_zero hc0)],
        simp only [sub_zero, zmod.cast_zero, mul_zero],
        rw unit_coeff_spec hc',
        apply dvd_mul_of_dvd_right,
        apply dvd_pow (dvd_refl _),
        exact hc0, } } }
end

/-- A ring hom from `ℤ_[p]` to `zmod (p^n)`, with underlying function `padic_int.appr n`. -/
def to_zmod_pow (n : ℕ) : ℤ_[p] →+* zmod (p ^ n) :=
to_zmod_hom (p^n) (λ x, appr x n)
  (by { intros, convert appr_spec n _ using 1, simp })
  (by { intros x a b ha hb,
        apply zmod_congr_of_sub_mem_span n x a b; [simpa using ha, simpa using hb] })

lemma ker_to_zmod_pow (n : ℕ) : (to_zmod_pow n : ℤ_[p] →+* zmod (p ^ n)).ker = ideal.span {p ^ n} :=
begin
  ext x,
  rw ring_hom.mem_ker,
  split,
  { intro h,
    suffices : x.appr n = 0,
    { convert appr_spec n x, simp only [this, sub_zero, cast_zero], },
    dsimp [to_zmod_pow, to_zmod_hom] at h,
    rw zmod.nat_coe_zmod_eq_zero_iff_dvd at h,
    apply eq_zero_of_dvd_of_lt h (appr_lt _ _),  },
  { intro h,
    rw ← sub_zero x at h,
    dsimp [to_zmod_pow, to_zmod_hom],
    rw [zmod_congr_of_sub_mem_span n x _ 0 _ h, cast_zero],
    apply appr_spec, }
end

<<<<<<< HEAD
@[simp] lemma zmod_cast_comp_to_zmod_pow (m n : ℕ) (h : m ≤ n) :
  (zmod.cast_hom (nat.pow_dvd_pow p h) (zmod (p ^ m))).comp (to_zmod_pow n) = to_zmod_pow m :=
begin
  apply zmod.ring_hom_eq_of_ker_eq,
  ext x,
  rw [ring_hom.mem_ker, ring_hom.mem_ker],
  simp only [function.comp_app, zmod.cast_hom_apply, ring_hom.coe_comp],
  simp only [to_zmod_pow, to_zmod_hom, ring_hom.coe_mk],
  rw [zmod.cast_nat_cast (nat.pow_dvd_pow p h),
      zmod_congr_of_sub_mem_span m (x.appr n) (x.appr n) (x.appr m)],
  { rw [sub_self], apply ideal.zero_mem _, },
  { rw ideal.mem_span_singleton,
    rcases dvd_appr_sub_appr x m n h with ⟨c, hc⟩,
    use c,
    rw [← nat.cast_sub (appr_mono _ h), hc, nat.cast_mul, nat.cast_pow], },
  { apply_instance }
end

@[simp] lemma cast_to_zmod_pow (m n : ℕ) (h : m ≤ n) (x : ℤ_[p]) :
  ↑(to_zmod_pow n x) = to_zmod_pow m x :=
by { rw ← zmod_cast_comp_to_zmod_pow _ _ h, refl }



=======
>>>>>>> da475484
end padic_int

namespace padic_norm_z
variables {p : ℕ} [fact p.prime]

lemma padic_val_of_cong_pow_p {z1 z2 : ℤ} {n : ℕ} (hz : z1 ≡ z2 [ZMOD ↑(p^n)]) :
      ∥(z1 - z2 : ℚ_[p])∥ ≤ ↑(↑p ^ (-n : ℤ) : ℚ) :=
have hdvd : ↑(p^n) ∣ z2 - z1, from int.modeq.modeq_iff_dvd.1 hz,
have (z2 - z1 : ℚ_[p]) = ↑(↑(z2 - z1) : ℚ), by norm_cast,
begin
  rw [norm_sub_rev, this, padic_norm_e.eq_padic_norm],
  exact_mod_cast padic_norm.dvd_iff_norm_le.mp hdvd
<<<<<<< HEAD
end

end padic_norm_z

namespace padic_int
variables {p : ℕ} [fact p.prime]
open cau_seq padic_seq

def int_lim_seq (seq : ℕ → ℤ) (h : is_cau_seq (padic_norm p) (λ n, seq n)) : ℤ_[p] :=
⟨⟦⟨_, h⟩⟧,
 show ↑(padic_seq.norm _) ≤ (1 : ℝ), begin
   rw padic_seq.norm,
   split_ifs with hne; norm_cast,
   { exact zero_le_one },
   { apply padic_norm.of_int }
 end ⟩

open padic_int
variables {R : Type*} [comm_ring R] (f : Π k : ℕ, R →+* zmod (p^k))
  (f_compat : ∀ k1 k2 (hk : k1 ≤ k2), (zmod.cast_hom (nat.pow_dvd_pow p hk) _).comp (f k2) = f k1)

def limit (r : R) : ℕ → ℤ :=
λ n, (f n r : zmod (p^n)).val

@[simp] lemma lim_seq_zero : limit f 0 = 0 :=
by simp [limit]; refl

variable {f}
include f_compat

lemma pow_dvd_limit_sub (r : R) (i j : ℕ) (h : i ≤ j) :
  ↑p ^ (i) ∣ limit f r j - limit f r i :=
begin
  specialize f_compat (i) (j) h,
  rw [← int.coe_nat_pow, ← zmod.int_coe_zmod_eq_zero_iff_dvd],
  rw [int.cast_sub],
  dsimp [limit],
  rw [← f_compat, ring_hom.comp_apply],
  have : fact (p ^ (i) > 0) := pow_pos (nat.prime.pos ‹_›) _,
  have : fact (p ^ (j) > 0) := pow_pos (nat.prime.pos ‹_›) _,
  unfreezingI { simp only [zmod.cast_id, zmod.cast_hom_apply, sub_self, zmod.nat_cast_val], },
end

omit f_compat
variable (p)

lemma exists_aux {ε : ℝ} (hε : ε > 0) :
  ∃ (k : ℕ), ↑p ^ -((k : ℕ) : ℤ) < ε :=
begin
  obtain ⟨k, hk⟩ := exists_nat_gt ε⁻¹,
  use k,
  rw ← inv_lt_inv hε (_root_.fpow_pos_of_pos _ _),
  { rw [fpow_neg, inv_inv', fpow_coe_nat],
    apply lt_of_lt_of_le hk,
    norm_cast,
    apply le_of_lt,
    convert nat.lt_pow_self _ _ using 1,
    exact nat.prime.one_lt ‹_› },
  { exact_mod_cast nat.prime.pos ‹_› }
end

-- can we golf this using exists_aux?
lemma exists_aux' {ε : ℚ} (hε : ε > 0) :
  ∃ (k : ℕ), ↑p ^ -((k : ℕ) : ℤ) < ε :=
begin
  obtain ⟨k, hk⟩ := exists_nat_gt ε⁻¹,
  use k,
  rw ← inv_lt_inv hε (_root_.fpow_pos_of_pos _ _),
  { rw [fpow_neg, inv_inv', fpow_coe_nat],
    apply lt_of_lt_of_le hk,
    norm_cast,
    apply le_of_lt,
    convert nat.lt_pow_self _ _ using 1,
    exact nat.prime.one_lt ‹_› },
  { exact_mod_cast nat.prime.pos ‹_› }
end

lemma val_coe_aux (i j : ℕ) (h : i ≤ j) (x : zmod (p ^ j)) :
  (x.val : zmod (p ^ i)) = x :=
begin
  haveI : fact (p ^ j > 0) := nat.pow_pos (nat.prime.pos ‹_›) _,
  rw ← zmod.cast_val x,
  simp,
end


variable {p}

include f_compat

lemma lim_seq_is_cau_seq (r : R): is_cau_seq (padic_norm p) (λ n, limit f r n) :=
begin
  intros ε hε,
  obtain ⟨k, hk⟩ : ∃ k : ℕ, (p ^ - (↑(k : ℕ) : ℤ) : ℚ) < ε,
  { exact exists_aux' _ hε, },
  use k,
  intros j hj,
  refine lt_of_le_of_lt _ hk,
  norm_cast,
  rw ← padic_norm.dvd_iff_norm_le,
  exact_mod_cast pow_dvd_limit_sub f_compat r k j hj
end

def limit_seq (r : R) : padic_seq p := ⟨λ n, limit f r n, lim_seq_is_cau_seq f_compat r⟩

lemma limit_seq_one : limit_seq f_compat 1 ≈ 1 :=
begin
  intros ε hε,
  change _ < _ at hε,
  use 1,
  intros j hj,
  haveI : fact (1 < p^j) := nat.one_lt_pow _ _ (by linarith) (nat.prime.one_lt ‹_›),
  simp [limit_seq, limit, zmod.val_one, hε],
end

lemma limit_seq_add (r s : R) : limit_seq f_compat (r + s) ≈ limit_seq f_compat r + limit_seq f_compat s :=
begin
  intros ε hε,
  obtain ⟨n, hn⟩ := exists_aux' p hε,
  use n,
  intros j hj,
  dsimp [limit_seq],
  apply lt_of_le_of_lt _ hn,
  rw [← int.cast_add, ← int.cast_sub, ← padic_norm.dvd_iff_norm_le],
  rw ← zmod.int_coe_zmod_eq_zero_iff_dvd,
  dsimp [limit],
  have : fact (p ^ (n ) > 0) := pow_pos (nat.prime.pos ‹_›) _,
  have : fact (p ^ (j ) > 0) := pow_pos (nat.prime.pos ‹_›) _,
  unfreezingI
  { simp only [int.cast_coe_nat, int.cast_add, ring_hom.map_add, int.cast_sub, zmod.nat_cast_val] },
  rw [zmod.cast_add (show p ^ (n ) ∣ p ^ (j ), from _), sub_self],
  { apply_instance },
  { apply nat.pow_dvd_pow, linarith only [hj] },
end

lemma limit_seq_mul (r s : R) : limit_seq f_compat (r * s) ≈ limit_seq f_compat r * limit_seq f_compat s :=
begin
  intros ε hε,
  obtain ⟨n, hn⟩ := exists_aux' p hε,
  use n,
  intros j hj,
  dsimp [limit_seq],
  apply lt_of_le_of_lt _ hn,
  rw [← int.cast_mul, ← int.cast_sub, ← padic_norm.dvd_iff_norm_le],
  rw ← zmod.int_coe_zmod_eq_zero_iff_dvd,
  dsimp [limit],
  have : fact (p ^ (n ) > 0) := pow_pos (nat.prime.pos ‹_›) _,
  have : fact (p ^ (j ) > 0) := pow_pos (nat.prime.pos ‹_›) _,
  unfreezingI
  { simp only [int.cast_coe_nat, int.cast_mul, int.cast_sub, ring_hom.map_mul, zmod.nat_cast_val] },
  rw [zmod.cast_mul (show p ^ (n ) ∣ p ^ (j ), from _), sub_self],
  { apply_instance },
  { apply nat.pow_dvd_pow, linarith only [hj] },
end

def lim_fn (r : R) : ℤ_[p] :=
int_lim_seq (limit f r) (lim_seq_is_cau_seq f_compat r)

lemma lim_fn_spec (r : R) :
  ∀ ε : ℝ, 0 < ε → ∃ N : ℕ, ∀ n ≥ N, ∥lim_fn f_compat r - limit f r n∥ < ε :=
begin
  intros ε hε,
  obtain ⟨ε', hε'0, hε'⟩ : ∃ v : ℚ, (0 : ℝ) < v ∧ ↑v < ε := exists_rat_btwn hε,
  norm_cast at hε'0,
  obtain ⟨N, hN⟩ := padic_norm_e.defn (limit_seq f_compat r) hε'0,
  use N,
  intros n hn,
  apply lt.trans _ hε',
  change ↑(padic_norm_e _) < _,
  norm_cast,
  convert hN _ hn,
  simp [limit, lim_fn, limit_seq, int_lim_seq],
end

lemma lim_fn_zero : lim_fn f_compat 0 = 0 :=
by simp [lim_fn]; refl

lemma lim_fn_one : lim_fn f_compat 1 = 1 :=
subtype.ext $ quot.sound $ limit_seq_one _ -- by simp [lim_fn]; refl

lemma lim_fn_add (r s : R) : lim_fn f_compat (r + s) = lim_fn f_compat r + lim_fn f_compat s :=
subtype.ext $ quot.sound $ limit_seq_add _ _ _

lemma lim_fn_mul (r s : R) : lim_fn f_compat (r * s) = lim_fn f_compat r * lim_fn f_compat s :=
subtype.ext $ quot.sound $ limit_seq_mul _ _ _

def lift : R →+* ℤ_[p] :=
{ to_fun := lim_fn f_compat,
  map_one' := lim_fn_one f_compat,
  map_mul' := lim_fn_mul f_compat,
  map_zero' := lim_fn_zero f_compat,
  map_add' := lim_fn_add f_compat }

omit f_compat

-- move this
lemma norm_le_pow_iff_le_valuation (x : ℤ_[p]) (hx : x ≠ 0) (n : ℕ) :
  ∥x∥ ≤ p ^ (-n : ℤ) ↔ ↑n ≤ x.valuation :=
begin
  rw norm_eq_pow_val hx,
  lift x.valuation to ℕ using x.valuation_nonneg with k hk,
  simp only [int.coe_nat_le, fpow_neg, fpow_coe_nat],
  have aux : ∀ n : ℕ, 0 < (p ^ n : ℝ),
  { apply _root_.pow_pos, exact_mod_cast nat.prime.pos ‹_› },
  rw [inv_le_inv (aux _) (aux _)],
  have : p ^ n ≤ p ^ k ↔ n ≤ k := (pow_right_strict_mono (nat.prime.two_le ‹_›)).le_iff_le,
  rw [← this],
  norm_cast,
end

-- move this
lemma mem_span_pow_iff_le_valuation (x : ℤ_[p]) (hx : x ≠ 0) (n : ℕ) :
  x ∈ (ideal.span {p ^ n} : ideal ℤ_[p]) ↔ ↑n ≤ x.valuation :=
begin
  rw [ideal.mem_span_singleton],
  split,
  { rintro ⟨c, rfl⟩,
    suffices : c ≠ 0,
    { rw [valuation_p_pow_mul _ _ this, le_add_iff_nonneg_right], apply valuation_nonneg, },
    contrapose! hx, rw [hx, mul_zero], },
  { rw [unit_coeff_spec hx] { occs := occurrences.pos [2] },
    lift x.valuation to ℕ using x.valuation_nonneg with k hk,
    simp only [int.nat_abs_of_nat, is_unit_unit, is_unit.dvd_mul_left, int.coe_nat_le],
    intro H,
    obtain ⟨k, rfl⟩ := nat.exists_eq_add_of_le H,
    simp only [_root_.pow_add, dvd_mul_right], }
end

-- move this
lemma norm_le_pow_iff_mem_span_pow (x : ℤ_[p]) (n : ℕ) :
  ∥x∥ ≤ p ^ (-n : ℤ) ↔ x ∈ (ideal.span {p ^ n} : ideal ℤ_[p]) :=
begin
  by_cases hx : x = 0,
  { subst hx,
    simp only [norm_zero, fpow_neg, fpow_coe_nat, inv_nonneg, iff_true, submodule.zero_mem],
    exact_mod_cast nat.zero_le _ },
  rw [norm_le_pow_iff_le_valuation x hx, mem_span_pow_iff_le_valuation x hx],
end

lemma spec_foo (r : R) (n : ℕ) :
  (lift f_compat r - (f n r).val) ∈ (ideal.span {↑p ^ n} : ideal ℤ_[p]) :=
begin
  obtain ⟨k, hk⟩ := lim_fn_spec f_compat r _ (show (0 : ℝ) < p ^ (-n : ℤ), from _),
  swap,
  { rw [fpow_neg, inv_pos, fpow_coe_nat],
    apply _root_.pow_pos, exact_mod_cast nat.prime.pos ‹_› },
  specialize hk (max n k) (le_max_right _ _),
  have := le_of_lt hk,
  rw norm_le_pow_iff_mem_span_pow at this,
  dsimp at this,
  dsimp [lift],
  rw sub_eq_sub_add_sub (lim_fn f_compat r) _ ↑(limit f r (max n k)),
  apply ideal.add_mem _ _ this,
  have := pow_dvd_limit_sub f_compat r n (max n k) (le_max_left _ _),
  rw ideal.mem_span_singleton,
  rw show (p ^ n : ℤ_[p]) = (p ^ n : ℤ),
  { norm_cast },
  convert (int.cast_ring_hom ℤ_[p]).map_dvd (dvd.trans _ this),
  { simp only [limit, int.cast_coe_nat, ring_hom.eq_int_cast, cast_inj, sub_right_inj, int.cast_sub], },
  { refl }
end

-- move this
instance complete_space : complete_space ℤ_[p] :=
begin
  delta padic_int,
  rw [complete_space_iff_is_complete_range uniform_embedding_subtype_coe,
    subtype.range_coe_subtype],
  have : is_complete (closed_ball (0 : ℚ_[p]) 1) := is_closed_ball.is_complete,
  simpa [closed_ball],
end

lemma dense_range_nat_cast :
  dense_range (nat.cast : ℕ → ℤ_[p]) :=
begin
  intro x,
  rw mem_closure_range_iff,
  intros ε hε,
  obtain ⟨n, hn⟩ := exists_aux p hε,
  use (x.appr n),
  rw dist_eq_norm,
  apply lt_of_le_of_lt _ hn,
  rw norm_le_pow_iff_mem_span_pow,
  apply appr_spec,
end

lemma dense_range_int_cast :
  dense_range (int.cast : ℤ → ℤ_[p]) :=
begin
  intro x,
  apply dense_range_nat_cast.induction_on x,
  { exact is_closed_closure, },
  { intro a,
    change (a.cast : ℤ_[p]) with (a : ℤ).cast,
    apply subset_closure,
    exact set.mem_range_self _ }
end

lemma lift_spec (n : ℕ) : (to_zmod_pow n).comp (lift f_compat) = f n :=
begin
  ext r,
  haveI : fact (0 < p ^ n) := nat.pow_pos (nat.prime.pos ‹_›) n,
  rw [ring_hom.comp_apply, ← zmod.cast_val (f n r), ← (to_zmod_pow n).map_nat_cast],
  rw [← sub_eq_zero, ← ring_hom.map_sub, ← ring_hom.mem_ker],
  rw [ker_to_zmod_pow],
  apply spec_foo,
end

lemma lift_unique (g : R →+* ℤ_[p]) (hg : ∀ n, (to_zmod_pow n).comp g = f n) :
  lift f_compat = g :=
begin
  ext1 r,
  apply eq_of_forall_dist_le,
  intros ε hε,
  obtain ⟨n, hn⟩ := exists_aux p hε,
  apply le_trans _ (le_of_lt hn),
  rw [dist_eq_norm, norm_le_pow_iff_mem_span_pow, ← ker_to_zmod_pow, ring_hom.mem_ker,
      ring_hom.map_sub, ← ring_hom.comp_apply, ← ring_hom.comp_apply, lift_spec, hg, sub_self],
end

@[symm] lemma lift_self (z : ℤ_[p]) : @lift p _ ℤ_[p] _ to_zmod_pow
  zmod_cast_comp_to_zmod_pow z = z :=
begin
  show _ = ring_hom.id _ z,
  rw @lift_unique p _ ℤ_[p] _ _ zmod_cast_comp_to_zmod_pow (ring_hom.id ℤ_[p]),
  intro, rw ring_hom.comp_id,
end

lemma ext_of_to_zmod_pow (x y : ℤ_[p]) (h : ∀ n, to_zmod_pow n x = to_zmod_pow n y) :
  x = y :=
begin
  rw [← lift_self x, ← lift_self y],
  simp [lift, lim_fn, limit, h],
=======
>>>>>>> da475484
end

end padic_int<|MERGE_RESOLUTION|>--- conflicted
+++ resolved
@@ -262,19 +262,11 @@
     have := congr_arg has_norm.norm hw,
     simp only [padic_norm_z.padic_norm_z_of_int, padic_norm_z.norm_p_pow, padic_norm_z.mul,
                fpow_neg, fpow_coe_nat] at this,
-<<<<<<< HEAD
     rw_mod_cast [← padic_norm_e.norm_int_lt_pow_iff_dvd, this],
     simp only [fpow_neg, fpow_coe_nat, nat.cast_pow],
     convert mul_le_of_le_one_right _ _ using 1,
      { apply inv_nonneg.mpr, apply pow_nonneg, exact_mod_cast le_of_lt hp_prime.pos },
      { apply padic_norm_z.le_one } },
-=======
-    rw_mod_cast [padic_norm_e.norm_int_lt_pow_iff_dvd, this],
-    simp only [fpow_neg, fpow_coe_nat, nat.cast_pow],
-    convert mul_le_of_le_one_right _ _ using 1,
-    { apply inv_nonneg.mpr, apply pow_nonneg, exact_mod_cast le_of_lt hp_prime.pos },
-    { apply padic_norm_z.le_one } },
->>>>>>> da475484
   { intro h,
     simpa only [ring_hom.map_pow] using (int.cast_ring_hom ℤ_[p]).map_dvd h, }
 end
@@ -359,11 +351,7 @@
 
 lemma norm_lt_one_mul {z1 z2 : ℤ_[p]} (hz2 : ∥z2∥ < 1) : ∥z1 * z2∥ < 1 :=
 calc  ∥z1 * z2∥ = ∥z1∥ * ∥z2∥ : by simp
-<<<<<<< HEAD
-           ... < 1 :  mul_lt_one_of_nonneg_of_lt_one_right (padic_norm_z.le_one _) (norm_nonneg _) hz2
-=======
            ... < 1 : mul_lt_one_of_nonneg_of_lt_one_right (padic_norm_z.le_one _) (norm_nonneg _) hz2
->>>>>>> da475484
 
 @[simp] lemma mem_nonunits {z : ℤ_[p]} : z ∈ nonunits ℤ_[p] ↔ ∥z∥ < 1 :=
 by rw lt_iff_le_and_ne; simp [padic_norm_z.le_one z, nonunits, is_unit_iff]
@@ -529,37 +517,15 @@
 suffices ∥(k : ℚ_[p])∥ < 1 ↔ ↑p ∣ k, by rwa padic_norm_z.padic_norm_z_of_int,
 padic_norm_e.norm_int_lt_one_iff_dvd k
 
-<<<<<<< HEAD
 lemma norm_int_lt_pow_iff_dvd {k : ℤ} {n : ℕ} : ∥(k : ℤ_[p])∥ ≤ ((↑p)^(-n : ℤ)) ↔ ↑p^n ∣ k :=
 suffices ∥(k : ℚ_[p])∥ ≤ ((↑p)^(-n : ℤ)) ↔ ↑(p^n) ∣ k, by simpa [padic_norm_z.padic_norm_z_of_int],
 padic_norm_e.norm_int_lt_pow_iff_dvd _ _
-=======
-lemma norm_lt_one_iff_dvd (x : ℤ_[p]) : ∥x∥ < 1 ↔ ↑p ∣ x :=
-begin
-  rw [← mem_nonunits, ← local_ring.mem_maximal_ideal, maximal_ideal_eq_span_p,
-      ideal.mem_span_singleton],
-end
->>>>>>> da475484
 
 lemma is_unit_denom (r : ℚ) (h : ∥(r : ℚ_[p])∥ ≤ 1) : is_unit (r.denom : ℤ_[p]) :=
 begin
   rw is_unit_iff,
   apply le_antisymm (r.denom : ℤ_[p]).2,
   rw [← not_lt, val_eq_coe, coe_coe],
-<<<<<<< HEAD
-  intro norm_denon_lt,
-  have help : ∥(r * r.denom : ℚ_[p])∥ = ∥(r.num : ℚ_[p])∥,
-  { rw_mod_cast @rat.mul_denom_eq_num r, refl, },
-  rw padic_norm_e.mul at help,
-  have key : ∥(r.num : ℚ_[p])∥ < 1,
-  { calc _ = _ : help.symm
-    ... < 1 * 1 : _
-    ... = 1 : mul_one 1,
-    apply mul_lt_mul' h norm_denon_lt (norm_nonneg _) zero_lt_one, },
-  have oolala : ↑p ∣ r.num ∧ (p : ℤ) ∣ r.denom,
-  { simp only [← norm_int_lt_one_iff_dvd, ← padic_norm_z.padic_norm_e_of_padic_int],
-    norm_cast, exact ⟨key, norm_denon_lt⟩ },
-=======
   intro norm_denom_lt,
   have hr : ∥(r * r.denom : ℚ_[p])∥ = ∥(r.num : ℚ_[p])∥,
   { rw_mod_cast @rat.mul_denom_eq_num r, refl, },
@@ -572,16 +538,11 @@
   have : ↑p ∣ r.num ∧ (p : ℤ) ∣ r.denom,
   { simp only [← norm_int_lt_one_iff_dvd, ← padic_norm_z.padic_norm_e_of_padic_int],
     norm_cast, exact ⟨key, norm_denom_lt⟩ },
->>>>>>> da475484
   apply hp_prime.not_dvd_one,
   rwa [← r.cop.gcd_eq_one, nat.dvd_gcd_iff, ← int.coe_nat_dvd_left, ← int.coe_nat_dvd],
 end
 
-<<<<<<< HEAD
-private lemma norm_sub_mod_part_aux (r : ℚ) (h : ∥(r : ℚ_[p])∥ ≤ 1) :
-=======
 lemma norm_sub_mod_part_aux (r : ℚ) (h : ∥(r : ℚ_[p])∥ ≤ 1) :
->>>>>>> da475484
   ↑p ∣ r.num - r.num * r.denom.gcd_a p % p * ↑(r.denom) :=
 begin
   rw ← zmod.int_coe_zmod_eq_zero_iff_dvd,
@@ -590,13 +551,8 @@
   simp only [int.cast_coe_nat, add_zero, int.cast_add, zmod.cast_self, int.cast_mul, zero_mul] at this,
   push_cast,
   rw [mul_right_comm, mul_assoc, ←this],
-<<<<<<< HEAD
-  suffices help : r.denom.coprime p,
-  { rw help.gcd_eq_one, simp only [mul_one, cast_one, sub_self], },
-=======
   suffices rdcp : r.denom.coprime p,
   { rw rdcp.gcd_eq_one, simp only [mul_one, cast_one, sub_self], },
->>>>>>> da475484
   apply coprime.symm,
   apply (coprime_or_dvd_of_prime ‹_› _).resolve_right,
   rw [← int.coe_nat_dvd, ← norm_int_lt_one_iff_dvd, not_lt],
@@ -612,12 +568,6 @@
 omit hp_prime
 
 /--
-<<<<<<< HEAD
-`mod_part r p` is a value that satisfies
-`∥(r - mod_part p r : ℚ_[p])∥ < 1` when `∥(r : ℚ_[p])∥ ≤ 1`.
-See `padic_int.norm_sub_mod_part`.
--/
-=======
 `mod_part r p` is an integer that satisfies
 `∥(r - mod_part p r : ℚ_[p])∥ < 1` when `∥(r : ℚ_[p])∥ ≤ 1`,
 see `padic_int.norm_sub_mod_part`.
@@ -626,16 +576,12 @@
 (Note that this definition assumes `r : ℚ`.
 See `padic_int.zmod_repr` for a version that takes values in `ℕ`
 and works for arbitrary `x : ℤ_[p]`.) -/
->>>>>>> da475484
 def mod_part : ℤ :=
 (r.num * gcd_a r.denom p) % p
 
 include hp_prime
 
-<<<<<<< HEAD
 variable {p}
-=======
->>>>>>> da475484
 lemma mod_part_lt_p : mod_part p r < p :=
 begin
   convert int.mod_lt _ _,
@@ -646,11 +592,6 @@
 lemma mod_part_nonneg : 0 ≤ mod_part p r :=
 int.mod_nonneg _ $ by exact_mod_cast hp_prime.ne_zero
 
-<<<<<<< HEAD
-=======
-variable {p}
-
->>>>>>> da475484
 lemma norm_sub_mod_part (h : ∥(r : ℚ_[p])∥ ≤ 1) : ∥(⟨r,h⟩ - mod_part p r : ℤ_[p])∥ < 1 :=
 begin
   let n := mod_part p r,  by_cases aux : (⟨r,h⟩ - n : ℤ_[p]) = 0,
@@ -676,14 +617,10 @@
   apply norm_sub_mod_part_aux r h,
 end
 
-<<<<<<< HEAD
-
 lemma exists_mem_range_of_norm_rat_le_one (h : ∥(r : ℚ_[p])∥ ≤ 1) :
   ∃ n : ℤ, 0 ≤ n ∧ n < p ∧ ∥(⟨r,h⟩ - n : ℤ_[p])∥ < 1 :=
 ⟨mod_part p r, mod_part_nonneg _, mod_part_lt_p _, norm_sub_mod_part _ h⟩
 
-=======
->>>>>>> da475484
 end
 
 section
@@ -721,10 +658,6 @@
 end
 
 variable (x : ℤ_[p])
-<<<<<<< HEAD
-=======
-
->>>>>>> da475484
 lemma exists_mem_range : ∃ n : ℕ, n < p ∧ (x - n ∈ maximal_ideal ℤ_[p]) :=
 begin
   simp only [maximal_ideal_eq_span_p, ideal.mem_span_singleton, ← norm_lt_one_iff_dvd],
@@ -733,16 +666,9 @@
   { rw norm_sub_rev at hr,
     rw show (r : ℚ_[p]) = (r - x) + x, by ring,
     apply le_trans (padic_norm_e.nonarchimedean _ _),
-<<<<<<< HEAD
     apply max_le (le_of_lt hr) x.2, },
   obtain ⟨n, hzn, hnp, hn⟩ := exists_mem_range_of_norm_rat_le_one r H,
   lift n to ℕ using hzn,
-=======
-    apply max_le (le_of_lt hr) x.2 },
-  have hnp := mod_part_lt_p p r,
-  have hn := norm_sub_mod_part r H,
-  lift mod_part p r to ℕ using mod_part_nonneg p r with n,
->>>>>>> da475484
   use [n],
   split, {exact_mod_cast hnp},
   simp only [padic_norm_z, coe_sub, subtype.coe_mk, coe_coe] at hn ⊢,
@@ -753,11 +679,7 @@
 end
 
 /--
-<<<<<<< HEAD
-`zmod_repr x` is a nonnegative integer smaller than `p`
-=======
 `zmod_repr x` is the unique natural number smaller than `p`
->>>>>>> da475484
 satisfying `∥(x - zmod_repr x : ℤ_[p])∥ < 1`.
 -/
 def zmod_repr : ℕ :=
@@ -799,12 +721,8 @@
     rw [f_congr (x + y) _ (f x + f y), cast_add],
     { exact f_spec _ },
     { convert ideal.add_mem _ (f_spec x) (f_spec y),
-<<<<<<< HEAD
-      rw cast_add, ring, }
-=======
       rw cast_add,
       ring, }
->>>>>>> da475484
   end,
   map_mul' :=
   begin
@@ -815,12 +733,8 @@
       have A : x * (y - f y) ∈ I := I.mul_mem_left (f_spec _),
       have B : (x - f x) * (f y) ∈ I := I.mul_mem_right (f_spec _),
       convert I.add_mem A B,
-<<<<<<< HEAD
-      rw cast_mul, ring, }
-=======
       rw cast_mul,
       ring, }
->>>>>>> da475484
   end, }
 
 /--
@@ -832,20 +746,6 @@
   (by { rw ←maximal_ideal_eq_span_p, exact sub_zmod_repr_mem })
   (by { rw ←maximal_ideal_eq_span_p, exact zmod_congr_of_sub_mem_max_ideal } )
 
-<<<<<<< HEAD
-lemma to_zmod_spec (z : ℤ_[p]) : z - to_zmod z ∈ maximal_ideal ℤ_[p] :=
-begin
-  convert sub_zmod_repr_mem z using 2,
-  dsimp [to_zmod, to_zmod_hom],
-  have z_lt := zmod_repr_lt_p z,
-  have : ∃ p' : ℕ, p = p' + 1 := ⟨p - 1, _⟩,
-  { unfreezingI {rcases this with ⟨p', rfl⟩},
-    change ↑(zmod.val _) = _,
-    simp [zmod.val_cast_nat],
-    rw mod_eq_of_lt,
-    assumption_mod_cast },
-  { have : 1 < p, from hp_prime.one_lt, omega }
-=======
 /--
 `z - (to_zmod z : ℤ_[p])` is contained in the maximal ideal of `ℤ_[p]`, for every `z : ℤ_[p]`.
 
@@ -865,7 +765,6 @@
   simp [zmod.val_cast_nat],
   rw mod_eq_of_lt,
   simpa only [zero_add] using zmod_repr_lt_p z,
->>>>>>> da475484
 end
 
 lemma ker_to_zmod : (to_zmod : ℤ_[p] →+* zmod p).ker = maximal_ideal ℤ_[p] :=
@@ -882,15 +781,10 @@
     apply sub_zmod_repr_mem, }
 end
 
-<<<<<<< HEAD
-/-- `appr n x` gives a value `v : ℕ` such that `x` and `↑v : ℤ_p` are equivalent up to `p^n`.
+/-- `appr n x` gives a value `v : ℕ` such that `x` and `↑v : ℤ_p` are congruent mod `p^n`.
 See `appr_spec`. -/
 -- TODO: prove that `x.appr` is a sequence that tends to `x`.
 -- Possibly relevant: summable_iff_vanishing_norm
-=======
-/-- `appr n x` gives a value `v : ℕ` such that `x` and `↑v : ℤ_p` are congruent mod `p^n`.
-See `appr_spec`. -/
->>>>>>> da475484
 noncomputable def appr : ℤ_[p] → ℕ → ℕ
 | x 0     := 0
 | x (n+1) :=
@@ -908,11 +802,7 @@
   simp only [appr, ring_hom.map_nat_cast, zmod.cast_self, ring_hom.map_pow, int.nat_abs, ring_hom.map_mul],
   have hp : p ^ n < p ^ (n + 1),
   { simp [← nat.pow_eq_pow],
-<<<<<<< HEAD
-    apply pow_lt_pow hp_prime.one_lt (lt_add_one n), },
-=======
     apply pow_lt_pow hp_prime.one_lt (lt_add_one n) },
->>>>>>> da475484
   split_ifs with h,
   { apply lt_trans (ih _) hp, },
   { calc _ < p ^ n + p ^ n * (p - 1) : _
@@ -920,10 +810,9 @@
     { apply add_lt_add_of_lt_of_le (ih _),
       apply nat.mul_le_mul_left,
       apply le_pred_of_lt,
-<<<<<<< HEAD
-      apply zmod.val_lt, },
+      apply zmod.val_lt },
     { rw [nat.mul_sub_left_distrib, mul_one, ← nat.pow_succ],
-      apply nat.add_sub_cancel' (le_of_lt hp), } }
+      apply nat.add_sub_cancel' (le_of_lt hp) } }
 end
 
 lemma appr_mono (x : ℤ_[p]) : monotone x.appr :=
@@ -949,11 +838,6 @@
   apply dvd_add _ ih,
   apply dvd_mul_of_dvd_left,
   apply nat.pow_dvd_pow _ (nat.le_add_right m k),
-=======
-      apply zmod.val_lt },
-    { rw [nat.mul_sub_left_distrib, mul_one, ← nat.pow_succ],
-      apply nat.add_sub_cancel' (le_of_lt hp) } }
->>>>>>> da475484
 end
 
 lemma appr_spec (n : ℕ) : ∀ (x : ℤ_[p]), x - appr x n ∈ (ideal.span {p^n} : ideal ℤ_[p]) :=
@@ -1019,7 +903,6 @@
     apply appr_spec, }
 end
 
-<<<<<<< HEAD
 @[simp] lemma zmod_cast_comp_to_zmod_pow (m n : ℕ) (h : m ≤ n) :
   (zmod.cast_hom (nat.pow_dvd_pow p h) (zmod (p ^ m))).comp (to_zmod_pow n) = to_zmod_pow m :=
 begin
@@ -1042,10 +925,6 @@
   ↑(to_zmod_pow n x) = to_zmod_pow m x :=
 by { rw ← zmod_cast_comp_to_zmod_pow _ _ h, refl }
 
-
-
-=======
->>>>>>> da475484
 end padic_int
 
 namespace padic_norm_z
@@ -1058,7 +937,6 @@
 begin
   rw [norm_sub_rev, this, padic_norm_e.eq_padic_norm],
   exact_mod_cast padic_norm.dvd_iff_norm_le.mp hdvd
-<<<<<<< HEAD
 end
 
 end padic_norm_z
@@ -1253,50 +1131,6 @@
   map_add' := lim_fn_add f_compat }
 
 omit f_compat
-
--- move this
-lemma norm_le_pow_iff_le_valuation (x : ℤ_[p]) (hx : x ≠ 0) (n : ℕ) :
-  ∥x∥ ≤ p ^ (-n : ℤ) ↔ ↑n ≤ x.valuation :=
-begin
-  rw norm_eq_pow_val hx,
-  lift x.valuation to ℕ using x.valuation_nonneg with k hk,
-  simp only [int.coe_nat_le, fpow_neg, fpow_coe_nat],
-  have aux : ∀ n : ℕ, 0 < (p ^ n : ℝ),
-  { apply _root_.pow_pos, exact_mod_cast nat.prime.pos ‹_› },
-  rw [inv_le_inv (aux _) (aux _)],
-  have : p ^ n ≤ p ^ k ↔ n ≤ k := (pow_right_strict_mono (nat.prime.two_le ‹_›)).le_iff_le,
-  rw [← this],
-  norm_cast,
-end
-
--- move this
-lemma mem_span_pow_iff_le_valuation (x : ℤ_[p]) (hx : x ≠ 0) (n : ℕ) :
-  x ∈ (ideal.span {p ^ n} : ideal ℤ_[p]) ↔ ↑n ≤ x.valuation :=
-begin
-  rw [ideal.mem_span_singleton],
-  split,
-  { rintro ⟨c, rfl⟩,
-    suffices : c ≠ 0,
-    { rw [valuation_p_pow_mul _ _ this, le_add_iff_nonneg_right], apply valuation_nonneg, },
-    contrapose! hx, rw [hx, mul_zero], },
-  { rw [unit_coeff_spec hx] { occs := occurrences.pos [2] },
-    lift x.valuation to ℕ using x.valuation_nonneg with k hk,
-    simp only [int.nat_abs_of_nat, is_unit_unit, is_unit.dvd_mul_left, int.coe_nat_le],
-    intro H,
-    obtain ⟨k, rfl⟩ := nat.exists_eq_add_of_le H,
-    simp only [_root_.pow_add, dvd_mul_right], }
-end
-
--- move this
-lemma norm_le_pow_iff_mem_span_pow (x : ℤ_[p]) (n : ℕ) :
-  ∥x∥ ≤ p ^ (-n : ℤ) ↔ x ∈ (ideal.span {p ^ n} : ideal ℤ_[p]) :=
-begin
-  by_cases hx : x = 0,
-  { subst hx,
-    simp only [norm_zero, fpow_neg, fpow_coe_nat, inv_nonneg, iff_true, submodule.zero_mem],
-    exact_mod_cast nat.zero_le _ },
-  rw [norm_le_pow_iff_le_valuation x hx, mem_span_pow_iff_le_valuation x hx],
-end
 
 lemma spec_foo (r : R) (n : ℕ) :
   (lift f_compat r - (f n r).val) ∈ (ideal.span {↑p ^ n} : ideal ℤ_[p]) :=
@@ -1392,8 +1226,6 @@
 begin
   rw [← lift_self x, ← lift_self y],
   simp [lift, lim_fn, limit, h],
-=======
->>>>>>> da475484
 end
 
 end padic_int