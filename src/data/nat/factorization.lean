--- conflicted
+++ resolved
@@ -129,27 +129,15 @@
 we can evaluate `f n` by evaluating `f` at `p ^ k` over the factorization of `n` -/
 lemma multiplicative_factorization {β : Type*} [comm_monoid β] (f : ℕ → β)
   (h_mult : ∀ x y : ℕ, coprime x y → f (x * y) = f x * f y) (hf : f 1 = 1) :
-<<<<<<< HEAD
-  ∀ {n : ℕ}, 0 < n → f n = n.factorization.prod (λ p k, f (p ^ k)) :=
-=======
   ∀ {n : ℕ}, n ≠ 0 → f n = n.factorization.prod (λ p k, f (p ^ k)) :=
->>>>>>> 89bff5e7
 begin
   apply' nat.rec_on_pos_prime_coprime,
   { intros p k hp hk hpk, simp [prime.factorization_pow hp, finsupp.prod_single_index _, hf] },
   { simp },
   { rintros -, rw [factorization_one, hf], simp },
   { intros a b hab ha hb hab_pos,
-<<<<<<< HEAD
-    rw [h_mult a b hab,
-        ha (pos_of_mul_pos_right hab_pos (b.zero_le)),
-        hb (pos_of_mul_pos_left hab_pos (a.zero_le)),
-        factorization_mul_of_coprime hab,
-        ←prod_add_index_of_disjoint],
-=======
     rw [h_mult a b hab, ha (left_ne_zero_of_mul hab_pos), hb (right_ne_zero_of_mul hab_pos),
         factorization_mul_of_coprime hab, ←prod_add_index_of_disjoint],
->>>>>>> 89bff5e7
     convert (factorization_disjoint_of_coprime hab) },
 end
 
@@ -168,11 +156,7 @@
     convert (factorization_disjoint_of_coprime hab) },
 end
 
-<<<<<<< HEAD
-@[simp] lemma factorization_prod_pow_eq_self {n : ℕ} (hn : 0 < n) : n.factorization.prod pow = n :=
-=======
 @[simp] lemma factorization_prod_pow_eq_self {n : ℕ} (hn : n ≠ 0) : n.factorization.prod pow = n :=
->>>>>>> 89bff5e7
 by simpa only using (multiplicative_factorization id (by simp) (by simp) hn).symm
 
 end nat