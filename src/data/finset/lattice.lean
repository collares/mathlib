--- conflicted
+++ resolved
@@ -79,19 +79,17 @@
 lemma sup_const {s : finset β} (h : s.nonempty) (c : α) : s.sup (λ _, c) = c :=
 eq_of_forall_ge_iff $ λ b, sup_le_iff.trans h.forall_const
 
-<<<<<<< HEAD
+@[simp] lemma sup_bot (s : finset β) : s.sup (λ _, ⊥) = (⊥ : α) :=
+begin
+  obtain rfl | hs := s.eq_empty_or_nonempty,
+  { exact sup_empty },
+  { exact sup_const hs _ }
+end
+
 lemma sup_ite (p : β → Prop) [decidable_pred p] :
   s.sup (λ i, ite (p i) (f i) (g i)) =
     (s.filter p).sup f ⊔ (s.filter (λ i, ¬ p i)).sup g :=
 fold_ite _
-=======
-@[simp] lemma sup_bot (s : finset β) : s.sup (λ _, ⊥) = (⊥ : α) :=
-begin
-  obtain rfl | hs := s.eq_empty_or_nonempty,
-  { exact sup_empty },
-  { exact sup_const hs _ }
-end
->>>>>>> 72498958
 
 lemma sup_le {a : α} : (∀b ∈ s, f b ≤ a) → s.sup f ≤ a :=
 sup_le_iff.2
