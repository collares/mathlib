--- conflicted
+++ resolved
@@ -236,15 +236,12 @@
 
 end sup
 
-<<<<<<< HEAD
 section distrib_lattice
 variables [distrib_lattice α] [order_bot α] {s : finset β} {f : β → α} {a : α}
-=======
-lemma disjoint_sup_right [distrib_lattice α] [order_bot α] {a : α} {s : finset β} {f : β → α} :
-  disjoint a (s.sup f) ↔ ∀ i ∈ s, disjoint a (f i) :=
+
+lemma disjoint_sup_right : disjoint a (s.sup f) ↔ ∀ i ∈ s, disjoint a (f i) :=
 ⟨λ h i hi, h.mono_right (le_sup hi), sup_induction
   (disjoint_bot_right) $ ball_cond_comm.mpr $ @disjoint.sup_right _ _ _ _⟩
->>>>>>> b8d2affd
 
 @[simp] lemma sup_inf_left (s : finset β) (f : β → α) (a : α) :
   s.sup (λ x, a ⊓ f x) = a ⊓ s.sup f :=
