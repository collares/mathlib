/-
Copyright (c) 2021 Johan Commelin. All rights reserved.
Released under Apache 2.0 license as described in the file LICENSE.
Authors: Johan Commelin
-/

import data.polynomial.hasse_deriv

/-!
# Taylor expansions of polynomials

## Main declarations

* `polynomial.taylor`: the Taylor expansion of the polynomial `f` at `r`
* `polynomial.taylor_coeff`: the `k`th coefficient of `taylor r f` is
  `(polynomial.hasse_deriv k f).eval r`
* `polynomial.eq_zero_of_hasse_deriv_eq_zero`:
  the identity principle: a polynomial is 0 iff all its Hasse derivatives are zero

-/

noncomputable theory

namespace polynomial

variables {R : Type*} [semiring R] (r : R) (f : polynomial R)

/-- The Taylor expansion of a polynomial `f` at `r`. -/
def taylor (r : R) : polynomial R →ₗ[R] polynomial R :=
{ to_fun := λ f, f.comp (X + C r),
  map_add' := λ f g, add_comp,
  map_smul' := λ c f, by simp only [smul_eq_C_mul, C_mul_comp, ring_hom.id_apply] }

lemma taylor_apply : taylor r f = f.comp (X + C r) := rfl

@[simp] lemma taylor_X : taylor r X = X + C r :=
by simp only [taylor_apply, X_comp]

@[simp] lemma taylor_C (x : R) : taylor r (C x) = C x :=
by simp only [taylor_apply, C_comp]

@[simp] lemma taylor_one : taylor r (1 : polynomial R) = C 1 :=
by rw [← C_1, taylor_C]

@[simp] lemma taylor_monomial (i : ℕ) (k : R) : taylor r (monomial i k) = C k * (X + C r) ^ i :=
by simp [taylor_apply]

/-- The `k`th coefficient of `polynomial.taylor r f` is `(polynomial.hasse_deriv k f).eval r`. -/
lemma taylor_coeff (n : ℕ) : (taylor r f).coeff n = (hasse_deriv n f).eval r :=
show (lcoeff R n).comp (taylor r) f = (leval r).comp (hasse_deriv n) f,
begin
  congr' 1, clear f, ext i,
  simp only [leval_apply, mul_one, one_mul, eval_monomial, linear_map.comp_apply, coeff_C_mul,
    hasse_deriv_monomial, taylor_apply, monomial_comp, C_1,
    (commute_X (C r)).add_pow i, linear_map.map_sum],
  simp only [lcoeff_apply, ← C_eq_nat_cast, mul_assoc, ← C_pow, ← C_mul, coeff_mul_C,
    (nat.cast_commute _ _).eq, coeff_X_pow, boole_mul, finset.sum_ite_eq, finset.mem_range],
  split_ifs with h, { refl },
  push_neg at h, rw [nat.choose_eq_zero_of_lt h, nat.cast_zero, mul_zero],
end

@[simp] lemma taylor_coeff_zero : (taylor r f).coeff 0 = f.eval r :=
by rw [taylor_coeff, hasse_deriv_zero, linear_map.id_apply]

@[simp] lemma taylor_coeff_one : (taylor r f).coeff 1 = f.derivative.eval r :=
by rw [taylor_coeff, hasse_deriv_one]

<<<<<<< HEAD
lemma nat_degree_taylor_le (p : polynomial R) (r : R) :
  nat_degree (taylor r p) ≤ nat_degree p :=
begin
  rw nat_degree_le_iff_coeff_eq_zero,
  intros y hy,
  rw [taylor_coeff, hasse_deriv_eq_zero_of_lt_nat_degree _ _ hy, eval_zero]
end

@[simp] lemma nat_degree_taylor (p : polynomial R) (r : R) :
  nat_degree (taylor r p) = nat_degree p :=
begin
  refine le_antisymm (nat_degree_taylor_le _ _) _,
  rcases eq_or_ne p 0 with rfl|hp,
  { simp },
  nontriviality R,
  classical,
  rw [taylor_apply, comp_eq_sum_left, nat_degree_le_iff_coeff_eq_zero, sum_def,
      nat_degree_sum_eq_of_disjoint],
  { rintros (_|y) hy,
    { simpa using hy },
    rw finset.sup_lt_iff (nat.zero_lt_succ _) at hy,
    specialize hy (p.nat_degree) (nat_degree_mem_support_of_nonzero hp),
    rw [nat_degree_mul', nat_degree_pow', nat_degree_C, zero_add, nat_degree_X_add_C,
        mul_one] at hy,
    { exact coeff_eq_zero_of_nat_degree_lt hy },
    { simp },
    { simp [hp] } },
  { intros x hx y hy h hxy,
    simp only [set.mem_sep_eq, mem_support_iff, ne.def, finset.mem_coe,
               finset.coe_filter] at hx hy,
    simp only [function.comp_app] at hxy,
    rw [nat_degree_C_mul_eq_of_mul_ne_zero, nat_degree_C_mul_eq_of_mul_ne_zero,
        nat_degree_pow', nat_degree_pow',
        nat_degree_add_eq_left_of_nat_degree_lt] at hxy,
    { simpa [h] using hxy },
    { simp },
    { simp },
    { simp },
    { simpa using hy.left },
    { simpa using hx.left } }
end
=======
@[simp] lemma taylor_mul {R} [comm_semiring R] (r : R) (p q : polynomial R) :
  taylor r (p * q) = taylor r p * taylor r q :=
by simp only [taylor_apply, mul_comp]
>>>>>>> 72498958

lemma taylor_eval {R} [comm_semiring R] (r : R) (f : polynomial R) (s : R) :
  (taylor r f).eval s = f.eval (s + r) :=
by simp only [taylor_apply, eval_comp, eval_C, eval_X, eval_add]

lemma taylor_eval_sub {R} [comm_ring R] (r : R) (f : polynomial R) (s : R) :
  (taylor r f).eval (s - r) = f.eval s :=
by rw [taylor_eval, sub_add_cancel]

lemma taylor_injective {R} [comm_ring R] (r : R) : function.injective (taylor r) :=
begin
  intros f g h,
  apply_fun taylor (-r) at h,
  simpa only [taylor_apply, comp_assoc, add_comp, X_comp, C_comp, C_neg,
    neg_add_cancel_right, comp_X] using h,
end

lemma eq_zero_of_hasse_deriv_eq_zero {R} [comm_ring R] (f : polynomial R) (r : R)
  (h : ∀ k, (hasse_deriv k f).eval r = 0) :
  f = 0 :=
begin
  apply taylor_injective r,
  rw linear_map.map_zero,
  ext k,
  simp only [taylor_coeff, h, coeff_zero],
end

lemma sum_taylor_X_pow {R} [comm_ring R] (r : R) (n : ℕ) :
  (taylor r (X ^ n)).sum (λ i a, C a * (X - C r) ^ i) = X ^ n :=
begin
  nontriviality R,
  rw sum_over_range,
  { rw nat_degree_taylor,
    nth_rewrite_rhs 0 ←sub_add_cancel X (C r),
    rw add_pow,
    refine finset.sum_congr _ _,
    { simp },
    { intros x hx,
      rw taylor_coeff,
      simp [X_pow_eq_monomial, mul_comm, mul_assoc, mul_left_comm] } },
  { simp }
end

/-- Taylor's formula. -/
lemma sum_taylor_eq {R} [comm_ring R] (f : polynomial R) (r : R) :
  (taylor r f).sum (λ i a, C a * (X - C r) ^ i) = f :=
begin
  -- we induct over the polynomial because juggling sums via the linearity of the functions
  -- requires constructing and destructing over lsum, lcoeff, which is too much work
  induction f using polynomial.induction_on with k f g hf hg n k IH,
  { simp },
  { rw [linear_map.map_add, sum_add_index, hf, hg];
    simp [add_mul] },
  { rw [←smul_eq_C_mul, linear_map.map_smul, sum_smul_index],
    { nth_rewrite_rhs 0 ←sum_taylor_X_pow r,
      rw [sum_def, sum_def, finset.smul_sum],
      simp [smul_eq_C_mul, mul_assoc] },
    { simp } }
end

end polynomial<|MERGE_RESOLUTION|>--- conflicted
+++ resolved
@@ -65,7 +65,6 @@
 @[simp] lemma taylor_coeff_one : (taylor r f).coeff 1 = f.derivative.eval r :=
 by rw [taylor_coeff, hasse_deriv_one]
 
-<<<<<<< HEAD
 lemma nat_degree_taylor_le (p : polynomial R) (r : R) :
   nat_degree (taylor r p) ≤ nat_degree p :=
 begin
@@ -107,11 +106,10 @@
     { simpa using hy.left },
     { simpa using hx.left } }
 end
-=======
+
 @[simp] lemma taylor_mul {R} [comm_semiring R] (r : R) (p q : polynomial R) :
   taylor r (p * q) = taylor r p * taylor r q :=
 by simp only [taylor_apply, mul_comp]
->>>>>>> 72498958
 
 lemma taylor_eval {R} [comm_semiring R] (r : R) (f : polynomial R) (s : R) :
   (taylor r f).eval s = f.eval (s + r) :=
