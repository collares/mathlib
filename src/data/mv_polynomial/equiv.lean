--- conflicted
+++ resolved
@@ -301,13 +301,8 @@
 begin
   apply ring_hom_ext,
   { intro r,
-<<<<<<< HEAD
-    simp [fin_succ_equiv, ← polynomial.C_eq_algebra_map, mv_polynomial.algebra_map_eq],
-    refl }, --TODO : prove this properly
-=======
     dsimp [fin_succ_equiv, option_equiv_left, sum_alg_equiv, sum_ring_equiv],
     simp only [sum_to_iter_C, eval₂_C, rename_C, ring_hom.coe_comp] },
->>>>>>> 4887f80c
   { intro i,
     refine fin.cases _ _ i;
     simp [fin_succ_equiv] }
