--- conflicted
+++ resolved
@@ -1095,11 +1095,6 @@
   exact foldr_induction (*) (λ x y z, by simp [mul_left_comm]) 1 p s p_mul p_one p_s,
 end
 
-<<<<<<< HEAD
-lemma abs_sum_le_sum_abs [linear_ordered_comm_ring α] {s : multiset α} :
-  abs s.sum ≤ (s.map abs).sum :=
-le_sum_of_subadditive _ abs_zero abs_add s
-=======
 @[to_additive le_sum_of_subadditive_on_pred]
 lemma le_prod_of_submultiplicative_on_pred [comm_monoid α] [ordered_comm_monoid β]
   (f : α → β) (p : α → Prop) (h_one : f 1 = 1) (hp_one : p 1)
@@ -1172,7 +1167,6 @@
   f s.prod ≤ (s.map f).prod :=
 le_prod_nonempty_of_submultiplicative_on_pred f (λ i, true) (by simp [h_mul]) (by simp) s
   hs_nonempty (by simp)
->>>>>>> 65eef746
 
 theorem dvd_sum [comm_semiring α] {a : α} {s : multiset α} : (∀ x ∈ s, a ∣ x) → a ∣ s.sum :=
 multiset.induction_on s (λ _, dvd_zero _)
