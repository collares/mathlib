--- conflicted
+++ resolved
@@ -287,19 +287,11 @@
 ⟨λ h, ⟨h.subset (subset_union_left _ _), h.subset (subset_union_right _ _)⟩,
  λ ⟨hs, ht⟩, hs.union ht⟩
 
-<<<<<<< HEAD
 lemma finite.diff {s : set α} (hs : s.finite) (t : set α) : (s \ t).finite :=
 hs.subset (diff_subset s t)
 
 lemma finite.of_diff {s t u : set α} (hs : s.finite) (ht : t.finite) (h : u \ t ⊆ s) : u.finite :=
 finite.subset (ht.union hs) (diff_subset_iff.mp h)
-=======
-lemma finite.diff {s t u : set α} (hs : s.finite) (ht : t.finite) (h : u \ t ≤ s) : u.finite :=
-begin
-  refine finite.subset (ht.union hs) _,
-  exact diff_subset_iff.mp h
-end
->>>>>>> b1acb58a
 
 theorem finite.inter_of_left {s : set α} (h : finite s) (t : set α) : finite (s ∩ t) :=
 h.subset (inter_subset_left _ _)
