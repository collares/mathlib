/-
Copyright (c) 2021 Thomas Browning. All rights reserved.
Released under Apache 2.0 license as described in the file LICENSE.
Authors: Thomas Browning
-/
import combinatorics.hall.basic
import data.fintype.card
import set_theory.fincard

/-!
# Configurations of Points and lines
This file introduces abstract configurations of points and lines, and proves some basic properties.

## Main definitions
* `configuration.nondegenerate`: Excludes certain degenerate configurations,
  and imposes uniqueness of intersection points.
* `configuration.has_points`: A nondegenerate configuration in which
  every pair of lines has an intersection point.
* `configuration.has_lines`:  A nondegenerate configuration in which
  every pair of points has a line through them.
* `configuration.line_count`: The number of lines through a given point.
* `configuration.point_count`: The number of lines through a given line.

## Main statements
* `configuration.has_lines.card_le`: `has_lines` implies `card points ≤ card lines`.
* `configuration.has_points.card_le`: `has_points` implies `card lines ≤ card points`.

## Todo
* Abstract projective planes.
-/

open_locale big_operators

namespace configuration

universe u

variables (P L : Type u) [has_mem P L]

/-- A type synonym. -/
def dual := P

instance [this : inhabited P] : inhabited (dual P) := this

instance [this : fintype P] : fintype (dual P) := this

instance : has_mem (dual L) (dual P) :=
⟨function.swap (has_mem.mem : P → L → Prop)⟩

/-- A configuration is nondegenerate if:
  1) there does not exist a line that passes through all of the points,
  2) there does not exist a point that is on all of the lines,
  3) there is at most one line through any two points,
  4) any two lines have at most one intersection point.
  Conditions 3 and 4 are equivalent. -/
class nondegenerate : Prop :=
(exists_point : ∀ l : L, ∃ p, p ∉ l)
(exists_line : ∀ p, ∃ l : L, p ∉ l)
(eq_or_eq : ∀ {p₁ p₂ : P} {l₁ l₂ : L}, p₁ ∈ l₁ → p₂ ∈ l₁ → p₁ ∈ l₂ → p₂ ∈ l₂ → p₁ = p₂ ∨ l₁ = l₂)

/-- A nondegenerate configuration in which every pair of lines has an intersection point. -/
class has_points extends nondegenerate P L : Type u :=
(mk_point : ∀ {l₁ l₂ : L} (h : l₁ ≠ l₂), P)
(mk_point_ax : ∀ {l₁ l₂ : L} (h : l₁ ≠ l₂), mk_point h ∈ l₁ ∧ mk_point h ∈ l₂)

/-- A nondegenerate configuration in which every pair of points has a line through them. -/
class has_lines extends nondegenerate P L : Type u :=
(mk_line : ∀ {p₁ p₂ : P} (h : p₁ ≠ p₂), L)
(mk_line_ax : ∀ {p₁ p₂ : P} (h : p₁ ≠ p₂), p₁ ∈ mk_line h ∧ p₂ ∈ mk_line h)

open nondegenerate has_points has_lines

instance [nondegenerate P L] : nondegenerate (dual L) (dual P) :=
{ exists_point := @exists_line P L _ _,
  exists_line := @exists_point P L _ _,
  eq_or_eq := λ l₁ l₂ p₁ p₂ h₁ h₂ h₃ h₄, (@eq_or_eq P L _ _ p₁ p₂ l₁ l₂ h₁ h₃ h₂ h₄).symm }

instance [has_points P L] : has_lines (dual L) (dual P) :=
{ mk_line := @mk_point P L _ _,
  mk_line_ax := λ _ _, mk_point_ax }

instance [has_lines P L] : has_points (dual L) (dual P) :=
{ mk_point := @mk_line P L _ _,
  mk_point_ax := λ _ _, mk_line_ax }

lemma has_points.exists_unique_point [has_points P L] (l₁ l₂ : L) (hl : l₁ ≠ l₂) :
  ∃! p, p ∈ l₁ ∧ p ∈ l₂ :=
⟨mk_point hl, mk_point_ax hl,
  λ p hp, (eq_or_eq hp.1 (mk_point_ax hl).1 hp.2 (mk_point_ax hl).2).resolve_right hl⟩

lemma has_lines.exists_unique_line [has_lines P L] (p₁ p₂ : P) (hp : p₁ ≠ p₂) :
  ∃! l : L, p₁ ∈ l ∧ p₂ ∈ l :=
has_points.exists_unique_point (dual L) (dual P) p₁ p₂ hp

variables {P L}

/-- If a nondegenerate configuration has at least as many points as lines, then there exists
  an injective function `f` from lines to points, such that `f l` does not lie on `l`. -/
lemma nondegenerate.exists_injective_of_card_le [nondegenerate P L]
  [fintype P] [fintype L] (h : fintype.card L ≤ fintype.card P) :
  ∃ f : L → P, function.injective f ∧ ∀ l, (f l) ∉ l :=
begin
  classical,
  let t : L → finset P := λ l, (set.to_finset {p | p ∉ l}),
  suffices : ∀ s : finset L, s.card ≤ (s.bUnion t).card, -- Hall's marriage theorem
  { obtain ⟨f, hf1, hf2⟩ := (finset.all_card_le_bUnion_card_iff_exists_injective t).mp this,
    exact ⟨f, hf1, λ l, set.mem_to_finset.mp (hf2 l)⟩ },
  intro s,
  by_cases hs₀ : s.card = 0, -- If `s = ∅`, then `s.card = 0 ≤ (s.bUnion t).card`
  { simp_rw [hs₀, zero_le] },
  by_cases hs₁ : s.card = 1, -- If `s = {l}`, then pick a point `p ∉ l`
  { obtain ⟨l, rfl⟩ := finset.card_eq_one.mp hs₁,
    obtain ⟨p, hl⟩ := exists_point l,
    rw [finset.card_singleton, finset.singleton_bUnion, nat.one_le_iff_ne_zero],
    exact finset.card_ne_zero_of_mem (set.mem_to_finset.mpr hl) },
  suffices : (s.bUnion t)ᶜ.card ≤ sᶜ.card, -- Rephrase in terms of complements (uses `h`)
  { rw [finset.card_compl, finset.card_compl, tsub_le_iff_left] at this,
    replace := h.trans this,
    rwa [←add_tsub_assoc_of_le s.card_le_univ, le_tsub_iff_left
      (le_add_left s.card_le_univ), add_le_add_iff_right] at this },
  have hs₂ : (s.bUnion t)ᶜ.card ≤ 1, -- At most one line through two points of `s`
  { refine finset.card_le_one_iff.mpr (λ p₁ p₂ hp₁ hp₂, _),
    simp_rw [finset.mem_compl, finset.mem_bUnion, exists_prop, not_exists, not_and,
      set.mem_to_finset, set.mem_set_of_eq, not_not] at hp₁ hp₂,
    obtain ⟨l₁, l₂, hl₁, hl₂, hl₃⟩ :=
    finset.one_lt_card_iff.mp (nat.one_lt_iff_ne_zero_and_ne_one.mpr ⟨hs₀, hs₁⟩),
    exact (eq_or_eq (hp₁ l₁ hl₁) (hp₂ l₁ hl₁) (hp₁ l₂ hl₂) (hp₂ l₂ hl₂)).resolve_right hl₃ },
  by_cases hs₃ : sᶜ.card = 0,
  { rw [hs₃, nat.le_zero_iff],
    rw [finset.card_compl, tsub_eq_zero_iff_le, has_le.le.le_iff_eq (finset.card_le_univ _),
        eq_comm, finset.card_eq_iff_eq_univ, hs₃, finset.eq_univ_iff_forall] at hs₃ ⊢,
    exact λ p, exists.elim (exists_line p) -- If `s = univ`, then show `s.bUnion t = univ`
      (λ l hl, finset.mem_bUnion.mpr ⟨l, finset.mem_univ l, set.mem_to_finset.mpr hl⟩) },
  { exact hs₂.trans (nat.one_le_iff_ne_zero.mpr hs₃) }, -- If `s < univ`, then consequence of `hs₂`
end

variables {P} (L)

/-- Number of points on a given line. -/
noncomputable def line_count (p : P) : ℕ := nat.card {l : L // p ∈ l}

variables (P) {L}

/-- Number of lines through a given point. -/
noncomputable def point_count (l : L) : ℕ := nat.card {p : P // p ∈ l}

variables (P L)

lemma sum_line_count_eq_sum_point_count [fintype P] [fintype L] :
  ∑ p : P, line_count L p = ∑ l : L, point_count P l :=
begin
  classical,
  simp only [line_count, point_count, nat.card_eq_fintype_card, ←fintype.card_sigma],
  apply fintype.card_congr,
  calc (Σ p, {l : L // p ∈ l}) ≃ {x : P × L // x.1 ∈ x.2} :
    (equiv.subtype_prod_equiv_sigma_subtype (∈)).symm
  ... ≃ {x : L × P // x.2 ∈ x.1} : (equiv.prod_comm P L).subtype_equiv (λ x, iff.rfl)
  ... ≃ (Σ l, {p // p ∈ l}) : equiv.subtype_prod_equiv_sigma_subtype (λ (l : L) (p : P), p ∈ l),
end

variables {P L}

lemma has_lines.point_count_le_line_count [has_lines P L] {p : P} {l : L} (h : p ∉ l)
  [fintype {l : L // p ∈ l}] : point_count P l ≤ line_count L p :=
begin
  by_cases hf : infinite {p : P // p ∈ l},
  { exactI (le_of_eq nat.card_eq_zero_of_infinite).trans (zero_le (line_count L p)) },
  haveI := fintype_of_not_infinite hf,
  rw [line_count, point_count, nat.card_eq_fintype_card, nat.card_eq_fintype_card],
  have : ∀ p' : {p // p ∈ l}, p ≠ p' := λ p' hp', h ((congr_arg (∈ l) hp').mpr p'.2),
  exact fintype.card_le_of_injective (λ p', ⟨mk_line (this p'), (mk_line_ax (this p')).1⟩)
    (λ p₁ p₂ hp, subtype.ext ((eq_or_eq p₁.2 p₂.2 (mk_line_ax (this p₁)).2
      ((congr_arg _ (subtype.ext_iff.mp hp)).mpr (mk_line_ax (this p₂)).2)).resolve_right
        (λ h', (congr_arg _ h').mp h (mk_line_ax (this p₁)).1))),
end

lemma has_points.line_count_le_point_count [has_points P L] {p : P} {l : L} (h : p ∉ l)
  [hf : fintype {p : P // p ∈ l}] : line_count L p ≤ point_count P l :=
@has_lines.point_count_le_line_count (dual L) (dual P) _ _ l p h hf

variables (P L)

/-- If a nondegenerate configuration has a unique line through any two points,
  then there are at least as many lines as points. -/
lemma has_lines.card_le [has_lines P L] [fintype P] [fintype L] :
  fintype.card P ≤ fintype.card L :=
begin
  classical,
  by_contradiction hc₂,
  obtain ⟨f, hf₁, hf₂⟩ := nondegenerate.exists_injective_of_card_le (le_of_not_le hc₂),
  have := calc ∑ p, line_count L p = ∑ l, point_count P l : sum_line_count_eq_sum_point_count P L
  ... ≤ ∑ l, line_count L (f l) :
    finset.sum_le_sum (λ l hl, has_lines.point_count_le_line_count (hf₂ l))
  ... = ∑ p in finset.univ.image f, line_count L p :
    finset.sum_bij (λ l hl, f l) (λ l hl, finset.mem_image_of_mem f hl) (λ l hl, rfl)
      (λ l₁ l₂ hl₁ hl₂ hl₃, hf₁ hl₃) (λ p, by simp_rw [finset.mem_image, eq_comm, imp_self])
  ... < ∑ p, line_count L p : _,
  { exact lt_irrefl _ this },
  { obtain ⟨p, hp⟩ := not_forall.mp (mt (fintype.card_le_of_surjective f) hc₂),
    refine finset.sum_lt_sum_of_subset ((finset.univ.image f).subset_univ) (finset.mem_univ p)
      _ _ (λ p hp₁ hp₂, zero_le (line_count L p)),
    { simpa only [finset.mem_image, exists_prop, finset.mem_univ, true_and] },
    { rw [line_count, nat.card_eq_fintype_card, fintype.card_pos_iff],
      obtain ⟨l, hl⟩ := @exists_line P L _ _ p,
      exact let this := not_exists.mp hp l in ⟨⟨mk_line this, (mk_line_ax this).2⟩⟩ } },
end

/-- If a nondegenerate configuration has a unique point on any two lines,
  then there are at least as many points as lines. -/
lemma has_points.card_le [has_points P L] [fintype P] [fintype L] :
  fintype.card L ≤ fintype.card P :=
@has_lines.card_le (dual L) (dual P) _ _ _ _

variables {P L}

lemma has_lines.exists_bijective_of_card_eq [has_lines P L]
  [fintype P] [fintype L] (h : fintype.card P = fintype.card L) :
  ∃ f : L → P, function.bijective f ∧ ∀ l, point_count P l = line_count L (f l) :=
begin
  classical,
  obtain ⟨f, hf1, hf2⟩ := nondegenerate.exists_injective_of_card_le (ge_of_eq h),
  have hf3 := (fintype.bijective_iff_injective_and_card f).mpr ⟨hf1, h.symm⟩,
  refine ⟨f, hf3, λ l, (finset.sum_eq_sum_iff_of_le
    (by exact λ l hl, has_lines.point_count_le_line_count (hf2 l))).mp
      ((sum_line_count_eq_sum_point_count P L).symm.trans ((finset.sum_bij (λ l hl, f l)
        (λ l hl, finset.mem_univ (f l)) (λ l hl, refl (line_count L (f l)))
          (λ l₁ l₂ hl₁ hl₂ hl, hf1 hl) (λ p hp, _)).symm)) l (finset.mem_univ l)⟩,
  obtain ⟨l, rfl⟩ := hf3.2 p,
  exact ⟨l, finset.mem_univ l, rfl⟩,
end

<<<<<<< HEAD
section prod

@[to_additive] lemma finset.prod_subset_product {β α γ : Type*} [comm_monoid β]
  (r : finset (γ × α)) (s : finset γ) (t : γ → finset α)
  (h : ∀ p : γ × α, p ∈ r ↔ p.1 ∈ s ∧ p.2 ∈ t p.1) {f : γ × α → β} :
  ∏ p in r, f p = ∏ c in s, ∏ a in t c, f (c, a) :=
begin
  classical,
  have : r = s.bUnion (λ c, (t c).image (prod.mk c)),
  { refine finset.ext (λ p, (h p).trans ⟨λ hp, finset.mem_bUnion.mpr
      ⟨p.1, hp.1, finset.mem_image.mpr ⟨p.2, hp.2, prod.ext rfl rfl⟩⟩, λ hp, _⟩),
    obtain ⟨c, hc, hp⟩ := finset.mem_bUnion.mp hp,
    obtain ⟨a, ha, rfl⟩ := finset.mem_image.mp hp,
    exact ⟨hc, ha⟩ },
  rw [this, finset.prod_bUnion (λ _ _ _ _ h_ne _ h_mem, _)],
  { exact finset.prod_congr rfl (λ _ _, finset.prod_image (λ _ _ _ _ h, (prod.ext_iff.mp h).2)) },
  { obtain ⟨_, _, h1⟩ := finset.mem_image.mp (finset.mem_inter.mp h_mem).1,
    obtain ⟨_, _, h2⟩ := finset.mem_image.mp (finset.mem_inter.mp h_mem).2,
    exact h_ne (prod.ext_iff.mp (h1.trans h2.symm)).1 },
end

@[to_additive] lemma finset.prod_subset_product_right {β α γ : Type*} [comm_monoid β]
  (r : finset (α × γ)) (s : finset γ) (t : γ → finset α)
  (h : ∀ p : α × γ, p ∈ r ↔ p.2 ∈ s ∧ p.1 ∈ t p.2) {f : α × γ → β} :
  ∏ p in r, f p = ∏ c in s, ∏ a in t c, f (a, c) :=
begin
  -- have key := r.preimage prod.swap,
  sorry,
end

end prod

lemma has_lines.line_count_eq_point_count [has_lines P L] [fintype P] [fintype L]
  (hPL : fintype.card P = fintype.card L) {p : P} {l : L} (hpl : p ∉ l) :
  line_count L p = point_count P l :=
begin
  classical,
  obtain ⟨f, hf1, hf2⟩ := has_lines.exists_bijective_of_card_eq hPL,
  let s : finset (P × L) := set.to_finset {i | i.1 ∈ i.2},
  have step1 : ∑ i : P × L, line_count L i.1 = ∑ i : P × L, point_count P i.2,
  { rw [←finset.univ_product_univ, finset.sum_product_right, finset.sum_product],
    simp_rw [finset.sum_const, finset.card_univ, hPL, sum_line_count_eq_sum_point_count] },
  have step2 : ∑ i in s, line_count L i.1 = ∑ i in s, point_count P i.2,
  { rw [finset.sum_subset_product s finset.univ (λ p, set.to_finset {l | p ∈ l})],
    rw [finset.sum_subset_product_right s finset.univ (λ l, set.to_finset {p | p ∈ l})],
    refine (finset.sum_bij (λ l hl, f l) (λ l hl, finset.mem_univ (f l)) (λ l hl, _)
      (λ _ _ _ _ h, hf1.1 h) (λ p hp, _)).symm,
    { simp_rw [finset.sum_const, set.to_finset_card, ←nat.card_eq_fintype_card],
      change (point_count P l) • (point_count P l) = (line_count L (f l)) • (line_count L (f l)),
      rw hf2 },
    { obtain ⟨l, hl⟩ := hf1.2 p,
      exact ⟨l, finset.mem_univ l, hl.symm⟩ },
    { simp },
    { simp } },
  have step3 : ∑ i in sᶜ, line_count L i.1 = ∑ i in sᶜ, point_count P i.2,
  { rwa [←s.sum_add_sum_compl, ←s.sum_add_sum_compl, step2, add_left_cancel_iff] at step1 },
  rw ← set.to_finset_compl at step3,
  refine ((finset.sum_eq_sum_iff_of_le (by exact λ i hi, has_lines.point_count_le_line_count
    (set.mem_to_finset.mp hi))).mp step3.symm (p, l) (set.mem_to_finset.mpr hpl)).symm,
end

/--  -/
noncomputable def has_lines.has_points [has_lines P L] [fintype P] [fintype L]
  (h : fintype.card P = fintype.card L) : has_points P L :=
let this : ∀ l₁ l₂ : L, l₁ ≠ l₂ → ∃ p : P, p ∈ l₁ ∧ p ∈ l₂ := λ l₁ l₂ hl, begin
  classical,
  obtain ⟨f, hf1, hf2⟩ := has_lines.exists_bijective_of_card_eq h,
  haveI : nontrivial L := ⟨⟨l₁, l₂, hl⟩⟩,
  haveI := fintype.one_lt_card_iff_nontrivial.mp ((congr_arg _ h).mpr fintype.one_lt_card),
  have h₁ : ∀ p : P, 0 < line_count L p := λ p, exists.elim (exists_ne p) (λ q hq, (congr_arg _
    nat.card_eq_fintype_card).mpr (fintype.card_pos_iff.mpr ⟨⟨mk_line hq, (mk_line_ax hq).2⟩⟩)),
  have h₂ : ∀ l : L, 0 < point_count P l := λ l, (congr_arg _ (hf2 l)).mpr (h₁ (f l)),
  obtain ⟨p, hl₁⟩ := fintype.card_pos_iff.mp ((congr_arg _ nat.card_eq_fintype_card).mp (h₂ l₁)),
  by_cases hl₂ : p ∈ l₂, exact ⟨p, hl₁, hl₂⟩,
  have key' : fintype.card {q : P // q ∈ l₂} = fintype.card {l : L // p ∈ l},
  { exact ((has_lines.line_count_eq_point_count h hl₂).trans nat.card_eq_fintype_card).symm.trans
    nat.card_eq_fintype_card, },
  have : ∀ q : {q // q ∈ l₂}, p ≠ q := λ q hq, hl₂ ((congr_arg (∈ l₂) hq).mpr q.2),
  let f : {q : P // q ∈ l₂} → {l : L // p ∈ l} := λ q, ⟨mk_line (this q), (mk_line_ax (this q)).1⟩,
  have hf : function.injective f := λ q₁ q₂ hq, subtype.ext ((eq_or_eq q₁.2 q₂.2
    (mk_line_ax (this q₁)).2 ((congr_arg _ (subtype.ext_iff.mp hq)).mpr (mk_line_ax
      (this q₂)).2)).resolve_right (λ h, (congr_arg _ h).mp hl₂ (mk_line_ax (this q₁)).1)),
  have key' := ((fintype.bijective_iff_injective_and_card f).mpr ⟨hf, key'⟩).2,
  obtain ⟨q, hq⟩ := key' ⟨l₁, hl₁⟩,
  exact ⟨q, (congr_arg _ (subtype.ext_iff.mp hq)).mp (mk_line_ax (this q)).2, q.2⟩,
end in
{ mk_point := λ l₁ l₂ hl, classical.some (this l₁ l₂ hl),
  mk_point_ax := λ l₁ l₂ hl, classical.some_spec (this l₁ l₂ hl) }

noncomputable def has_points.has_lines [has_points P L] [fintype P] [fintype L]
  (h : fintype.card P = fintype.card L) : has_lines P L :=
let this := @has_lines.has_points (dual L) (dual P) _ _ _ _ h.symm in
{ mk_line := this.mk_point,
  mk_line_ax := this.mk_point_ax }

section projective_planes

set_option old_structure_cmd true

structure projective_plane extends has_points P L, has_lines P L :=
(nondegenerate : false)

-- define order
-- prove line_count = order and point_count = order

end projective_planes

=======
>>>>>>> 9a38c196
end configuration<|MERGE_RESOLUTION|>--- conflicted
+++ resolved
@@ -229,39 +229,6 @@
   exact ⟨l, finset.mem_univ l, rfl⟩,
 end
 
-<<<<<<< HEAD
-section prod
-
-@[to_additive] lemma finset.prod_subset_product {β α γ : Type*} [comm_monoid β]
-  (r : finset (γ × α)) (s : finset γ) (t : γ → finset α)
-  (h : ∀ p : γ × α, p ∈ r ↔ p.1 ∈ s ∧ p.2 ∈ t p.1) {f : γ × α → β} :
-  ∏ p in r, f p = ∏ c in s, ∏ a in t c, f (c, a) :=
-begin
-  classical,
-  have : r = s.bUnion (λ c, (t c).image (prod.mk c)),
-  { refine finset.ext (λ p, (h p).trans ⟨λ hp, finset.mem_bUnion.mpr
-      ⟨p.1, hp.1, finset.mem_image.mpr ⟨p.2, hp.2, prod.ext rfl rfl⟩⟩, λ hp, _⟩),
-    obtain ⟨c, hc, hp⟩ := finset.mem_bUnion.mp hp,
-    obtain ⟨a, ha, rfl⟩ := finset.mem_image.mp hp,
-    exact ⟨hc, ha⟩ },
-  rw [this, finset.prod_bUnion (λ _ _ _ _ h_ne _ h_mem, _)],
-  { exact finset.prod_congr rfl (λ _ _, finset.prod_image (λ _ _ _ _ h, (prod.ext_iff.mp h).2)) },
-  { obtain ⟨_, _, h1⟩ := finset.mem_image.mp (finset.mem_inter.mp h_mem).1,
-    obtain ⟨_, _, h2⟩ := finset.mem_image.mp (finset.mem_inter.mp h_mem).2,
-    exact h_ne (prod.ext_iff.mp (h1.trans h2.symm)).1 },
-end
-
-@[to_additive] lemma finset.prod_subset_product_right {β α γ : Type*} [comm_monoid β]
-  (r : finset (α × γ)) (s : finset γ) (t : γ → finset α)
-  (h : ∀ p : α × γ, p ∈ r ↔ p.2 ∈ s ∧ p.1 ∈ t p.2) {f : α × γ → β} :
-  ∏ p in r, f p = ∏ c in s, ∏ a in t c, f (a, c) :=
-begin
-  -- have key := r.preimage prod.swap,
-  sorry,
-end
-
-end prod
-
 lemma has_lines.line_count_eq_point_count [has_lines P L] [fintype P] [fintype L]
   (hPL : fintype.card P = fintype.card L) {p : P} {l : L} (hpl : p ∉ l) :
   line_count L p = point_count P l :=
@@ -337,6 +304,4 @@
 
 end projective_planes
 
-=======
->>>>>>> 9a38c196
 end configuration