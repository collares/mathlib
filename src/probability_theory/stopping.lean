--- conflicted
+++ resolved
@@ -75,15 +75,11 @@
   sigma_finite (μ.trim (f.le i)) :=
 by apply hf.sigma_finite -- can't exact here
 
-<<<<<<< HEAD
 variables [measurable_space β]
 
 section adapted_process
 
 variables {u v : ι → α → β} {f : filtration ι m}
-=======
-variable [measurable_space β]
->>>>>>> 22311732
 
 /-- A sequence of functions `u` is adapted to a filtration `f` if for all `i`,
 `u i` is `f i`-measurable. -/
@@ -92,13 +88,8 @@
 
 namespace adapted
 
-<<<<<<< HEAD
 lemma add [has_add β] [has_measurable_add₂ β] (hu : adapted f u) (hv : adapted f v) :
   adapted f (u + v) :=
-=======
-lemma add [has_add β] [has_measurable_add₂ β] {u v : ι → α → β} {f : filtration ι m}
-  (hu : adapted f u) (hv : adapted f v) : adapted f (u + v) :=
->>>>>>> 22311732
 λ i, @measurable.add _ _ _ _ (f i) _ _ _ (hu i) (hv i)
 
 lemma neg [has_neg β] [has_measurable_neg β] (hu : adapted f u) : adapted f (-u) :=
@@ -112,12 +103,8 @@
 
 variable (β)
 lemma adapted_zero [has_zero β] (f : filtration ι m) : adapted f (0 : ι → α → β) :=
-<<<<<<< HEAD
-λ i, @measurable_zero β α _ (f i) _
-=======
 λ i, @measurable_zero β α (f i) _ _
 
->>>>>>> 22311732
 variable {β}
 
 /-- Progressively measurable process. The usual definition uses the interval `[0,i]`, which we
@@ -215,7 +202,6 @@
 def is_stopping_time (f : filtration ι m) (τ : α → ι) :=
 ∀ i : ι, measurable_set[f i] $ {x | τ x ≤ i}
 
-<<<<<<< HEAD
 lemma is_stopping_time.measurable_set_le {f : filtration ι m} {τ : α → ι}
   (hτ : is_stopping_time f τ) (i : ι) :
   measurable_set[f i] {x | τ x ≤ i} :=
@@ -223,14 +209,6 @@
 
 variables {f : filtration ℕ m} {τ : α → ℕ}
 
-=======
-variables {f : filtration ℕ m} {τ : α → ℕ}
-
-lemma is_stopping_time.measurable_set_le (hτ : is_stopping_time f τ) (i : ℕ) :
-  measurable_set[f i] {x | τ x ≤ i} :=
-hτ i
-
->>>>>>> 22311732
 lemma is_stopping_time.measurable_set_eq (hτ : is_stopping_time f τ) (i : ℕ) :
   measurable_set[f i] {x | τ x = i} :=
 begin
@@ -258,12 +236,7 @@
     { simp [h], },
     { simp only [h, ne.symm h, or_false, or_iff_left_iff_imp], }, },
   rw this,
-<<<<<<< HEAD
-  refine @measurable_set.union _ (f.seq i) _ _ _ (hτ.measurable_set_eq i),
-  exact @measurable_set.diff _ (f.seq i) _ _ (@measurable_set.univ _ (f.seq i)) (hτ i),
-=======
   exact (measurable_set.univ.diff (hτ i)).union (hτ.measurable_set_eq i),
->>>>>>> 22311732
 end
 
 lemma is_stopping_time.measurable_set_eq_le
@@ -440,11 +413,7 @@
 
 Intuitively, the stopped process stops evolving once the stopping time has occured. -/
 def stopped_process (u : ι → α → β) (τ : α → ι) : ι → α → β :=
-<<<<<<< HEAD
 λ i x, u (min i (τ x)) x
-=======
-λ i x, u (linear_order.min i (τ x)) x
->>>>>>> 22311732
 
 lemma stopped_process_eq_of_le {u : ι → α → β} {τ : α → ι}
   {i : ι} {x : α} (h : i ≤ τ x) : stopped_process u τ i x = u i x :=
@@ -454,7 +423,6 @@
   {i : ι} {x : α} (h : τ x ≤ i) : stopped_process u τ i x = u (τ x) x :=
 by simp [stopped_process, min_eq_right h]
 
-<<<<<<< HEAD
 lemma prog_measurable_min_stopping_time [measurable_space ι] [topological_space ι]
   [opens_measurable_space ι] [order_topology ι] [second_countable_topology ι] [borel_space ι]
   {τ : α → ι} {f : filtration ι m} (hτ : is_stopping_time f τ) :
@@ -532,8 +500,6 @@
   adapted f (stopped_process u τ) :=
 (prog_measurable_stopped_process h hτ).adapted
 
-=======
->>>>>>> 22311732
 -- We will need cadlag to generalize the following to continuous processes
 section nat
 
@@ -541,7 +507,6 @@
 
 variables {f : filtration ℕ m} {u : ℕ → α → β} {τ : α → ℕ}
 
-<<<<<<< HEAD
 lemma adapted.prog_measurable [measurable_space β] [add_comm_monoid β] [has_measurable_add₂ β]
   (h : adapted f u) : prog_measurable f u :=
 begin
@@ -561,8 +526,6 @@
   { exact @measurable_const _ (set.Iic i × α) _ (@prod.measurable_space _ _ _ (f i)) _, },
 end
 
-=======
->>>>>>> 22311732
 section add_comm_monoid
 
 variables [add_comm_monoid β]
@@ -590,7 +553,6 @@
       exact hneq.symm } },
 end
 
-<<<<<<< HEAD
 example : topological_space ℕ := nat.topological_space
 
 instance {α} [topological_space α] [encodable α] : separable_space α :=
@@ -648,32 +610,10 @@
       exact nat.succ_le_iff, }, },
 end
 
-lemma adapted.stopped_process_adapted [measurable_space β] [has_measurable_add₂ β]
+lemma adapted.stopped_process [measurable_space β] [has_measurable_add₂ β]
   (hu : adapted f u) (hτ : is_stopping_time f τ) :
   adapted f (stopped_process u τ) :=
 (prog_measurable_stopped_process hu.prog_measurable hτ).adapted
-=======
-lemma adapted.stopped_process [measurable_space β] [has_measurable_add₂ β]
-  (hu : adapted f u) (hτ : is_stopping_time f τ) :
-  adapted f (stopped_process u τ) :=
-begin
-  intro i,
-  rw stopped_process_eq,
-  refine @measurable.add _ _ _ _ (f i) _ _ _ _ _,
-  { refine (hu i).indicator _,
-    convert measurable_set.union (hτ i).compl (hτ.measurable_set_eq i),
-    ext x,
-    change i ≤ τ x ↔ ¬ τ x ≤ i ∨ τ x = i,
-    rw [not_le, le_iff_lt_or_eq, eq_comm] },
-  { refine @finset.measurable_sum' _ _ _ _ _ _ (f i) _ _ _,
-    refine λ j hij, measurable.indicator _ _,
-    { rw finset.mem_range at hij,
-      exact measurable.le (f.mono hij.le) (hu j) },
-    { rw finset.mem_range at hij,
-      refine f.mono hij.le _ _,
-      convert hτ.measurable_set_eq j, } }
-end
->>>>>>> 22311732
 
 end add_comm_monoid
 
@@ -683,11 +623,7 @@
 
 lemma measurable_stopped_process (hτ : is_stopping_time f τ) (hu : adapted f u) (n : ℕ) :
   measurable (stopped_process u τ n) :=
-<<<<<<< HEAD
-(hu.stopped_process_adapted hτ n).le (f.le _)
-=======
 (hu.stopped_process hτ n).le (f.le _)
->>>>>>> 22311732
 
 lemma mem_ℒp_stopped_process {p : ℝ≥0∞} [borel_space β] {μ : measure α} (hτ : is_stopping_time f τ)
   (hu : ∀ n, mem_ℒp (u n) p μ) (n : ℕ) :
